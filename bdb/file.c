/*
   Copyright 2015 Bloomberg Finance L.P.

   Licensed under the Apache License, Version 2.0 (the "License");
   you may not use this file except in compliance with the License.
   You may obtain a copy of the License at

       http://www.apache.org/licenses/LICENSE-2.0

   Unless required by applicable law or agreed to in writing, software
   distributed under the License is distributed on an "AS IS" BASIS,
   WITHOUT WARRANTIES OR CONDITIONS OF ANY KIND, either express or implied.
   See the License for the specific language governing permissions and
   limitations under the License.
 */

/*
 * This module is intended for all file related bdb stuff e.g. opening,
 * closing, creating database, renaming databases etc.  This is all stuff that
 * I've refactored out of bdb.c to try to make that monster a little more
 * manageable.
 */

/* To get POSIX standard readdir_r() */
#ifdef _SUN_SOURCE
#ifndef _POSIX_PTHREAD_SEMANTICS
#define _POSIX_PTHREAD_SEMANTICS
#endif
#endif

#include "flibc.h"

#include <alloca.h>
#include <errno.h>
#include <dirent.h>
#include <fcntl.h>

#ifdef __sun
/* for PTHREAD_STACK_MIN on Solaris */
#define __EXTENSIONS__
#endif
#include <limits.h>

#include <netinet/in.h>
#include <netinet/tcp.h>
#include <pthread.h>
#include <stdarg.h>
#include <stdio.h>
#include <stdlib.h>
#include <string.h>
#include <strings.h>
#include <sys/stat.h>
#include <sys/types.h>
#include <sys/statvfs.h>
#include <sys/socket.h>
#include <sys/socketvar.h>
#include <sys/uio.h>
#include <sys/time.h>
#include <unistd.h>
#include <stddef.h>
#include <ctype.h>
#include <dirent.h>
#include <signal.h>
#include <assert.h>
#include <poll.h>
#include <libgen.h>

#include <str0.h>

#include <build/db.h>
#include <epochlib.h>

#include <net.h>
#include <cheapstack.h>
#include "bdb_int.h"
#include "locks.h"
#include "locks_wrap.h"
#include <time.h>
#include <ctrace.h>
#include <list.h>
#include "nodemap.h"
#include "intern_strings.h"
#include <list.h>

#include "debug_switches.h"

#include "endian_core.h"
#include "bdb_osqltrn.h"

#include "printformats.h"
#include "util.h"
#include <bb_oscompat.h>
#include <logmsg.h>

#include <build/db_int.h>
#include "dbinc/db_swap.h"

#include <dbinc/db_am.h>

#include "dbinc/log.h"
#include "dbinc/txn.h"
#include <rep_qstat.h>

#include <bdb_queuedb.h>
#include <schema_lk.h>
#include <tohex.h>
#include <timer_util.h>

extern int gbl_bdblock_debug;
extern int gbl_keycompr;
extern int gbl_early;
extern int gbl_exit;
extern int gbl_fullrecovery;
extern char *gbl_myhostname;
extern size_t gbl_blobmem_cap;
extern int gbl_backup_logfiles;

#define FILENAMELEN 100

#define USE_GENID_IN_QUEUEDB_FILE_NAME() \
    (gbl_queuedb_genid_filename || (gbl_queuedb_file_threshold > 0))

extern int is_db_roomsync();
extern int get_schema_change_in_progress(const char *func, int line);

int gbl_debug_children_lock = 0;
int gbl_queuedb_genid_filename = 1;
int gbl_queuedb_file_threshold = 0;
int gbl_queuedb_file_interval = 60000;
static const char NEW_PREFIX[] = "new.";

static pthread_once_t ONCE_LOCK = PTHREAD_ONCE_INIT;

static int notclosingdta_trace = 0;

int rep_caught_up(bdb_state_type *bdb_state);
static int bdb_del_file(bdb_state_type *bdb_state, DB_TXN *tid, char *filename,
                        int *bdberr);
static int bdb_free_int(bdb_state_type *bdb_state, bdb_state_type *replace,
                        int *bdberr);

static int bdb_close_only_int(bdb_state_type *bdb_state, DB_TXN *tid,
                              int *bdberr);

enum {
    BDB_CLOSE_FLAGS_FLUSH = 1,
};
static int bdb_close_only_flags(bdb_state_type *, DB_TXN *, int *bdberr, int flags);

int bdb_rename_file(bdb_state_type *bdb_state, DB_TXN *tid, char *oldfile,
                    char *newfile, int *bdberr);

static int bdb_reopen_int(bdb_state_type *bdb_state);
static int open_dbs(bdb_state_type *, int, int, int, DB_TXN *, uint32_t);
static int open_dbs_flags(bdb_state_type *, int, int, int, DB_TXN *, uint32_t);
static int close_dbs(bdb_state_type *bdb_state);
static int close_dbs_txn(bdb_state_type *bdb_state, DB_TXN *tid);
static int close_dbs_flush(bdb_state_type *bdb_state);
static int bdb_watchdog_test_io_dir(bdb_state_type *bdb_state, char *dir);

void berkdb_set_recovery(DB_ENV *dbenv);
void watchdog_set_alarm(int seconds);
void watchdog_cancel_alarm(void);
const char *get_sc_to_name(const char *name);

extern void *lwm_printer_thd(void *p);
unsigned int sc_get_logical_redo_lwm();
/* Sorry - reaching into berkeley "internals" here.  This should
 * probably be an environment method. */
extern int __db_find_recovery_start_if_enabled(DB_ENV *dbenv, DB_LSN *lsn);
extern void *master_lease_thread(void *arg);
extern void *coherency_lease_thread(void *arg);

LISTC_T(struct checkpoint_list) ckp_lst;
static pthread_mutex_t ckp_lst_mtx;
int ckp_lst_ready = 0;
extern int gbl_set_seqnum_trace;

void bdb_checkpoint_list_init()
{
    listc_init(&ckp_lst, offsetof(struct checkpoint_list, lnk));
    Pthread_mutex_init(&ckp_lst_mtx, NULL);
    ckp_lst_ready = 1;
}

int bdb_checkpoint_list_push(DB_LSN lsn, DB_LSN ckp_lsn, int32_t timestamp)
{
    struct checkpoint_list *ckp = NULL;
    if (!ckp_lst_ready)
        return 0;
    ckp = malloc(sizeof(struct checkpoint_list));
    if (!ckp)
        return ENOMEM;
    ckp->lsn = lsn;
    ckp->ckp_lsn = ckp_lsn;
    ckp->timestamp = timestamp;
    Pthread_mutex_lock(&ckp_lst_mtx);
    listc_abl(&ckp_lst, ckp);
    Pthread_mutex_unlock(&ckp_lst_mtx);

    return 0;
}

static int bdb_checkpoint_list_ok_to_delete_log(int min_keep_logs_age,
                                                int filenum)
{
    struct checkpoint_list *ckp = NULL;
    if (!ckp_lst_ready)
        return 1;
    Pthread_mutex_lock(&ckp_lst_mtx);
    LISTC_FOR_EACH(&ckp_lst, ckp, lnk)
    {
        /* find the first checkpoint which references a file that's larger than
         * the deleted logfile */
        if (ckp->ckp_lsn.file > filenum) {
            /* the furthest point we can recover to is less than what we
             * guaranteed the users*/
            if (time(NULL) - ckp->timestamp < min_keep_logs_age) {
                Pthread_mutex_unlock(&ckp_lst_mtx);
                return 0;
            } else {
                Pthread_mutex_unlock(&ckp_lst_mtx);
                return 1;
            }
        }
    }
    Pthread_mutex_unlock(&ckp_lst_mtx);
    return 1;
}

void bdb_delete_logfile_pglogs(bdb_state_type *bdb_state, int filenum,
                               int flags);
void bdb_delete_timestamp_lsn(bdb_state_type *bdb_state, int32_t timestamp);
extern pthread_mutex_t bdb_gbl_recoverable_lsn_mutex;
extern DB_LSN bdb_gbl_recoverable_lsn;
extern int32_t bdb_gbl_recoverable_timestamp;

void set_repinfo_master_host(bdb_state_type *bdb_state, char *master,
                             const char *func, uint32_t line)
{
    if (bdb_state->parent)
        bdb_state = bdb_state->parent;

    if (bdb_state->attr->set_repinfo_master_trace) {
        logmsg(LOGMSG_USER, "Setting repinfo master to %s from %s line %u\n",
               master, func, line);
    }
    bdb_state->repinfo->master_host = master;
}

static void bdb_checkpoint_list_delete_log(int filenum)
{
    struct checkpoint_list *ckp = NULL;
    if (!ckp_lst_ready)
        return;

    Pthread_mutex_lock(&ckp_lst_mtx);
    while ((ckp = listc_rtl(&ckp_lst)) != NULL) {
        if (ckp->ckp_lsn.file <= filenum) {
            free(ckp);
        } else {
            /* push back to the front of the list */
            listc_atl(&ckp_lst, ckp);
            break;
        }
    }
    /* update bdb_gbl_recoverable_lsn*/
    assert(ckp != NULL);
    bdb_gbl_recoverable_lsn = ckp->lsn;
    bdb_gbl_recoverable_timestamp = ckp->timestamp;

    Pthread_mutex_unlock(&ckp_lst_mtx);
}

static void bdb_snapshot_asof_delete_log(bdb_state_type *bdb_state, int filenum,
                                         time_t timestamp)
{
    bdb_checkpoint_list_delete_log(filenum);
    bdb_delete_logfile_pglogs(bdb_state, filenum, 0);
    bdb_delete_timestamp_lsn(bdb_state, timestamp);
}

void bdb_checkpoint_list_get_ckplsn_before_lsn(DB_LSN lsn, DB_LSN *lsnout)
{
    struct checkpoint_list *ckp = NULL;
    if (!ckp_lst_ready)
        return;
    Pthread_mutex_lock(&ckp_lst_mtx);
    LISTC_FOR_EACH_REVERSE(&ckp_lst, ckp, lnk)
    {
        if (log_compare(&ckp->lsn, &lsn) <= 0) {
            *lsnout = ckp->ckp_lsn;
            Pthread_mutex_unlock(&ckp_lst_mtx);
            return;
        }
    }
    Pthread_mutex_unlock(&ckp_lst_mtx);

    /* huh?? not found? BUG BUG */
    abort();
}

void bdb_checkpoint_list_get_ckp_before_timestamp(int timestamp, DB_LSN *lsnout)
{
    struct checkpoint_list *ckp = NULL;
    if (!ckp_lst_ready)
        return;
    Pthread_mutex_lock(&ckp_lst_mtx);
    LISTC_FOR_EACH_REVERSE(&ckp_lst, ckp, lnk)
    {
        if (ckp->timestamp < timestamp) {
            *lsnout = ckp->lsn;
            Pthread_mutex_unlock(&ckp_lst_mtx);
            return;
        }
    }
    Pthread_mutex_unlock(&ckp_lst_mtx);
}

static void set_some_flags(bdb_state_type *bdb_state, DB *dbp, char *name)
{
    if (bdb_state->attr->checksums) {
        if (dbp->set_flags(dbp, DB_CHKSUM) != 0) {
            logmsg(LOGMSG_ERROR, "error enabling checksums\n");
        }
    }
    if (bdb_state->dbenv->crypto_handle) {
        print(bdb_state, "enabling crypto for %s\n", name);
        if (dbp->set_flags(dbp, DB_ENCRYPT) != 0) {
            logmsg(LOGMSG_ERROR, "error enabling crypto\n");
        }
    }
    if (bdb_state->attr->little_endian_btrees)
        dbp->set_lorder(dbp, 1234 /*little endian*/);
    else
        dbp->set_lorder(dbp, 4321 /*big  endian*/);
}

void bdb_set_recovery(bdb_state_type *bdb_state)
{
    berkdb_set_recovery(bdb_state->dbenv);
}

/* Given a dtanum (0==main record, 1+==blobs) say if it is striped or not */
static int is_datafile_striped(bdb_state_type *bdb_state, int dtanum)
{
    if (bdb_state->bdbtype != BDBTYPE_TABLE) {
        return 0;
    } else if (bdb_state->attr->dtastripe > 0) {
        if (0 == dtanum)
            return 1;
        else if (bdb_state->attr->blobstripe > 0)
            return 1;
        else
            return 0;
    } else {
        return 0;
    }
}

int bdb_get_datafile_num_files(bdb_state_type *bdb_state, int dtanum)
{
    if (is_datafile_striped(bdb_state, dtanum))
        return bdb_state->attr->dtastripe;
    else
        return 1;
}

/* copies the new prefix that is to be used to the provided buffer
 * this prefix is used for temporary tables during schema change, the bdb layer
 * needs to pick it so that it can be unprepended when a temp table gets
 * upgraded to an actual table */
int bdb_get_new_prefix(char *buf, size_t buflen, int *bdberr)
{
    if (!buf || !bdberr) {
        logmsg(LOGMSG_ERROR, "bdb_get_new_prefix: NULL argument\n");
        if (bdberr)
            *bdberr = BDBERR_BADARGS;
        return -1;
    }

    if (sizeof(NEW_PREFIX) - 1 >= buflen) {
        *bdberr = BDBERR_BUFSMALL;
        return -1;
    }

    strncpy0(buf, NEW_PREFIX, buflen);

    *bdberr = BDBERR_NOERROR;
    return 0;
}

/* remove the prefix new. from the beginning of a string (usually a tablename).
 * if the string didn't start with new. then the origional string is
 * returned and bdberr is set to BDBERR_BADARGS
 * NOTE: the returned pointer will point to either the begining or some internal
 * part of the parameter string */
const char *bdb_unprepend_new_prefix(const char *tablename, int *bdberr)
{
    /* if the input didn't start with new. report it by setting bdberr, note
     * that this may not be an error */
    if (strncmp(tablename, NEW_PREFIX, sizeof(NEW_PREFIX) - 1)) {
        *bdberr = BDBERR_BADARGS;
        return tablename;
    }

    *bdberr = BDBERR_NOERROR;
    /* we want to remove the new. prefix from the tablename */
    return tablename + sizeof(NEW_PREFIX) - 1;
}

/* this removes a new.SOMETHING. prefix from a tables name (if it exists)
 * no files are renamed */
void bdb_remove_prefix(bdb_state_type *bdb_state)
{
    if (bdb_state->origname) {
        free(bdb_state->name);
        bdb_state->name = strdup(bdb_state->origname);
        return;
    }

    int bdberr;
    const char *new_name = bdb_unprepend_new_prefix(bdb_state->name, &bdberr);

    if (bdberr == BDBERR_NOERROR) {
        char *old_name = bdb_state->name;
        bdb_state->name = strdup(new_name);
        free(old_name); /* must do this after new name is duped bc new name
                         * points inside old_name */
    }
}

struct bdb_file_version_num_type {
    unsigned long long version_num;
};

enum { BDB_FILE_VERSION_NUM_TYPE_LEN = 8 };

BB_COMPILE_TIME_ASSERT(bdb_file_version_num_type,
                       sizeof(struct bdb_file_version_num_type) ==
                           BDB_FILE_VERSION_NUM_TYPE_LEN);

static uint8_t *bdb_file_version_num_put(
    const struct bdb_file_version_num_type *p_file_version_num_type,
    uint8_t *p_buf, const uint8_t *p_buf_end)
{
    if (p_buf_end < p_buf ||
        BDB_FILE_VERSION_NUM_TYPE_LEN > (p_buf_end - p_buf))
        return NULL;

    p_buf =
        buf_put(&(p_file_version_num_type->version_num),
                sizeof(p_file_version_num_type->version_num), p_buf, p_buf_end);

    return p_buf;
}

static const uint8_t *bdb_file_version_num_get(
    struct bdb_file_version_num_type *p_file_version_num_type,
    const uint8_t *p_buf, const uint8_t *p_buf_end)
{
    if (p_buf_end < p_buf ||
        BDB_FILE_VERSION_NUM_TYPE_LEN > (p_buf_end - p_buf))
        return NULL;

    p_buf =
        buf_get(&(p_file_version_num_type->version_num),
                sizeof(p_file_version_num_type->version_num), p_buf, p_buf_end);

    return p_buf;
}

const char *bdb_get_tmpdir(bdb_state_type *bdb_state)
{
    if (bdb_state->parent)
        bdb_state = bdb_state->parent;

    return bdb_state->tmpdir;
}

/* takes information about a file and constructs its filename, returns bytes
 * written not including NUL */
static int form_file_name_ex(
    bdb_state_type *bdb_state,      /* db to open */
    int is_data_file,               /* see FILE_VERSIONS_FILE_TYPE_* */
    int file_num,                   /* ixnum or dtanum */
    int add_prefix,                 /* whether to add XXX. or directory to
                                     * the front of the filename */
    int isstriped,                  /* whether this dta is striped (ignored
                                     * for index files*/
    int stripenum,                  /* only used if isstriped is true
                                     * (ignored for index files*/
    unsigned long long version_num, /* if == 0 old style names are used
                                     * otherwise new style */
    char *outbuf,                   /* filename is returned here */
    size_t buflen)
{
    int offset, bdberr;
    /*we want to remove the new.SOMETHING. prefix if it's there*/
    const char *tablename;
    if (bdb_state->origname) {
        tablename = bdb_state->origname;
    } else {
        tablename = bdb_unprepend_new_prefix(bdb_state->name, &bdberr);
    }
    size_t orig_buflen = buflen;

    /* start building the file name */
    if (add_prefix) {
        offset = snprintf(outbuf, buflen, "XXX.");
        outbuf += offset;
        buflen -= offset;
    }
    offset = snprintf(outbuf, buflen, "%s", tablename);
    outbuf += offset;
    buflen -= offset;

    /*append the version number for this table db*/
    if (version_num) {
        unsigned long long pr_vers;
        uint8_t *p_buf, *p_buf_end;
        struct bdb_file_version_num_type p_file_version_num_type;

        char *file_ext = "index";
        if (is_data_file) {
            if (file_num)
                file_ext = "blob";
            else
                file_ext = "data";
        }

        p_file_version_num_type.version_num = version_num;
        p_buf = (uint8_t *)&pr_vers;
        p_buf_end = p_buf + sizeof(pr_vers);
        bdb_file_version_num_put(&(p_file_version_num_type), p_buf, p_buf_end);

        offset = snprintf(outbuf, buflen, "_%016llx.%s", pr_vers, file_ext);
        outbuf += offset;
        buflen -= offset;
    } else /*if we have no version number*/
    {
        char *file_ext = "ix";
        if (is_data_file)
            file_ext = "dta";

        /*add the tablename and the suffix*/
        offset = snprintf(outbuf, buflen, ".%s", file_ext);
        outbuf += offset;
        buflen -= offset;

        /* if this is an index or a blob blob, add its number */
        if (file_num > 0 || !is_data_file) {
            offset = snprintf(outbuf, buflen, "%d", file_num);
            outbuf += offset;
            buflen -= offset;
        }
    }

    /*if datafile and striped add the stripe number*/
    if (is_data_file && isstriped) {
        offset = snprintf(outbuf, buflen, "s%d", stripenum);
        outbuf += offset;
        buflen -= offset;
    }

    return orig_buflen - buflen;
}

int bdb_form_file_name(bdb_state_type *bdb_state, int is_data_file, int filenum,
                       int stripenum, unsigned long long version_num,
                       char *outbuf, size_t buflen)
{
    int isstriped = 0;

    if (is_data_file) {
        if (filenum == 0) {
            /* data */
            if (bdb_state->bdbtype == BDBTYPE_TABLE &&
                bdb_state->attr->dtastripe > 0)
                isstriped = 1;
        } else {
            /* blob */
            if (bdb_state->attr->blobstripe > 0)
                isstriped = 1;
        }
    }

    return form_file_name_ex(bdb_state, is_data_file, filenum, 0, isstriped,
                             stripenum, version_num, outbuf, buflen);
}

/*figures out what the version number is (if any) and calls form_file_name_ex*/
static int form_file_name(bdb_state_type *bdb_state, DB_TXN *tid,
                          int is_data_file, int file_num, int isstriped,
                          int stripenum, char *outbuf, size_t buflen)
{
    unsigned long long version_num;
    int rc, bdberr;
    tran_type tran = {0};

    tran.tid = tid;

    if (is_data_file)
        rc = bdb_get_file_version_data(bdb_state, &tran, file_num, &version_num,
                                       &bdberr);
    else
        rc = bdb_get_file_version_index(bdb_state, &tran, file_num,
                                        &version_num, &bdberr);
    if (rc || bdberr != BDBERR_NOERROR) {
        if (bdberr == BDBERR_DBEMPTY) {
            /*fprintf( stderr, "Not using version numbers (or db is empty) for
             * "*/
            /*"table: %s with type: %d, and num: %d, defaulting to old "*/
            /*"name scheme\n", tablename, is_data_file, file_num );*/
        } else if (bdberr == BDBERR_FETCH_DTA) {
            /*fprintf( stderr, "No version number found for table: %s with type:
             * "*/
            /*"%s, and num: %d, defaulting to old name scheme\n",*/
            /*bdb_state->name, (is_data_file)?"data":"idx", file_num );*/
        } else
            logmsg(LOGMSG_ERROR, 
                    "Version number lookup failed with bdberr: %d for "
                    "table: %s with type: %s, and num: %d, defaulting to old "
                    "name scheme\n",
                    bdberr, bdb_state->name, (is_data_file) ? "data" : "idx",
                    file_num);
    }

    return form_file_name_ex(bdb_state, is_data_file, file_num,
                             1 /*add_prefix*/, isstriped, stripenum,
                             version_num, outbuf, buflen);
}

/* calls form_file_name for a datafile */
static int form_datafile_name(bdb_state_type *bdb_state, DB_TXN *tid,
                              int dtanum, int stripenum, char *outbuf,
                              size_t buflen)
{
    /*find out whether this db is striped*/
    int isstriped = 0;
    if (dtanum > 0) {
        if (bdb_state->attr->blobstripe > 0)
            isstriped = 1;
    } else if (bdb_state->bdbtype == BDBTYPE_TABLE &&
               bdb_state->attr->dtastripe > 0)
        isstriped = 1;

    return form_file_name(bdb_state, tid, 1 /*is_data_file*/, dtanum, isstriped,
                          stripenum, outbuf, buflen);
}

/* calls form_file_name for an indexfile */
static int form_indexfile_name(bdb_state_type *bdb_state, DB_TXN *tid,
                               int ixnum, char *outbuf, size_t buflen)
{
    return form_file_name(bdb_state, tid, 0 /*is_data_file*/, ixnum,
                          0 /*isstriped*/, 0 /*stripenum*/, outbuf, buflen);
}

static int should_stop_looking_for_queuedb_files(bdb_state_type *bdb_state,
                                                 tran_type *tran, int file_num,
                                              unsigned long long *file_version)
{
    unsigned long long local_file_version = 0;
    int bdberr = 0;
    if (bdb_get_file_version_qdb(bdb_state, tran, file_num,
                                 &local_file_version, &bdberr) != 0) {
        /*
        ** NOTE: For queuedb, all files after the first one are optional
        **       and may not actually exist.
        */
        if (file_version != NULL) *file_version = 0;
        if (file_num > 0) {
            logmsg(LOGMSG_DEBUG,
                "%s: queuedb %s file %d version not found, stopping...\n",
                __func__, bdb_state->name, file_num);
            return 1;
        } else if (USE_GENID_IN_QUEUEDB_FILE_NAME()) {
            logmsg(LOGMSG_ERROR,
                "%s: queuedb %s file %d version not found, error %d\n",
                __func__, bdb_state->name, file_num, bdberr);
        }
    }
    if (file_version != NULL) *file_version = local_file_version;
    return 0;
}

static void form_queuedb_name_int(bdb_state_type *bdb_state, char *name,
                                  size_t len, unsigned long long file_version)
{
    if (file_version != 0) {
        snprintf0(name, len, "XXX.%s_%016llx.queuedb", bdb_state->name,
                  file_version);
    } else {
        snprintf0(name, len, "XXX.%s.queuedb", bdb_state->name);
    }
}

static int form_queuedb_name(bdb_state_type *bdb_state, tran_type *tran,
                             int file_num, int create, char *name, size_t len)
{
    unsigned long long ver;
    int rc, bdberr;
    if (create && USE_GENID_IN_QUEUEDB_FILE_NAME()) {
        ver = flibc_htonll(bdb_get_cmp_context(bdb_state));
        rc = bdb_new_file_version_qdb(bdb_state, tran, file_num, ver, &bdberr);
        if (rc || bdberr != BDBERR_NOERROR) {
            return -1;
        }
    }
    /* NOTE: This point is reached even if we (just) successfully
    **       set the file version above. */
    if (bdb_get_file_version_qdb(bdb_state, tran, file_num, &ver,
                                 &bdberr) == 0) {
        /* success, do nothing yet. */
    } else {
        /* no version -AND- do fallback to versionless */
        ver = 0;
    }
    form_queuedb_name_int(bdb_state, name, len, ver);
    return 0;
}

int bdb_bulk_import_copy_cmd_add_tmpdir_filenames(
    bdb_state_type *bdb_state, unsigned long long src_data_genid,
    unsigned long long dst_data_genid,
    const unsigned long long *p_src_index_genids,
    const unsigned long long *p_dst_index_genids, size_t num_index_genids,
    const unsigned long long *p_src_blob_genids,
    const unsigned long long *p_dst_blob_genids, size_t num_blob_genids,
    char *outbuf, size_t buflen, int *bdberr)
{
    int dtanum;
    int ixnum;
    int len;
    int offset = 0;

    if (!bdb_state || !p_src_index_genids || !p_dst_index_genids ||
        !p_src_blob_genids || !p_dst_blob_genids || !outbuf || !bdberr ||
        bdb_state->numdtafiles - 1 /*1st data file isn't blob*/
            != num_blob_genids ||
        bdb_state->numix != num_index_genids) {
        logmsg(LOGMSG_ERROR, "%s: null or invalid argument\n", __func__);

        if (bdberr)
            *bdberr = BDBERR_BADARGS;
        return -1;
    }

    /* add -dsttmpdir */
    len = snprintf(outbuf + offset, buflen - offset, " -dsttmpdir %s",
                   bdb_state->parent->tmpdir);
    offset += len;
    if (len < 0 || offset >= buflen) {
        logmsg(LOGMSG_ERROR, 
                "%s: adding -dsttmpdir arg failed or string was too "
                "long for buffer this string len: %d total string len: %d\n",
                __func__, len, offset);
        *bdberr = BDBERR_BUFSMALL;
        return -1;
    }

    /* add data files */
    for (dtanum = 0; dtanum < bdb_state->numdtafiles; dtanum++) {
        int strnum;
        int num_stripes = bdb_get_datafile_num_files(bdb_state, dtanum);
        int isstriped = 0;
        unsigned long long src_version_num;
        unsigned long long dst_version_num;

        /*find out if this datafile is striped and get the right version num*/
        if (dtanum > 0) {
            src_version_num = p_src_blob_genids[dtanum - 1];
            dst_version_num = p_dst_blob_genids[dtanum - 1];
            if (bdb_state->attr->blobstripe > 0)
                isstriped = 1;
        } else {
            src_version_num = src_data_genid;
            dst_version_num = dst_data_genid;
            if (bdb_state->bdbtype == BDBTYPE_TABLE &&
                bdb_state->attr->dtastripe > 0)
                isstriped = 1;
        }

        /* for each stripe add a -file param */
        for (strnum = 0; strnum < num_stripes; ++strnum) {
            /* add -file */
            len = snprintf(outbuf + offset, buflen - offset, " -file ");
            offset += len;
            if (len < 0 || offset >= buflen) {
                logmsg(LOGMSG_ERROR, 
                        "%s: adding data -file arg failed or string was"
                        " too long for buffer this string len: %d total string "
                        "len: %d\n",
                        __func__, len, offset);
                *bdberr = BDBERR_BUFSMALL;
                return -1;
            }

            /* add src filename */
            len = form_file_name_ex(bdb_state, 1 /*is_data_file*/, dtanum,
                                    0 /*add_prefix*/, isstriped, strnum,
                                    src_version_num, outbuf + offset,
                                    buflen - offset);
            offset += len + 1 /*include the space we're about to add*/;
            if (len < 0 || offset >= buflen) {
                logmsg(LOGMSG_ERROR, 
                        "%s: adding src data filename failed or string "
                        "was too long for buffer this string len: %d total "
                        "string len: %d\n",
                        __func__, len, offset);
                *bdberr = BDBERR_BUFSMALL;
                return -1;
            }

            /* add a space. this removes the NUL, it will be re added by the
             * form_file_name_ex() below */
            outbuf[offset - 1] = ' ';

            /* add dst filename */
            len = form_file_name_ex(bdb_state, 1 /*is_data_file*/, dtanum,
                                    0 /*add_prefix*/, isstriped, strnum,
                                    dst_version_num, outbuf + offset,
                                    buflen - offset);
            offset += len;
            if (len < 0 || offset >= buflen) {
                logmsg(LOGMSG_ERROR, 
                        "%s: adding dst data filename failed or string "
                        "was too long for buffer this string len: %d total "
                        "string len: %d\n",
                        __func__, len, offset);
                *bdberr = BDBERR_BUFSMALL;
                return -1;
            }
        }
    }

    /* for each index add a -file param */
    for (ixnum = 0; ixnum < bdb_state->numix; ixnum++) {
        /* add -file */
        len = snprintf(outbuf + offset, buflen - offset, " -file ");
        offset += len;
        if (len < 0 || offset >= buflen) {
            logmsg(LOGMSG_ERROR, 
                    "%s: adding index -file arg failed or string was "
                   "too long for buffer this string len: %d total string len: "
                   "%d\n",
                    __func__, len, offset);
            *bdberr = BDBERR_BUFSMALL;
            return -1;
        }

        /* add src filename */
        len = form_file_name_ex(bdb_state, 0 /*is_data_file*/, ixnum,
                                0 /*add_prefix*/, 0 /*isstriped*/, 0 /*strnum*/,
                                p_src_index_genids[ixnum], outbuf + offset,
                                buflen - offset);
        offset += len + 1 /*include the space we're about to add*/;
        if (len < 0 || offset >= buflen) {
            logmsg(LOGMSG_ERROR, "%s: adding src index filename failed or string "
                    "was too long for buffer this string len: %d total string "
                    "len: %d\n",
                    __func__, len, offset);
            *bdberr = BDBERR_BUFSMALL;
            return -1;
        }

        /* add a space. this removes the NUL, it will be re added by the
         * form_file_name_ex() below */
        outbuf[offset - 1] = ' ';

        /* add dst filename */
        len = form_file_name_ex(bdb_state, 0 /*is_data_file*/, ixnum,
                                0 /*add_prefix*/, 0 /*isstriped*/, 0 /*strnum*/,
                                p_dst_index_genids[ixnum], outbuf + offset,
                                buflen - offset);
        offset += len;
        if (len < 0 || offset >= buflen) {
            logmsg(LOGMSG_ERROR, "%s: adding dst index filename failed or string "
                   "was too long for buffer this string len: %d total string "
                   "len: %d\n",
                   __func__, len, offset);
            *bdberr = BDBERR_BUFSMALL;
            return -1;
        }
    }

    *bdberr = BDBERR_NOERROR;
    return 0;
}

/*moves an entire table over to the new versioning database*/
int bdb_rename_file_versioning_table(bdb_state_type *bdb_state,
                                     tran_type *input_trans, char *newtblname,
                                     int *bdberr)
{
    int dtanum, ixnum, retries = 0;
    unsigned long long version_num;
    unsigned long long new_version_num;
    char oldname[80], newname[80];
    tran_type *tran;
    char *orig_name;

    orig_name = bdb_state->name;

retry:
    if (++retries >= 500 /*gbl_maxretries*/) {
        logmsg(LOGMSG_ERROR, "%s: giving up after %d retries\n", __func__,
               retries);
        return -1;
    }

    /*if the user didn't give us a transaction, create our own*/
    if (!input_trans) {
        tran = bdb_tran_begin(bdb_state, NULL, bdberr);
        if (!tran) {
            if (*bdberr == BDBERR_DEADLOCK)
                goto retry;

            logmsg(LOGMSG_ERROR, "%s: failed to get transaction\n", __func__);
            return -1;
        }
    } else
        tran = input_trans;

    /* set table version num, this is used to test if the table is using file
     * versions */
    bdb_state->name = newtblname;
    new_version_num = bdb_get_cmp_context(bdb_state);
    if (bdb_new_file_version_table(bdb_state, tran, new_version_num, bdberr) ||
        *bdberr != BDBERR_NOERROR)
        goto backout;

    /* get existing name version */
    bdb_state->name = orig_name;
    if (bdb_get_file_version_table(bdb_state, tran, &version_num, bdberr) &&
        *bdberr != BDBERR_NOERROR) {
        logmsg(LOGMSG_ERROR, "failed to retrieve existing table version\n");
        *bdberr = BDBERR_MISC;
        goto backout;
    }

    /* update data files */
    for (dtanum = 0; dtanum < bdb_state->numdtafiles; dtanum++) {
        int strnum, num_stripes = bdb_get_datafile_num_files(bdb_state, dtanum),
                    isstriped = 0;

        new_version_num = bdb_get_cmp_context(bdb_state);

        /* get data versioning existing table */
        if (bdb_get_file_version_data(bdb_state, tran, dtanum, &version_num,
                                      bdberr) &&
            *bdberr != BDBERR_NOERROR) {
            logmsg(LOGMSG_ERROR, "failed to retrieve existing index version\n");
            *bdberr = BDBERR_MISC;
            goto backout;
        }

        /*find out if this datafile is striped*/
        if (dtanum > 0) {
            if (bdb_state->attr->blobstripe > 0)
                isstriped = 1;
        } else if (bdb_state->bdbtype == BDBTYPE_TABLE &&
                   bdb_state->attr->dtastripe > 0)
            isstriped = 1;

        /*save all of the stripe's names*/
        for (strnum = 0; strnum < num_stripes; ++strnum) {
            /*get the old filename*/
            form_file_name_ex(bdb_state, 1 /*is_data_file*/, dtanum,
                              1 /*add_prefix*/, isstriped, strnum, version_num,
                              oldname, sizeof(oldname));
            /*get the new filename*/
            bdb_state->name = newtblname;
            form_file_name_ex(bdb_state, 1 /*is_data_file*/, dtanum,
                              1 /*add_prefix*/, isstriped, strnum,
                              new_version_num, newname, sizeof(newname));
            bdb_state->name = orig_name;

            /*rename the file*/
            logmsg(LOGMSG_INFO, "%s: renaming %s to %s\n", __func__, oldname,
                   newname);
            if (bdb_rename_file(bdb_state, tran->tid, oldname, newname,
                                bdberr) ||
                *bdberr != BDBERR_NOERROR)
                goto backout;
        }

        /*update the file's version*/
        bdb_state->name = newtblname;
        if (bdb_new_file_version_data(bdb_state, tran, dtanum, new_version_num,
                                      bdberr) ||
            *bdberr != BDBERR_NOERROR) {
            bdb_state->name = orig_name;
            goto backout;
        }
        bdb_state->name = orig_name;
    }

    /* update the index files */
    for (ixnum = 0; ixnum < bdb_state->numix; ixnum++) {
        new_version_num = bdb_get_cmp_context(bdb_state);

        /* get index versioning existing table */
        if (bdb_get_file_version_index(bdb_state, tran, ixnum, &version_num,
                                       bdberr) &&
            *bdberr != BDBERR_NOERROR) {
            logmsg(LOGMSG_ERROR, "failed to retrieve existing index version\n");
            *bdberr = BDBERR_MISC;
            goto backout;
        }

        /*get old name*/
        form_file_name_ex(bdb_state, 0 /*is_data_file*/, ixnum,
                          1 /*add_prefix*/, 0 /*isstriped*/, 0 /*strnum*/,
                          version_num, oldname, sizeof(oldname));
        /*get new name*/
        bdb_state->name = newtblname;
        form_file_name_ex(bdb_state, 0 /*is_data_file*/, ixnum,
                          1 /*add_prefix*/, 0 /*isstriped*/, 0 /*strnum*/,
                          new_version_num, newname, sizeof(newname));
        bdb_state->name = orig_name;

        /*rename*/
        logmsg(LOGMSG_INFO, "%s: renaming %s to %s\n", __func__, oldname,
               newname);
        if (bdb_rename_file(bdb_state, tran->tid, oldname, newname, bdberr) ||
            *bdberr != BDBERR_NOERROR) {
            logmsg(LOGMSG_ERROR, "%s: ERROR converting %s to %s. Check FILE PERMISSIONS\n",
                    __func__, oldname, newname);
            goto backout;
        }

        /*update version*/
        bdb_state->name = newtblname;
        if (bdb_new_file_version_index(bdb_state, tran, ixnum, new_version_num,
                                       bdberr) ||
            *bdberr != BDBERR_NOERROR) {
            bdb_state->name = orig_name;
            goto backout;
        }
        bdb_state->name = orig_name;
    }

    /*commit if we created our own transaction*/
    if (!input_trans) {
        if (bdb_tran_commit(bdb_state, tran, bdberr) &&
            *bdberr != BDBERR_NOERROR)
            goto backout;
    }

    *bdberr = BDBERR_NOERROR;
    return 0; /*success*/

backout:
    /*if we created the transaction*/
    if (!input_trans) {
        int prev_bdberr = *bdberr;

        /*kill the transaction*/

        if (bdb_tran_abort(bdb_state, tran, bdberr) && !BDBERR_NOERROR) {
            logmsg(LOGMSG_ERROR, "%s: trans abort failed with bdberr %d\n",
                   __func__, *bdberr);
            return -1;
        }

        *bdberr = prev_bdberr;
        if (*bdberr == BDBERR_DEADLOCK)
            goto retry;

        logmsg(LOGMSG_ERROR, "%s: failed with bdberr %d\n", __func__, *bdberr);
    }
    return -1;
}

int bdb_rename_table(bdb_state_type *bdb_state, tran_type *tran, char *newname,
                     int *bdberr)
{
    DB_TXN *tid = tran ? tran->tid : NULL;
    char *saved_name;
    char *saved_origname; /* certain sc set this, preserve */
    int rc;

    rc = close_dbs_flush(bdb_state);
    if (rc != 0) {
        logmsg(LOGMSG_ERROR, "upgrade: open_dbs as master failed\n");
        return -1;
    }

    saved_origname = bdb_state->origname;
    bdb_state->origname = NULL;
    rc = bdb_rename_file_versioning_table(bdb_state, tran, newname, bdberr);
    if (rc != 0) {
        logmsg(LOGMSG_ERROR, "upgrade: open_dbs as master failed\n");
        bdb_state->origname = saved_origname;
        return -1;
    }

    saved_name = bdb_state->name;
    bdb_state->name = newname;
    rc = open_dbs(bdb_state, 1, 1, 0, tid, 0);
    if (rc != 0) {
        bdb_state->name = saved_name;
        bdb_state->origname = saved_origname;
        logmsg(LOGMSG_ERROR, "upgrade: open_dbs as master failed\n");
        return -1;
    }
    bdb_state->name = saved_name;
    bdb_state->isopen = 1;

    return 0;
}

struct del_list_item {
    int is_data_file;
    int file_num;
    unsigned long long version_num;
    LINKC_T(struct del_list_item) lnk;
};

/* creates a new list, the list must eventually be passed to bdb_del_list_free
 * to avoid leaking memory */
void *bdb_del_list_new(int *bdberr)
{
    listc_t *list = listc_new(offsetof(struct del_list_item, lnk));

    if (list)
        *bdberr = BDBERR_NOERROR;
    else
        *bdberr = BDBERR_MISC;

    return list;
}

/* records a files details so that it can be deleted later even if it's version
 * number is changed in the version table */
static int bdb_del_list_add(bdb_state_type *bdb_state, tran_type *tran,
                            void *list, int is_data_file, int file_num,
                            int *bdberr)
{
    unsigned long long version_num;
    struct del_list_item *item;
    int rc;

    if (!bdb_state || !list || !bdberr) {
        logmsg(LOGMSG_ERROR, "bdb_del_list_add: null or invalid argument\n");
        if (bdberr)
            *bdberr = BDBERR_BADARGS;
        return -1;
    }

    /*get the version num*/
    if (is_data_file)
        rc = bdb_get_file_version_data(bdb_state, tran, file_num, &version_num,
                                       bdberr);
    else
        rc = bdb_get_file_version_index(bdb_state, tran, file_num, &version_num,
                                        bdberr);
    if (rc || *bdberr != BDBERR_NOERROR) {
        logmsg(LOGMSG_ERROR, "bdb_del_list_add: failed to look up version num for "
                        "file\n");
        return -1;
    }

    /*create a new item*/
    item = malloc(sizeof(*item));
    if (!item) {
        *bdberr = BDBERR_MISC;
        return -1;
    }

    /*populate the item*/
    item->is_data_file = is_data_file;
    item->file_num = file_num;
    item->version_num = version_num;

    /*add it to the list*/
    listc_atl(list, item);

    /*
    fprintf(stderr, "adding %016llx %d %d to be deleted\n",
       item->version_num, item->is_data_file, item->file_num);
    */

    *bdberr = BDBERR_NOERROR;
    return 0;
}

/*calls bdb_del_list_add for a datafile*/
int bdb_del_list_add_data(bdb_state_type *bdb_state, tran_type *tran,
                          void *list, int dtanum, int *bdberr)
{
    if (!bdb_state || !list || !bdberr) {
        logmsg(LOGMSG_ERROR, "bdb_del_list_add_data: null or invalid argument\n");
        if (bdberr)
            *bdberr = BDBERR_BADARGS;
        return -1;
    }

    return bdb_del_list_add(bdb_state, tran, list, 1 /*is_data_file*/, dtanum,
                            bdberr);
}

/*calls bdb_del_list_add for a indexfile*/
int bdb_del_list_add_index(bdb_state_type *bdb_state, tran_type *tran,
                           void *list, int ixnum, int *bdberr)
{
    if (!bdb_state || !list || !bdberr) {
        logmsg(LOGMSG_ERROR, "bdb_del_list_add_index: null or invalid argument\n");
        if (bdberr)
            *bdberr = BDBERR_BADARGS;
        return -1;
    }

    return bdb_del_list_add(bdb_state, tran, list, 0 /*is_data_file*/, ixnum,
                            bdberr);
}

/*calls bdb_del_list_add for all files in database*/
int bdb_del_list_add_all(bdb_state_type *bdb_state, tran_type *tran, void *list,
                         int *bdberr)
{
    int dtanum, ixnum;

    if (!bdb_state || !list || !bdberr) {
        logmsg(LOGMSG_ERROR, "bdb_del_list_add_all: null or invalid argument\n");
        if (bdberr)
            *bdberr = BDBERR_BADARGS;
        return -1;
    }

    /* update data files */
    for (dtanum = 0; dtanum < bdb_state->numdtafiles; dtanum++)
        if (bdb_del_list_add_data(bdb_state, tran, list, dtanum, bdberr))
            return -1;

    /* update the index files */
    for (ixnum = 0; ixnum < bdb_state->numix; ixnum++)
        if (bdb_del_list_add_index(bdb_state, tran, list, ixnum, bdberr))
            return -1;

    return 0;
}

int bdb_del_list_free(void *list, int *bdberr)
{
    struct del_list_item *item, *tmp;
    listc_t *list_ptr = list;

    /* free each item */
    LISTC_FOR_EACH_SAFE(list_ptr, item, tmp, lnk) {
        /* remove and free item */
        free(listc_rfl(list, item));
    }

    listc_free(list);

    *bdberr = BDBERR_NOERROR;
    return 0;
}

/*

 XXX.<dbname>.<rest>                    -> <bdb_state->dir>/<dbname>.<rest>

  infile                                     outfile
----------                                ----------------
 XXX.<dbname>.dta                       -> /bb/data/alexdb.dta
 XXX.<dbname>.ix0                       -> /bb/data/alexdb.ix0
 XXX.<dbname>.ix1                       -> /bb/data/alexdb.ix1
 XXX.<dbname>.ix245                     -> /bb/data/alexdb.ix245
 XXX.<dbname>.txn/./log.0000000003      -> /bb/data/alexdb.txn/./log.0000000003
 XXX.<dbname>.txn/./__dbq.XXX.myq.queue -> /bb/data/alexdb.txn/./__dbq.myq.queue
 /bb/data/alexdb.txn/./__dbq.XXX.myq.queue ->
/bb/data/alexdb.txn/./__dbq.myq.queue

 (In some circumstances, the input file does not begin with XXX. put still
 requires translation.  This really only happens if we opned the environment
 with an absolute path, as we would have done for comdb2_db_recover.  So even
 though this doesn't happen in regular comdb2, let's be robust against it
 anyway.)

*/

bdb_state_type *gbl_bdb_state;

char *bdb_trans(const char infile[], char outfile[])
{
    bdb_state_type *bdb_state;
    char *p;
    int len;

    if (!infile) {
        if (outfile)
            outfile[0] = '\0';
        return NULL;
    }

    /*bdb_state = pthread_getspecific(bdb_key);*/
    bdb_state = gbl_bdb_state;

    if (bdb_state == NULL) {
        strcpy(outfile, infile);
        return outfile;
    }

    /* Copy to outfile.  If leading with a XXX., strip this off and replace with
     * full path. */
    if (strncmp(infile, "XXX.", 4) == 0) {
        sprintf(outfile, "%s/%s", bdb_state->dir, infile + 4);
    } else {
        strcpy(outfile, infile);
    }

    /* Look for queue extents and correct them. */
    p = strstr(outfile, "/__dbq.XXX.");
    if (p) {
        p += 7;
        len = strlen(p);
        memmove(p, p + 4, len - 4 + 1 /* copy \0 byte too! */);
    }

    return outfile;
}

int net_hostdown_rtn(netinfo_type *netinfo_ptr, char *host);
int net_newnode_rtn(netinfo_type *netinfo_ptr, char *hostname, int portnum);
int net_cmplsn_rtn(netinfo_type *netinfo_ptr, void *x, int xlen, void *y,
                   int ylen);
int net_getlsn_rtn(netinfo_type *netinfo_ptr, void *record, int len, int *file,
                   int *offset);

static void net_startthread_rtn(void *arg)
{
    bdb_thread_event((bdb_state_type *)arg, 1);
}

static void net_stopthread_rtn(void *arg)
{
    bdb_thread_event((bdb_state_type *)arg, 0);
}

/* According to the berkdb docs, after the DB/DBENV close() functions have
 * been called the handle can no longer be used regardless of the outcome.
 * Hence this function will now never fail - although it may spit out errors.
 * After this is called, the db is closed.
 */
static int close_dbs_int(bdb_state_type *bdb_state, DB_TXN *tid, int flags)
{
    int rc;
    int i;
    int dtanum, strnum;
    u_int8_t fileid[21] = {0};
    char fid_str[41] = {0};

    print(bdb_state, "in %s(name=%s)\n", __func__, bdb_state->name);

    if (!bdb_state->isopen) {
        print(bdb_state, "%s not open, not closing\n", bdb_state->name);
        logmsg(LOGMSG_DEBUG, "%s:%d %s not open, not closing\n", __func__,
               __LINE__, bdb_state->name);
        return 0;
    }

    if (bdb_state->bdbtype == BDBTYPE_QUEUEDB) {
        if (!bdb_trigger_ispaused(bdb_state)) {
            bdb_trigger_close(bdb_state);
        }
    }

    for (dtanum = 0; dtanum < MAXDTAFILES; dtanum++) {
        for (strnum = 0; strnum < MAXDTASTRIPE; strnum++) {
            if (bdb_state->dbp_data[dtanum][strnum]) {
                bdb_state->dbp_data[dtanum][strnum]->get_fileid(
                    bdb_state->dbp_data[dtanum][strnum], fileid);
                fileid_str(fileid, fid_str);
                logmsg(LOGMSG_DEBUG, "%s:%d  closing fileid %s\n", __func__,
                       __LINE__, fid_str);
                rc = bdb_state->dbp_data[dtanum][strnum]->closetxn(
                    bdb_state->dbp_data[dtanum][strnum], tid, flags);
                if (0 != rc) {
                    logmsg(LOGMSG_ERROR,
                           "%s: error closing %s[%d][%d]: %d %s\n", __func__,
                           bdb_state->name, dtanum, strnum, rc,
                           db_strerror(rc));
                }
            } else if (notclosingdta_trace) {
                logmsg(LOGMSG_DEBUG,
                       "%s:%d not closing dtafile %d stripe %d "
                       "(NULL ptr)\n",
                       __func__, __LINE__, dtanum, strnum);
            }
        }
    }

    if (bdb_state->bdbtype == BDBTYPE_TABLE) {
        logmsg(LOGMSG_DEBUG, "%s:%d  looking through table %s numix %d\n",
               __func__, __LINE__, bdb_state->name, bdb_state->numix);
        for (i = 0; i < bdb_state->numix; i++) {
            /*fprintf(stderr, "closing ix %d\n", i);*/
            bdb_state->dbp_ix[i]->get_fileid(bdb_state->dbp_ix[i], fileid);
            fileid_str(fileid, fid_str);
            logmsg(LOGMSG_DEBUG, "%s:%d closing fileid %s\n", __func__,
                   __LINE__, fid_str);
            rc = bdb_state->dbp_ix[i]->closetxn(bdb_state->dbp_ix[i], tid,
                                                flags);
            if (rc != 0) {
                logmsg(LOGMSG_ERROR, "%s: error closing %s->dbp_ix[%d] %d %s\n",
                       __func__, bdb_state->name, i, rc, db_strerror(rc));
            }
        }
    }

    /* get rid of our handles since they're no longer valid - don't want to get
     * fooled by dangling pointers! */
    bzero(bdb_state->dbp_data, sizeof(bdb_state->dbp_data));
    bzero(bdb_state->dbp_ix, sizeof(bdb_state->dbp_ix));

    /* since we always succeed, mark the db as closed now */
    bdb_state->isopen = 0;

    return 0;
}

static int close_dbs(bdb_state_type *bdb_state)
{
    return close_dbs_int(bdb_state, NULL, DB_NOSYNC);
}

static int close_dbs_txn(bdb_state_type *bdb_state, DB_TXN *txn)
{
    return close_dbs_int(bdb_state, txn, DB_NOSYNC);
}

static int close_dbs_flush(bdb_state_type *bdb_state)
{
    return close_dbs_int(bdb_state, NULL, 0);
}

int bdb_isopen(bdb_state_type *bdb_handle) { return bdb_handle->isopen; }

int bdb_flush_up_to_lsn(bdb_state_type *bdb_state, unsigned file,
                        unsigned offset)
{
    int rc;
    DB_LSN lsn;
    lsn.file = file;
    lsn.offset = offset;

    rc = bdb_state->dbenv->log_flush(bdb_state->dbenv, &lsn);
    return rc;
}

static int bdb_flush_cache(bdb_state_type *bdb_state)
{

    if (bdb_state->parent)
        bdb_state = bdb_state->parent;

    BDB_READLOCK("bdb_flush_cache");

    bdb_state->dbenv->memp_sync(bdb_state->dbenv, NULL);

    BDB_RELLOCK();

    return 0;
}

int bdb_dump_cache_to_file(bdb_state_type *bdb_state, const char *file,
                           int max_pages)
{
    int rc, fd;
    SBUF2 *s;
    if ((fd = open(file, O_WRONLY | O_TRUNC | O_CREAT, 0666)) < 0 ||
        (s = sbuf2open(fd, 0)) == NULL) {
        if (fd >= 0)
            close(fd);
        logmsg(LOGMSG_ERROR, "%s error opening %s: %d\n", __func__, file,
               errno);
        return -1;
    }
    rc = bdb_state->dbenv->memp_dump(bdb_state->dbenv, s, max_pages);
    sbuf2close(s);
    return rc;
}

int bdb_load_cache(bdb_state_type *bdb_state, const char *file)
{
    int rc, fd;
    SBUF2 *s;
    if ((fd = open(file, O_RDONLY, 0)) < 0 || (s = sbuf2open(fd, 0)) == NULL) {
        if (fd >= 0)
            close(fd);
        return -1;
    }
    rc = bdb_state->dbenv->memp_load(bdb_state->dbenv, s);
    sbuf2close(s);
    return rc;
}

int bdb_load_cache_default(bdb_state_type *bdb_state)
{
    return bdb_state->dbenv->memp_load_default(bdb_state->dbenv);
}

int bdb_dump_cache_default(bdb_state_type *bdb_state)
{
    return bdb_state->dbenv->memp_dump_default(bdb_state->dbenv, 1);
}

static int bdb_flush_int(bdb_state_type *bdb_state, int *bdberr, int force)
{
    int rc;
    int start, end;

    *bdberr = BDBERR_NOERROR;

    rc = bdb_state->dbenv->log_flush(bdb_state->dbenv, NULL);
    if (rc != 0) {
        logmsg(LOGMSG_ERROR, "log_flush err %d\n", rc);
        *bdberr = BDBERR_MISC;
        return -1;
    }

    if (bdb_state->repinfo->master_host != bdb_state->repinfo->myhost)
        bdb_flush_cache(bdb_state);
    else {
        start = comdb2_time_epochms();
        rc = ll_checkpoint(bdb_state, force);
        if (rc != 0) {
            logmsg(LOGMSG_ERROR, "txn_checkpoint err %d\n", rc);
            *bdberr = BDBERR_MISC;
            return -1;
        }
        end = comdb2_time_epochms();
        ctrace("checkpoint took %dms\n", end - start);
    }

    return 0;
}

int bdb_flush(bdb_state_type *bdb_state, int *bdberr)
{
    int rc;

    BDB_READLOCK("bdb_flush");

    rc = bdb_flush_int(bdb_state, bdberr, 1);

    BDB_RELLOCK();

    return rc;
}

int bdb_flush_noforce(bdb_state_type *bdb_state, int *bdberr)
{
    int rc;

    BDB_READLOCK("bdb_flush");

    rc = bdb_flush_int(bdb_state, bdberr, 0);

    BDB_RELLOCK();

    return rc;
}

static int bdb_lock_children_lock(bdb_state_type *bdb_state)
{
    if (bdb_state->parent)
        bdb_state = bdb_state->parent;
    Pthread_mutex_lock(&(bdb_state->children_lock));
    assert(!bdb_state->have_children_lock);
    bdb_state->have_children_lock = 1;
    if (gbl_debug_children_lock) {
        logmsg(LOGMSG_USER, "Acquired children lock\n");
        cheap_stack_trace();
    }
    return 0;
}

static int bdb_unlock_children_lock(bdb_state_type *bdb_state)
{

    if (bdb_state->parent)
        bdb_state = bdb_state->parent;
    assert(bdb_state->have_children_lock);
    bdb_state->have_children_lock = 0;
    Pthread_mutex_unlock(&(bdb_state->children_lock));
    if (gbl_debug_children_lock) {
        logmsg(LOGMSG_USER, "Released children lock\n");
        cheap_stack_trace();
    }
    return 0;
}

void bdb_prepare_close(bdb_state_type *bdb_state)
{
    netinfo_type *netinfo_ptr = bdb_state->repinfo->netinfo;

    if (is_real_netinfo(netinfo_ptr)) {
        /* get me off the network */
        if (gbl_libevent) {
            stop_event_net();
        } else {
            net_send_decom_all(netinfo_ptr, gbl_myhostname);
            osql_process_message_decom(gbl_myhostname);
            sleep(2);
            net_exiting(netinfo_ptr);
            osql_net_exiting();
        }
    }

    net_cleanup_netinfo(netinfo_ptr);
    osql_cleanup_netinfo();
}

/* this routine is only used to CLOSE THE WHOLE DB (env) */
static int bdb_close_int(bdb_state_type *bdb_state, int envonly)
{
    int rc;
    bdb_state_type *child;
    int i;
    int bdberr;
    int last;
    DB_TXN *tid;
    /* lock everyone out of the bdb code */
    BDB_WRITELOCK(__func__);

    /* force a checkpoint */
    rc = ll_checkpoint(bdb_state, 1);

    /* if we were passed a child, find his parent */
    if (bdb_state->parent)
        bdb_state = bdb_state->parent;

    bdb_lock_children_lock(bdb_state);
    for (i = 0; i < bdb_state->numchildren; i++) {
        child = bdb_state->children[i];
        if (child) {
            child->exiting = 1;
        }
    }
    bdb_unlock_children_lock(bdb_state);

#   if 0
    /* Wait for ongoing election to abort. */
    while (1) {
        Pthread_mutex_lock(&(bdb_state->repinfo->elect_mutex));
        int in_election = bdb_state->repinfo->in_election;
        Pthread_mutex_unlock(&(bdb_state->repinfo->elect_mutex));
        if (!in_election)
            break;
        logmsg(LOGMSG_WARN, "%s: Election in progress.\n", __func__);
        sleep(1);
    }
#   endif

    bdb_state->dbenv->txn_begin(bdb_state->dbenv, NULL, &tid, 0);

    /* close all database files.   doesn't fail. */
    if (!envonly) {
        rc = close_dbs(bdb_state);
    }

    /* now do it for all of our children */
    bdb_lock_children_lock(bdb_state);
    for (i = 0; i < bdb_state->numchildren; i++) {
        child = bdb_state->children[i];

        /* close all of our databases.  doesn't fail. */
        if (child) {
            rc = close_dbs(child);
            bdb_access_destroy(child);
        }
    }
    bdb_unlock_children_lock(bdb_state);

    /* Commit */
    rc = tid->commit(tid, 0);
    assert(rc == 0);
    if (rc != 0) {
        logmsg(LOGMSG_ERROR, "bdb_close_int: commit %d\n", rc);
    }

    /* close our transactional environment.  note that according to berkdb
     * docs the handle is invalid after this is called regardless of the
     * outcome, therefore there is no concept of failure here. */
    rc = bdb_state->dbenv->close(bdb_state->dbenv, 0);
    if (rc != 0) {
        logmsg(LOGMSG_ERROR, "bdb_close_int: error closing env %d %s\n", rc,
                db_strerror(rc));
    }
    bdb_state->dbenv = NULL;

/* free our dynamically allocated memory */
#ifdef NOTYET
    Pthread_attr_destroy(&(bdb_state->pthread_attr_detach));
#endif

    /* clear temp table environments */
    if (bdb_state->attr->temp_table_clean_exit) {
        if (gbl_temptable_pool_capacity > 0)
            comdb2_objpool_destroy(bdb_state->temp_table_pool);
        else {
            last = 0;
            while (!rc && last == 0) {
                rc =
                    bdb_temp_table_destroy_lru(NULL, bdb_state, &last, &bdberr);
            }
        }
    }

    free(bdb_state->origname);
    free(bdb_state->name);
    free(bdb_state->dir);
    free(bdb_state->txndir);
    free(bdb_state->tmpdir);

    free(bdb_state->seqnum_info->seqnums);
    free(bdb_state->last_downgrade_time);
    free(bdb_state->master_lease);
    free(bdb_state->coherent_state);
    free(bdb_state->seqnum_info->waitlist);
    free(bdb_state->seqnum_info->trackpool);
    free(bdb_state->seqnum_info->time_10seconds);
    free(bdb_state->seqnum_info->time_minute);
    free(bdb_state->seqnum_info->expected_udp_count);
    free(bdb_state->seqnum_info->incomming_udp_count);
    free(bdb_state->seqnum_info->udp_average_counter);
    free(bdb_state->seqnum_info->filenum);

    free(bdb_state->repinfo->appseqnum);

    /* We can not free bdb_state because other threads get READLOCK
     * and it does not work well doing so on freed memory, so don't:
    memset(bdb_state, 0xff, sizeof(bdb_state));
    free(bdb_state);
     */

    /* DO NOT RELEASE the write lock.  just let it be. */
    return 0;
}

int bdb_handle_reset_tran(bdb_state_type *bdb_state, tran_type *trans,
                          tran_type *cltrans)
{
    DB_TXN *tid = trans ? trans->tid : NULL;
    DB_TXN *cltid = cltrans ? cltrans->tid : NULL;
    int rc = close_dbs_txn(bdb_state, cltid);
    if (rc != 0) {
        logmsg(LOGMSG_ERROR, "upgrade: open_dbs as master failed\n");
        return -1;
    }

    int iammaster;
    if (bdb_state->read_write)
        iammaster = 1;
    else
        iammaster = 0;

    rc = open_dbs(bdb_state, iammaster, 1, 0, tid, 0);
    if (rc != 0) {
        logmsg(LOGMSG_ERROR, "upgrade: open_dbs as master failed\n");
        return -1;
    }
    bdb_state->isopen = 1;

    return 0;
}
int bdb_handle_reset(bdb_state_type *bdb_state)
{
    return bdb_handle_reset_tran(bdb_state, NULL, NULL);
}

int bdb_handle_dbp_add_hash(bdb_state_type *bdb_state, int szkb)
{
    int dtanum, strnum;
    DB *dbp;
    for (dtanum = 0; dtanum < bdb_state->numdtafiles; dtanum++) {
        for (strnum = bdb_get_datafile_num_files(bdb_state, dtanum) - 1;
             strnum >= 0; strnum--) {
            dbp = bdb_state->dbp_data[dtanum][strnum];
            if (dbp) {
                // set flag
                dbp->flags |= DB_AM_HASH;
                // add hash
                genid_hash_resize(bdb_state->dbenv, &(dbp->pg_hash), szkb);
            }
        }
    }
    return 0;
}

int bdb_handle_dbp_drop_hash(bdb_state_type *bdb_state)
{
    int dtanum, strnum;
    DB *dbp;
    for (dtanum = 0; dtanum < bdb_state->numdtafiles; dtanum++) {
        for (strnum = bdb_get_datafile_num_files(bdb_state, dtanum) - 1;
             strnum >= 0; strnum--) {
            dbp = bdb_state->dbp_data[dtanum][strnum];
            if (dbp) {
                // clear flag
                dbp->flags &= ~(DB_AM_HASH);
                // delete hash
                genid_hash_free(bdb_state->dbenv, dbp->pg_hash);
                dbp->pg_hash = NULL;
            }
        }
    }
    return 0;
}

int bdb_handle_dbp_hash_stat(bdb_state_type *bdb_state)
{
    DB *dbp;
    int dtanum, strnum;
    dbp_bthash_stat stat;
    int has_hash = 1;
    bzero(&stat, sizeof(dbp_bthash_stat));
    for (dtanum = 0; dtanum < bdb_state->numdtafiles; dtanum++) {
        for (strnum = bdb_get_datafile_num_files(bdb_state, dtanum) - 1;
             strnum >= 0; strnum--) {
            dbp = bdb_state->dbp_data[dtanum][strnum];
            if (dbp) {
                stat.n_bt_search += dbp->pg_hash_stat.n_bt_search;
                stat.n_bt_hash += dbp->pg_hash_stat.n_bt_hash;
                stat.n_bt_hash_hit += dbp->pg_hash_stat.n_bt_hash_hit;
                stat.n_bt_hash_miss += dbp->pg_hash_stat.n_bt_hash_miss;
                timeradd(&(stat.t_bt_search),
                            &(dbp->pg_hash_stat.t_bt_search),
                            &(stat.t_bt_search));
                if (!(dbp->flags & DB_AM_HASH) || !(dbp->pg_hash))
                    has_hash = 0;
            }
        }
    }

    logmsg(LOGMSG_INFO, "n_bt_search: %u\n", stat.n_bt_search);
    logmsg(LOGMSG_INFO, "n_bt_hash: %u\n", stat.n_bt_hash);
    logmsg(LOGMSG_INFO, "n_bt_hash_hit: %u\n", stat.n_bt_hash_hit);
    logmsg(LOGMSG_INFO, "n_bt_hash_miss: %u\n", stat.n_bt_hash_miss);
    logmsg(LOGMSG_INFO, "time_bt_search: %.3fms\n",
           (double)stat.t_bt_search.tv_sec * 1000 +
               (double)stat.t_bt_search.tv_usec / 1000);

    return has_hash;
}

int bdb_handle_dbp_hash_stat_reset(bdb_state_type *bdb_state)
{
    DB *dbp;
    int dtanum, strnum;
    for (dtanum = 0; dtanum < bdb_state->numdtafiles; dtanum++) {
        for (strnum = bdb_get_datafile_num_files(bdb_state, dtanum) - 1;
             strnum >= 0; strnum--) {
            dbp = bdb_state->dbp_data[dtanum][strnum];
            if (dbp)
                bzero(&(dbp->pg_hash_stat), sizeof(dbp_bthash_stat));
        }
    }

    return 0;
}

void bdb_stop_recover_threads(bdb_state_type *bdb_state)
{
    if (bdb_state->dbenv->recovery_processors)
        thdpool_stop(bdb_state->dbenv->recovery_processors);
    if (bdb_state->dbenv->recovery_workers)
        thdpool_stop(bdb_state->dbenv->recovery_workers);
}

int bdb_close_env(bdb_state_type *bdb_state)
{
    return bdb_close_int(bdb_state, 1);
}

int berkdb_send_rtn(DB_ENV *dbenv, const DBT *control, const DBT *rec,
                    const DB_LSN *lsnp, char *host, int flags, void *usr_ptr);

void berkdb_receive_rtn(void *ack_handle, void *usr_ptr, char *from_host,
                        int usertype, void *dta, int dtalen, uint8_t is_tcp);

void berkdb_receive_test(void *ack_handle, void *usr_ptr, char *from_host,
                         int usertype, void *dta, int dtalen, uint8_t is_tcp);

void berkdb_receive_msg(void *ack_handle, void *usr_ptr, char *from_host,
                        int usertype, void *dta, int dtalen, uint8_t is_tcp);

void *watcher_thread(void *arg);
void *checkpoint_thread(void *arg);
void *logdelete_thread(void *arg);
void *memp_trickle_thread(void *arg);
void *deadlockdetect_thread(void *arg);

void make_lsn(DB_LSN *logseqnum, unsigned int filenum, unsigned int offsetnum)
{
    logseqnum->file = filenum;
    logseqnum->offset = offsetnum;
}

void get_my_lsn(bdb_state_type *bdb_state, DB_LSN *lsnout)
{
    DB_LSN our_lsn;
    DB_LOG_STAT *log_stats;

    bdb_state->dbenv->log_stat(bdb_state->dbenv, &log_stats, 0);
    make_lsn(&our_lsn, log_stats->st_cur_file, log_stats->st_cur_offset);
    free(log_stats);

    memcpy(lsnout, &our_lsn, sizeof(DB_LSN));
}

void get_master_lsn(bdb_state_type *bdb_state, DB_LSN *lsnout)
{
    char *master_host = bdb_state->repinfo->master_host;
    if (master_host != db_eid_invalid && master_host != bdb_master_dupe) {
        memcpy(lsnout, &(bdb_state->seqnum_info
                             ->seqnums[nodeix(bdb_state->repinfo->master_host)]
                             .lsn),
               sizeof(DB_LSN));
    }
}

char *lsn_to_str(char lsn_str[], DB_LSN *lsn)
{
    sprintf(lsn_str, "%d:%d", lsn->file, lsn->offset);
    return lsn_str;
}

/* packs an lsn compare type */
uint8_t *bdb_lsn_cmp_type_put(const lsn_cmp_type *p_lsn_cmp_type,
                              uint8_t *p_buf, const uint8_t *p_buf_end)
{
    if (p_buf_end < p_buf || BDB_LSN_CMP_TYPE_LEN > p_buf_end - p_buf)
        return NULL;

    p_buf = buf_put(&(p_lsn_cmp_type->lsn.file),
                    sizeof(p_lsn_cmp_type->lsn.file), p_buf, p_buf_end);
    p_buf = buf_put(&(p_lsn_cmp_type->lsn.offset),
                    sizeof(p_lsn_cmp_type->lsn.offset), p_buf, p_buf_end);
    p_buf = buf_put(&(p_lsn_cmp_type->delta), sizeof(p_lsn_cmp_type->delta),
                    p_buf, p_buf_end);

    return p_buf;
}

/* gets an lsn compare type */
const uint8_t *bdb_lsn_cmp_type_get(lsn_cmp_type *p_lsn_cmp_type,
                                    const uint8_t *p_buf,
                                    const uint8_t *p_buf_end)
{
    if (p_buf_end < p_buf || BDB_LSN_CMP_TYPE_LEN > p_buf_end - p_buf)
        return NULL;

    p_buf = buf_get(&(p_lsn_cmp_type->lsn.file),
                    sizeof(p_lsn_cmp_type->lsn.file), p_buf, p_buf_end);
    p_buf = buf_get(&(p_lsn_cmp_type->lsn.offset),
                    sizeof(p_lsn_cmp_type->lsn.offset), p_buf, p_buf_end);
    p_buf = buf_get(&(p_lsn_cmp_type->delta), sizeof(p_lsn_cmp_type->delta),
                    p_buf, p_buf_end);

    return p_buf;
}

/* but don't be verbose unless something changes. */
static int print_catchup_message(bdb_state_type *bdb_state, int phase,
                                 DB_LSN *our_lsn, DB_LSN *master_lsn,
                                 uint64_t *gap, uint64_t *prev_gap,
                                 int *prev_state, int starting_time,
                                 DB_LSN *starting_lsn)
{
    char our_lsn_str[80];
    char master_lsn_str[80];
    DB_LSN rep_verify_lsn, rep_verify_start_lsn;
    uint8_t p_lsn_cmp[BDB_LSN_CMP_TYPE_LEN], *p_buf, *p_buf_end;
    int rc;
    int doing_rep_verify = 0;

    uint64_t our =
        ((uint64_t)(our_lsn->file) << 32) + (uint64_t)our_lsn->offset;
    uint64_t master =
        ((uint64_t)(master_lsn->file) << 32) + (uint64_t)master_lsn->offset;
    *gap = (our >= master ? 0 : master - our);
    int state;
    lsn_cmp_type lsn_cmp;

    /* First time through all is well. */
    if (*prev_gap == 0) {
        *prev_gap = *gap + 1;
        *prev_state = -2;
    }

    if (*gap < *prev_gap)
        state = 1;
    else {
        if (*gap == *prev_gap)
            state = 0;
        else
            state = -1;
    }

    if (state != *prev_state) {
        logmsg(LOGMSG_WARN, "\n");
        logmsg(LOGMSG_WARN, 
               "I am catching up with updates that occured while I was down.\n");
        if (state > 0) {
            logmsg(LOGMSG_WARN, "I am making progress and should be allowed to continue.\n");
            logmsg(LOGMSG_WARN, "DO NOT MARK THIS MACHINE ONLINE UNTIL I HAVE CAUGHT UP.\n");
        } else {
            bdb_state->dbenv->get_rep_verify_lsn(
                bdb_state->dbenv, &rep_verify_lsn, &rep_verify_start_lsn);
            if (rep_verify_lsn.file)
                doing_rep_verify = 1;

            if (rep_verify_lsn.file != 0) {
                logmsg(LOGMSG_WARN, "sending COMMITDELAYMORE to %s\n",
                        bdb_state->repinfo->master_host);

                rc = net_send(bdb_state->repinfo->netinfo,
                              bdb_state->repinfo->master_host,
                              USER_TYPE_COMMITDELAYMORE, NULL, 0, 1);

                if (rc != 0) {
                    logmsg(LOGMSG_WARN, "failed to send COMMITDELAYMORE to %s rc: %d\n",
                            bdb_state->repinfo->master_host, rc);
                    return -1;
                }
            }

            if (state == 0) {
                if (rep_verify_lsn.file) {
                    logmsg(LOGMSG_WARN, "I AM ROLLING BACK MY LOGS.\n");
                    logmsg(LOGMSG_WARN, "I AM at %u:%u, started at %u:%u, %" PRIu64
                                    " rolled back.\n",
                            rep_verify_lsn.file, rep_verify_lsn.offset,
                            rep_verify_start_lsn.file,
                            rep_verify_start_lsn.offset,
                            subtract_lsn(bdb_state, &rep_verify_start_lsn,
                                         &rep_verify_lsn));
                } else
                    logmsg(LOGMSG_WARN, "I AM NOT MAKING ANY PROGRESS.\n");
            } else {
                logmsg(LOGMSG_USER,
                       "%s line %d calling rep_start as client with egen 0\n",
                       __func__, __LINE__);
                rc = bdb_state->dbenv->rep_start(bdb_state->dbenv, NULL, 0,
                                                 DB_REP_CLIENT);

                logmsg(LOGMSG_WARN, "I AM FALLING FURTHER BEHIND THE MASTER NODE.\n"); 
            }
            logmsg(LOGMSG_WARN, "IF I DO NOT START MAKING PROGRESS SOON THEN THERE "
                            "MAY BE A PROBLEM.\n");
        }

        logmsg(LOGMSG_WARN, "\n");
    }

    uint64_t behind = subtract_lsn(bdb_state, master_lsn, our_lsn);
    logmsg(LOGMSG_WARN,
           "catching up (%d):: us: %s "
           " master : %s behind %" PRIu64 "mb (%" PRIu64 " bytes)\n",
           phase, lsn_to_str(our_lsn_str, our_lsn),
           lsn_to_str(master_lsn_str, master_lsn),
           behind / (1024 * 1024), behind);

    lsn_cmp.lsn.file = our_lsn->file;
    lsn_cmp.lsn.offset = our_lsn->offset;
    lsn_cmp.delta = bdb_state->attr->logfiledelta;

    p_buf = p_lsn_cmp;
    p_buf_end = p_lsn_cmp + BDB_LSN_CMP_TYPE_LEN;
    bdb_lsn_cmp_type_put(&lsn_cmp, p_buf, p_buf_end);

    rc = net_send_message(bdb_state->repinfo->netinfo,
                          bdb_state->repinfo->master_host, USER_TYPE_LSNCMP,
                          p_lsn_cmp, sizeof(lsn_cmp_type), 1, 60 * 1000);

    *prev_gap = *gap;
    *prev_state = state;

    /* if its been 5 minutes, and we havent moved forward more than 10 megs,
       kill ourselves */
    if (!doing_rep_verify && bdb_state->attr->rep_verify_limit_enabled && (time(NULL) - starting_time) > bdb_state->attr->rep_verify_max_time) {
        if (subtract_lsn(bdb_state, our_lsn, starting_lsn) < bdb_state->attr->rep_verify_min_progress) {
            logmsg(LOGMSG_FATAL, "made less then %d byte progress in %d seconds, exiting\n",
                    bdb_state->attr->rep_verify_min_progress, bdb_state->attr->rep_verify_max_time);
            exit(1);
        }
    }

    return 0;
}

void rep_all_req(bdb_state_type *bdb_state) { return; }

/*
  returns the number of bytes between lsn2 and lsn1.
  lsn2 - lsn1
  */
uint64_t subtract_lsn(bdb_state_type *bdb_state, DB_LSN *lsn2, DB_LSN *lsn1)
{
    uint64_t num_bytes;
    num_bytes = (uint64_t)(lsn2->file - lsn1->file) *
                (uint64_t)bdb_state->attr->logfilesize;
    num_bytes += lsn2->offset;
    num_bytes -= lsn1->offset;
    return num_bytes;
}

/*
static void print_ourlsn(bdb_state_type *bdb_state)
{
   DB_LSN our_lsn;
   DB_LOG_STAT *log_stats;
   char our_lsn_str[80];

   bdb_state->dbenv->log_stat(bdb_state->dbenv, &log_stats, 0);
   make_lsn(&our_lsn, log_stats->st_cur_file, log_stats->st_cur_offset);
   free(log_stats);

   fprintf(stderr, "our LSN: %s\n",
      lsn_to_str(our_lsn_str, &our_lsn));
}
*/

static void bdb_admin_appsock(netinfo_type *netinfo, SBUF2 *sb)
{
    bdb_state_type *bdb_state;
    bdb_state = net_get_usrptr(netinfo);

    if (bdb_state->callback->admin_appsock_rtn)
        (bdb_state->callback->admin_appsock_rtn)(bdb_state, sb);
}

static void bdb_appsock(netinfo_type *netinfo, SBUF2 *sb)
{
    bdb_state_type *bdb_state;
    bdb_state = net_get_usrptr(netinfo);

    if (bdb_state->callback->appsock_rtn)
        (bdb_state->callback->appsock_rtn)(bdb_state, sb);
}

static void panic_func(DB_ENV *dbenv, int errval)
{
    bdb_state_type *bdb_state;
    char buf[100];
    int len;
    pid_t pid;

    /* get a pointer back to our bdb_state */
    bdb_state = (bdb_state_type *)dbenv->app_private;

    if (bdb_state->parent)
        bdb_state = bdb_state->parent;

    Pthread_mutex_lock(&(bdb_state->exit_lock));

    logmsg(LOGMSG_FATAL, "PANIC: comdb2 shutting down (first pstack).  error %d\n",
            errval);

    pid = getpid();
    snprintf(buf, sizeof(buf), "pstack %d", pid);
    int lrc = system(buf);
    if (lrc) {
        logmsg(LOGMSG_ERROR, "ERROR: %s:%d system() returns rc = %d\n",
               __FILE__,__LINE__, lrc);
    }

    /* this code sometimes deadlocks.  install a timer - if it
       fires, we
       abort.  We don't lose much since we are about to exit anyway. */
    signal(SIGALRM, SIG_DFL);
    alarm(15);

    /* Take a full diagnostic snapshot.  Disable the panic logic for this
     * to work. */
    if (bdb_state->attr->panic_fulldiag) {
        len = snprintf(buf, sizeof(buf), "f %s/panic_full_diag fulldiag",
                       bdb_state->dir);
        logmsg(LOGMSG_FATAL, "PANIC: running bdb '%s' command to grab diagnostics\n",
                buf);
        dbenv->set_flags(dbenv, DB_NOPANIC, 1);
        bdb_process_user_command(bdb_state, buf, len, 0);
        dbenv->set_flags(dbenv, DB_NOPANIC, 0);
    }

    alarm(0);

    abort();
}

static void net_hello_rtn(struct netinfo_struct *netinfo, char name[])
{
    bdb_state_type *bdb_state;

    bdb_state = net_get_usrptr(netinfo);

    logmsg(LOGMSG_DEBUG, "net_hello_rtn got hello from <%s>\n", name);

    if (strcmp(bdb_state->name, name) != 0) {
        logmsg(LOGMSG_FATAL, "crossed clusters!  hello from <%s>\n", name);
        exit(1);
    }
}

static void set_dbenv_stuff(DB_ENV *dbenv, bdb_state_type *bdb_state)
{
    int rc;

    rc = dbenv->set_lk_max_objects(dbenv, bdb_state->attr->maxlockobjects);
    if (rc != 0) {
        logmsg(LOGMSG_FATAL, "set_lk_max_objects failed\n");
        exit(1);
    }

    rc = dbenv->set_lk_max_locks(dbenv, bdb_state->attr->maxlocks);
    if (rc != 0) {
        logmsg(LOGMSG_FATAL, "set_lk_max_locks failed\n");
        exit(1);
    }

    rc = dbenv->set_lk_max_lockers(dbenv, bdb_state->attr->maxlockers);
    if (rc != 0) {
        logmsg(LOGMSG_FATAL, "set_lk_max_lockers failed\n");
        exit(1);
    }

    rc = dbenv->set_tx_max(dbenv, bdb_state->attr->maxtxn);
    if (rc != 0) {
        logmsg(LOGMSG_FATAL, "set_txn_max\n");
        exit(1);
    }

    rc = dbenv->set_app_dispatch(dbenv, bdb_apprec);
    if (rc != 0) {
        logmsg(LOGMSG_FATAL, "set_app_dispatch\n");
        exit(1);
    }

    rc = dbenv->set_lsn_chaining(dbenv, bdb_state->attr->rep_lsn_chaining);
    if (rc != 0) {
        logmsg(LOGMSG_FATAL, "set_lsn_chaining\n");
        exit(1);
    }
}

/* spawn off thread that does updbackup and autoanalyze */
void create_udpbackup_analyze_thread(bdb_state_type *bdb_state)
{
    if (gbl_exit) return;
#   if 0
    if (gbl_libevent) {
        add_timer_event(udp_backup, bdb_state, 500);
        add_timer_event(auto_analyze, bdb_state, bdb_state->attr->chk_aa_time * 1000);
        return;
    }
#   endif
    pthread_t thread_id;
    pthread_attr_t thd_attr;
    logmsg(LOGMSG_INFO, "starting udpbackup_and_autoanalyze_thd thread\n");
    Pthread_attr_init(&thd_attr);
    Pthread_attr_setstacksize(&thd_attr, 128 * 1024); /* 4K */
    Pthread_attr_setdetachstate(&thd_attr, PTHREAD_CREATE_DETACHED);
    Pthread_create(&thread_id, &thd_attr, udpbackup_and_autoanalyze_thd, bdb_state);
}

int gbl_passed_repverify = 0;

static pthread_mutexattr_t bdb_recursive_mutex;

/* unsigned bytes -> pretty printed string */
static char *prettysz(uint64_t s, char *b)
{
    double sz = s;
    if (sz >= 1024 * 1024 * 1024) {
        sprintf(b, "%gGB", sz / (1024 * 1024 * 1024));
    } else if (sz >= 1024 * 1024) {
        sprintf(b, "%gMB", sz / (1024 * 1024));
    } else if (sz >= 1024) {
        sprintf(b, "%gKB", sz / 1024);
    } else {
        sprintf(b, "%gBytes", sz / 1024);
    }
    return b;
}

extern int gbl_rowlocks;

extern int comdb2_is_standalone(DB_ENV *dbenv);
extern int comdb2_reload_schemas(DB_ENV *dbenv, DB_LSN *lsn);
extern int comdb2_replicated_truncate(DB_ENV *dbenv, DB_LSN *lsn,
                                      uint32_t flags);
extern int comdb2_recovery_cleanup(DB_ENV *dbenv, DB_LSN *lsn, int is_master);

int bdb_is_standalone(void *dbenv, void *in_bdb_state)
{
    bdb_state_type *bdb_state = (bdb_state_type *)in_bdb_state;
    if (!bdb_state || !bdb_state->repinfo)
        return 1;
    return net_is_single_sanctioned_node(bdb_state->repinfo->netinfo);
}

extern int gbl_commit_delay_trace;
int gbl_skip_catchup_logic = 0;

static DB_ENV *dbenv_open(bdb_state_type *bdb_state)
{
    DB_ENV *dbenv;
    int rc;
    int startasmaster;
    int flags;
    char *master_host;
    char txndir[100];
    int count;
    DB_LSN master_lsn;
    DB_LSN our_lsn;
    DB_LOG_STAT *log_stats;
    char our_lsn_str[80];
    seqnum_type master_seqnum;
    uint64_t gap = 0, prev_gap = 0;
    int catchup_state = 0;
    DB_LSN starting_lsn;
    int starting_time;
    char *myhost;
    int is_early;

    count = 0;

    bb_berkdb_thread_stats_init();
    myhost = net_get_mynode(bdb_state->repinfo->netinfo);

    if (!is_real_netinfo(bdb_state->repinfo->netinfo) ||
        bdb_state->attr->i_am_master) {
        /*fprintf(stderr, "we will start as master of fake replication
         * group\n");*/
        startasmaster = 1;
        set_repinfo_master_host(bdb_state, myhost, __func__, __LINE__);
    } else {
        startasmaster = 0;
        set_repinfo_master_host(bdb_state, db_eid_invalid, __func__, __LINE__);
    }

    master_host = bdb_state->repinfo->master_host;

    net_set_heartbeat_check_time(bdb_state->repinfo->netinfo, 60);

    /* Create the environment handle. */
    rc = db_env_create(&dbenv, 0);
    if (rc != 0) {
        logmsg(LOGMSG_ERROR, "db_env_create: %s\n", db_strerror(rc));
        return NULL;
    }

    rc = dbenv->set_paniccall(dbenv, panic_func);

#ifdef BDB_VERB_REPLICATION_DEFAULT
    /* turn on verbose replication by default, so I can see what's happening
     * before the mtrap is enabled. */
    rc = dbenv->set_verbose(dbenv, DB_VERB_REPLICATION, 1);
#else
    rc = dbenv->set_verbose(dbenv, DB_VERB_REPLICATION, 0);
#endif

    /* errors to stderr */
    /*fprintf(stderr, "setting error file to stderr\n");*/
    dbenv->set_errfile(dbenv, stderr);

    /* automatically run the deadlock detector whenever there is a
       conflict over a lock */
    if (bdb_state->attr->autodeadlockdetect) {
        int policy;

        policy = DB_LOCK_MINWRITE;

        if (bdb_state->attr->deadlock_most_writes)
            policy = DB_LOCK_MAXWRITE;
        if (bdb_state->attr->deadlock_youngest_ever)
            policy = DB_LOCK_YOUNGEST_EVER;

        rc = dbenv->set_lk_detect(dbenv, policy);
        if (rc != 0) {
            logmsg(LOGMSG_ERROR, "set_lk_detect failed\n");
            return NULL;
        }

        if (bdb_state->attr->deadlock_least_writes) {
            rc = dbenv->set_deadlock_override(dbenv, DB_LOCK_MINWRITE_NOREAD);
            if (rc != 0) {
                logmsg(LOGMSG_ERROR, "set_deadlock_override failed\n");
                return NULL;
            }
        }
        if (bdb_state->attr->deadlock_least_writes_ever) {
            rc = dbenv->set_deadlock_override(dbenv, DB_LOCK_MINWRITE_EVER);
            if (rc != 0) {
                logmsg(LOGMSG_ERROR, "set_deadlock_override failed\n");
                return NULL;
            }
        }
    }

    if (!bdb_state->attr->synctransactions) {
        rc = dbenv->set_flags(dbenv, DB_TXN_NOSYNC, 1);
        if (rc != 0) {
            logmsg(LOGMSG_FATAL, "set_flags failed\n");
            exit(1);
        }
    } else {
        rc = dbenv->set_flags(dbenv, DB_TXN_NOSYNC, 0);
        if (rc != 0) {
            logmsg(LOGMSG_FATAL, "set_flags failed\n");
            exit(1);
        }
    }

    if (bdb_state->attr->directio) {
        /* check if we can read write page in direct io mode */
        rc = bdb_watchdog_test_io_dir(bdb_state, bdb_state->dir);
        if(rc && EINVAL == errno) {
            logmsg(LOGMSG_FATAL, "Direct IO is not supported for dir %s\n"
                    "Please set 'setattr directio 0' in lrl\n", bdb_state->dir);
            exit(1);
        }

        rc = dbenv->set_flags(dbenv, DB_DIRECT_DB, 1);
        if (rc != 0) {
            logmsg(LOGMSG_FATAL, "set flags DB_DIRECT_DB failed\n");
            exit(1);
        }
        rc = dbenv->set_flags(dbenv, DB_DIRECT_LOG, 1);
        if (rc != 0) {
            logmsg(LOGMSG_FATAL, "set flags DB_DIRECT_DB_LOG failed\n");
            exit(1);
        }

        /*
           rc = dbenv->set_flags(dbenv, DB_DIRECT_LOG, 1);
           if (rc != 0)
           {
           fprintf(stderr, "set flags DB_DIRECT_DB failed\n");
           exit(1);
           }
         */
    }

    if (bdb_state->attr->osync) {
        rc = dbenv->set_flags(dbenv, DB_OSYNC, 1);
        if (rc != 0) {
            logmsg(LOGMSG_FATAL, "set flags DB_DIRECT_DB failed\n");
            exit(1);
        }
    }

    if (bdb_state->attr->rep_db_pagesize > 0) {
        rc =
            dbenv->set_rep_db_pagesize(dbenv, bdb_state->attr->rep_db_pagesize);
        if (rc != 0) {
            logmsg(LOGMSG_FATAL, "set_rep_db_pagesize to %d failed\n",
                    bdb_state->attr->rep_db_pagesize);
            exit(1);
        }
    }

    if (bdb_state->attr->recovery_pages > 0) {
        rc = dbenv->set_mp_recovery_pages(dbenv,
                                          bdb_state->attr->recovery_pages);
        if (rc != 0) {
            logmsg(LOGMSG_FATAL, "mp_set_recovery_pages failed\n");
            exit(1);
        }
    }

    rc = dbenv->set_lg_max(dbenv, bdb_state->attr->logfilesize);
    if (rc != 0) {
        logmsg(LOGMSG_FATAL, "set logfilesize failed\n");
        exit(1);
    }

    rc = dbenv->set_lg_bsize(dbenv, bdb_state->attr->logmemsize);
    if (rc != 0) {
        logmsg(LOGMSG_FATAL, "set logmemsize failed\n");
        exit(1);
    }

    rc = dbenv->set_lg_regionmax(dbenv, 0);
    if (rc != 0) {
        logmsg(LOGMSG_FATAL, "set regionmax failed\n");
        exit(1);
    }

    /* Set the number of segments. */
    rc = dbenv->set_lg_nsegs(dbenv, bdb_state->attr->logsegments);
    if (rc != 0) {
        logmsg(LOGMSG_ERROR, "set_lg_nsegs failed\n");
        return NULL;
    }

    /* cache size and number of cache segments */
    int ncache;
    if (bdb_state->attr->num_berkdb_caches) {
        /* we have an override - use it as the number of cache segments */
        ncache = bdb_state->attr->num_berkdb_caches;
    } else {
        /* compute the number of cache segments */
        if (bdb_state->attr->cachesize /* kb */ >
            bdb_state->attr->cache_seg_size /* mb */ * 1024)
            ncache = bdb_state->attr->cachesize /
                     (bdb_state->attr->cache_seg_size * 1024);
        else
            ncache = 1;
    }

    char b1[64], b2[64];
    logmsg(LOGMSG_INFO, "Cache:%s  Segments:%d  Segment-size:%s\n",
           prettysz(bdb_state->attr->cachesize * 1024ULL, b1), ncache,
           prettysz(bdb_state->attr->cachesize * 1024ULL / ncache, b2));

    uint32_t gbytes = bdb_state->attr->cachesize / (1024ULL * 1024);
    uint32_t bytes = 1024 * (bdb_state->attr->cachesize % (1024ULL * 1024));
    if ((rc = dbenv->set_cachesize(dbenv, gbytes, bytes, ncache)) != 0) {
        logmsg(LOGMSG_ERROR, "set_cachesize failed rc:%d\n", rc);
        return NULL;
    }
    print(bdb_state, "cache set to %d bytes\n", bdb_state->attr->cachesize);

    /* chain a pointer to bdb_state in the dbenv */
    dbenv->app_private = bdb_state;

    /* chain a pointer back to dbenv in the bdb_state */
    bdb_state->dbenv = dbenv;

    /*
      open our environment with the following flags:
         - create all necessary files
         - run recovery before we proceed
         - disable multiprocess (shared memory) ability
         - allow use of multiple threads in this process
         - init all required berkeley db subsystems to give us
           transactions and replication
    */

    flags = DB_CREATE | DB_PRIVATE | DB_THREAD | DB_INIT_LOCK | DB_INIT_LOG |
            DB_INIT_MPOOL | DB_INIT_TXN | DB_INIT_REP;

    /* register the routine that berkeley db will use to send data
       over the network */
    dbenv->set_rep_transport(dbenv, bdb_state->repinfo->myhost,
                             berkdb_send_rtn);

    dbenv->set_check_standalone(dbenv, comdb2_is_standalone);
    dbenv->set_truncate_sc_callback(dbenv, comdb2_reload_schemas);
    dbenv->set_rep_truncate_callback(dbenv, comdb2_replicated_truncate);
    dbenv->set_rep_recovery_cleanup(dbenv, comdb2_recovery_cleanup);

    /* Register logical start and commit functions */
    dbenv->set_logical_start(dbenv, berkdb_start_logical);
    dbenv->set_logical_commit(dbenv, berkdb_commit_logical);

    /* register our environments name for sanity checking purposes. */
    logmsg(LOGMSG_INFO, "registering <%s> with net code\n", bdb_state->name);
    net_register_name(bdb_state->repinfo->netinfo, bdb_state->name);

    /* register our routine that net will call when it gets a hello
       msg with the name that was registered by the node that generated
       the hello msg.  if its a different name, we have crossed clusters.
       panic and exit */
    net_register_hello(bdb_state->repinfo->netinfo, net_hello_rtn);

    /* register the routine that will delivered data from the
       network to berkeley db */
    net_register_handler(bdb_state->repinfo->netinfo, USER_TYPE_BERKDB_REP,
                         "berkdb_replication", berkdb_receive_rtn);

    net_register_handler(bdb_state->repinfo->netinfo, USER_TYPE_BERKDB_NEWSEQ,
                         "berkdb_newseq", berkdb_receive_rtn);

    net_register_handler(bdb_state->repinfo->netinfo, USER_TYPE_COMMITDELAYMORE,
                         "commitdelaymore", berkdb_receive_rtn);

    net_register_handler(bdb_state->repinfo->netinfo, USER_TYPE_COMMITDELAYNONE,
                         "commitdelaynone", berkdb_receive_rtn);

    net_register_handler(bdb_state->repinfo->netinfo,
                         USER_TYPE_MASTERCMPCONTEXTLIST, "mastercmpcontextlist",
                         berkdb_receive_rtn);

    net_register_handler(bdb_state->repinfo->netinfo, USER_TYPE_GBLCONTEXT,
                         "globalcontext", berkdb_receive_rtn);

    net_register_handler(bdb_state->repinfo->netinfo, USER_TYPE_BERKDB_FILENUM,
                         "berkdbfilenum", berkdb_receive_rtn);

    net_register_handler(bdb_state->repinfo->netinfo, USER_TYPE_TEST, "test",
                         berkdb_receive_test);

    net_register_handler(bdb_state->repinfo->netinfo, USER_TYPE_ADD, "add",
                         berkdb_receive_msg);

    net_register_handler(bdb_state->repinfo->netinfo, USER_TYPE_ADD_NAME,
                         "add_name", berkdb_receive_msg);

    net_register_handler(bdb_state->repinfo->netinfo, USER_TYPE_DEL, "del",
                         berkdb_receive_msg);

    net_register_handler(bdb_state->repinfo->netinfo, USER_TYPE_DEL_NAME,
                         "del_name", berkdb_receive_msg);

    net_register_handler(bdb_state->repinfo->netinfo, USER_TYPE_DECOM_DEPRECATED, "decom",
                         berkdb_receive_msg);

    net_register_handler(bdb_state->repinfo->netinfo, USER_TYPE_DECOM_NAME_DEPRECATED,
                         "decom_name", berkdb_receive_msg);

    net_register_handler(bdb_state->repinfo->netinfo, USER_TYPE_ADD_DUMMY,
                         "add_dummy", berkdb_receive_msg);

    net_register_handler(bdb_state->repinfo->netinfo, USER_TYPE_LSNCMP,
                         "lsncmp", berkdb_receive_msg);

    net_register_handler(bdb_state->repinfo->netinfo, USER_TYPE_TRANSFERMASTER,
                         "transfermaster", berkdb_receive_msg);

    net_register_handler(bdb_state->repinfo->netinfo,
                         USER_TYPE_TRANSFERMASTER_NAME, "tranfermaster_name",
                         berkdb_receive_msg);

    net_register_handler(bdb_state->repinfo->netinfo, USER_TYPE_REPTRC,
                         "reptrc", berkdb_receive_msg);

    net_register_handler(bdb_state->repinfo->netinfo,
                         USER_TYPE_DOWNGRADEANDLOSE, "downgradeandlose",
                         berkdb_receive_msg);

    net_register_handler(bdb_state->repinfo->netinfo, USER_TYPE_INPROCMSG,
                         "inprocmsg", berkdb_receive_msg);

    net_register_handler(bdb_state->repinfo->netinfo, USER_TYPE_GETCONTEXT,
                         "getcontext", berkdb_receive_rtn);

    net_register_handler(bdb_state->repinfo->netinfo, USER_TYPE_HEREISCONTEXT,
                         "hereiscontext", berkdb_receive_rtn);

    net_register_handler(bdb_state->repinfo->netinfo,
                         USER_TYPE_YOUARENOTCOHERENT, "youarenotcoherent",
                         berkdb_receive_msg);

    net_register_handler(bdb_state->repinfo->netinfo, USER_TYPE_YOUARECOHERENT,
                         "youarecoherent", berkdb_receive_msg);

    net_register_handler(bdb_state->repinfo->netinfo, USER_TYPE_TCP_TIMESTAMP,
                         "tcp_timestamp", berkdb_receive_msg);

    net_register_handler(bdb_state->repinfo->netinfo,
                         USER_TYPE_TCP_TIMESTAMP_ACK, "tcp_timestamp_ack",
                         berkdb_receive_msg);

    net_register_handler(bdb_state->repinfo->netinfo, USER_TYPE_PING_TIMESTAMP,
                         "ping_timestamp", berkdb_receive_msg);

    net_register_handler(bdb_state->repinfo->netinfo, USER_TYPE_ANALYZED_TBL,
                         "analyzed_tbl", berkdb_receive_msg);

    net_register_handler(bdb_state->repinfo->netinfo, USER_TYPE_COHERENCY_LEASE,
                         "coherency_lease", receive_coherency_lease);

    net_register_handler(bdb_state->repinfo->netinfo, USER_TYPE_REQ_START_LSN,
                         "req_start_lsn", receive_start_lsn_request);

    net_register_handler(bdb_state->repinfo->netinfo, USER_TYPE_PAGE_COMPACT,
                         "page_compact", berkdb_receive_msg);

    net_register_handler(bdb_state->repinfo->netinfo, USER_TYPE_TRUNCATE_LOG,
                         "truncate_log", berkdb_receive_msg);
    /* register our net library appsock wedge.  this lets us return
       the usr ptr containing the bdb state to the caller instead
       of the netinfo pointer */
    net_register_appsock(bdb_state->repinfo->netinfo, bdb_appsock);
    net_register_admin_appsock(bdb_state->repinfo->netinfo, bdb_admin_appsock);

    /* register the routine that will be called when a sock closes*/
    net_register_hostdown(bdb_state->repinfo->netinfo, net_hostdown_rtn);

    /* register the routine that will be called when a new node is
       added dynamically */
    net_register_newnode(bdb_state->repinfo->netinfo, net_newnode_rtn);

    /* register the routine that will be called when a new thread
       starts that might call into bdb lib */
    net_register_start_thread_callback(bdb_state->repinfo->netinfo,
                                       net_startthread_rtn);

    /* register the routine that will be called when a new thread
       starts that might call into bdb lib */
    net_register_stop_thread_callback(bdb_state->repinfo->netinfo,
                                      net_stopthread_rtn);

    /* register a routine which will re-order the out-queue to
       be in lsn order */
    net_register_netcmp(bdb_state->repinfo->netinfo, net_cmplsn_rtn);

    net_register_getlsn(bdb_state->repinfo->netinfo, net_getlsn_rtn);

    /* Register qstat if its enabled */
    net_rep_qstat_init(bdb_state->repinfo->netinfo);

    /* set the callback data so we get our bdb_state pointer from these
     * calls. */
    net_set_callback_data(bdb_state->repinfo->netinfo, bdb_state);

    /* tell berkdb to start its replication subsystem */
    flags |= DB_INIT_REP;

    if (gbl_rowlocks)
        flags |= DB_ROWLOCKS;

    if (bdb_state->attr->fullrecovery) {
        logmsg(LOGMSG_INFO, "running full recovery\n");
        flags |= DB_RECOVER_FATAL;
    } else
        flags |= DB_RECOVER;

    set_dbenv_stuff(dbenv, bdb_state);

    /* now open the environment */

    if (bdb_state->attr->nonames)
        sprintf(txndir, "XXX.logs");
    else
        sprintf(txndir, "XXX.%s.txn", bdb_state->name);

    /* these things need to be set up for logical recovery which will
       happen as soon as we call dbenv->open */
    if (gbl_temptable_pool_capacity > 0) {
        rc = comdb2_objpool_create_lifo(
            &bdb_state->temp_table_pool, "temp table",
            gbl_temptable_pool_capacity, bdb_temp_table_create_pool_wrapper,
            bdb_state, bdb_temp_table_destroy_pool_wrapper, bdb_state,
            bdb_temp_table_notify_pool_wrapper, bdb_state);
        if (rc != 0) {
            logmsg(LOGMSG_ERROR, "failed to create temp table pool\n");
            exit(1);
        }
        logmsg(LOGMSG_INFO, "Temptable pool enabled.\n");
    }

    Pthread_mutex_init(&(bdb_state->temp_list_lock), NULL);
    bdb_state->logical_transactions_hash = hash_init_o(
        offsetof(tran_type, logical_tranid), sizeof(unsigned long long));
    Pthread_cond_init(&(bdb_state->temptable_wait), NULL);
    bdb_state->temp_stats = calloc(1, sizeof(*(bdb_state->temp_stats)));
    pthread_mutexattr_init(&bdb_recursive_mutex);
    pthread_mutexattr_settype(&bdb_recursive_mutex, PTHREAD_MUTEX_RECURSIVE);
    Pthread_mutex_init(&bdb_state->translist_lk, &bdb_recursive_mutex);
    listc_init(&bdb_state->logical_transactions_list,
               offsetof(struct tran_tag, tranlist_lnk));

    /*init this to the first possible log record in the db, we reset it later*/
    bdb_state->lwm.file = 1;
    bdb_state->lwm.offset = 0;
    bdb_state->after_llmeta_init_done = 0;
    dbenv->set_num_recovery_processor_threads(dbenv,
                                              bdb_state->attr->rep_processors);
    dbenv->set_num_recovery_worker_threads(dbenv, bdb_state->attr->rep_workers);
    dbenv->set_recovery_memsize(dbenv, bdb_state->attr->rep_memsize);
    dbenv->set_page_extent_size(dbenv, bdb_state->attr->page_extent_size);
    dbenv->set_comdb2_dirs(dbenv, bdb_state->dir, bdb_state->txndir,
                           bdb_state->tmpdir);

    extern char *gbl_crypto;
    if (gbl_crypto) {
        FILE *crypto = fopen(gbl_crypto, "r");
        if (crypto == NULL) {
            logmsg(LOGMSG_ERROR, "%s fopen(%s) errno:%d (%s)\n", __func__,
                    gbl_crypto, errno, strerror(errno));
            exit(1);
        }
        char passwd[1024];
        if ((fgets(passwd, sizeof(passwd), crypto)) == NULL) {
            logmsg(LOGMSG_ERROR, 
                   "%s fgets returned NULL -- ferror:%d feof:%d errno:%d (%s)\n",
                   __func__, ferror(crypto), feof(crypto), errno, strerror(errno));
            exit(1);
        }
        fclose(crypto);
        if ((rc = dbenv->set_encrypt(dbenv, passwd, DB_ENCRYPT_AES)) != 0) {
            logmsg(LOGMSG_FATAL, "%s set_encrypt rc:%d\n", __func__, rc);
            exit(1);
        }
        memset(passwd, 0xff, sizeof(passwd));
        // unlink(gbl_crypto);
        memset(gbl_crypto, 0xff, strlen(gbl_crypto));
        free(gbl_crypto);
        // gbl_crypto = NULL; /* don't set to null (used as bool flag) */
        logmsg(LOGMSG_INFO, "DB FILES AND LOGS WILL BE ENCRYPTED\n");
    }

    {
        char *fname;
        fname = comdb2_location("marker", "%s.iomap", bdb_state->name);
        dbenv->setattr(dbenv, "iomapfilename", fname, 0);
        free(fname);
    }

    if (bdb_state->recoverylsn) {
        DB_LSN lsn;
        int rc;
        rc = sscanf(bdb_state->recoverylsn, "%u:%u", &lsn.file, &lsn.offset);
        if (rc != 2) {
            logmsg(LOGMSG_FATAL, "Invalid LSN %s in recovery options\n",
                    bdb_state->recoverylsn);
            exit(1);
        }

        rc = dbenv->set_recovery_lsn(bdb_state->dbenv, &lsn);
        if (rc) {
            logmsg(LOGMSG_FATAL, "Failed to set recovery LSN %s rc %ds\n",
                    bdb_state->recoverylsn, rc);
            exit(1);
        }
    }

    struct deferred_berkdb_option *opt;
    opt = listc_rtl(&bdb_state->attr->deferred_berkdb_options);
    while (opt) {
        bdb_berkdb_set_attr(bdb_state, opt->attr, opt->value, opt->ivalue);
        free(opt->attr);
        free(opt->value);
        free(opt);
        opt = listc_rtl(&bdb_state->attr->deferred_berkdb_options);
    }

    BDB_WRITELOCK("dbenv_open");

    print(bdb_state, "opening %s\n", txndir);
    rc = dbenv->open(dbenv, txndir, flags, S_IRUSR | S_IWUSR);
    if (rc != 0) {
        (void)dbenv->close(dbenv, 0);
        logmsg(LOGMSG_FATAL, "%d dbenv->open: %s: %s\n", rc, bdb_state->name,
                db_strerror(rc));
        exit(1);
    }

    BDB_RELLOCK();

    /* Just before we are officially "open" - we still need to add any blkseqs
     * that may precede the recovery point in the log.  Now would be a good time
     * -
     * the environment is open, but we haven't started replication yet. */
    if (bdb_state->attr->private_blkseq_enabled) {
        rc = bdb_recover_blkseq(bdb_state);
        if (rc) {
            logmsg(LOGMSG_ERROR, "bdb_recover_blkseq rc %d\n", rc);
            return NULL;
        }
    }

/* skip all the replication stuff if we dont have a network */
/*
if (!is_real_netinfo(bdb_state->repinfo->netinfo))
   goto end;
   */

/* limit amount we retrans in one shot */
    rc = dbenv->set_rep_limit(dbenv, 0, bdb_state->attr->replimit);
    if (rc != 0) {
        logmsg(LOGMSG_FATAL, "%s: dbenv->set_rep_limit(%u) %d %s\n", __func__,
                bdb_state->attr->replimit, rc, bdb_strerror(rc));
        exit(1);
    }

#ifdef DEAD
    /* immediately ask for retrans if we see a gap in sequence */
    dbenv->set_rep_request(dbenv, 1, 1);
#endif

    /* display our starting LSN before we begin replication */
    {
        DB_LSN our_lsn;
        DB_LOG_STAT *log_stats;
        char our_lsn_str[80];

        bdb_state->dbenv->log_stat(bdb_state->dbenv, &log_stats,
                                   DB_STAT_VERIFY);
        make_lsn(&our_lsn, log_stats->st_cur_file, log_stats->st_cur_offset);
        free(log_stats);

        print(bdb_state, "BEFORE REP_START our LSN: %s\n",
              lsn_to_str(our_lsn_str, &our_lsn));

        memcpy(&starting_lsn, &our_lsn, sizeof(DB_LSN));
        starting_time = time(NULL);
    }

    /* start the network up */
    print(bdb_state, "starting network\n");
    rc = net_init(bdb_state->repinfo->netinfo);
    if (rc != 0) {
        logmsg(LOGMSG_ERROR, "init_network failed\n");
        exit(1);
    }

    start_udp_reader(bdb_state);

    if (startasmaster) {
        logmsg(LOGMSG_INFO,
               "%s line %d calling rep_start as master with egen 0\n", __func__,
               __LINE__);
        rc = dbenv->rep_start(dbenv, NULL, 0, DB_REP_MASTER);
        if (rc != 0) {
            logmsg(LOGMSG_ERROR, "dbenv_open: rep_start as master failed %d %s\n",
                    rc, db_strerror(rc));
            return NULL;
        }
        print(bdb_state, "dbenv_open: started rep as MASTER\n");
    } else /* we start as a client */
    {
        /*fprintf(stderr, "dbenv_open: starting rep as client\n");*/
        logmsg(LOGMSG_USER,
               "%s line %d calling rep_start as client with egen 0\n", __func__,
               __LINE__);
        rc = dbenv->rep_start(dbenv, NULL, 0, DB_REP_CLIENT);
        if (rc != 0) {
            logmsg(LOGMSG_ERROR, "dbenv_open: rep_start as client failed %d %s\n",
                    rc, db_strerror(rc));
            return NULL;
        }
        print(bdb_state, "dbenv_open: started rep as CLIENT\n");
    }

    if (bdb_state->rep_started) {
        logmsg(LOGMSG_ERROR, "rep_started is not 0, but i never set it!\n");
        exit(1);
    }
    bdb_state->rep_started = 1;

    /*
      fprintf(stderr, "\n\n################################ back from
      rep_start\n\n\n");
    */

    pthread_attr_t attr;
    Pthread_attr_init(&attr);
    Pthread_attr_setdetachstate(&attr, PTHREAD_CREATE_DETACHED);
    Pthread_attr_setstacksize(&attr, 1024 * 1024);

    /* create the watcher thread */
    logmsg(LOGMSG_DEBUG, "creating the watcher thread\n");
    rc = pthread_create(&(bdb_state->watcher_thread), &attr, watcher_thread,
                        bdb_state);
    if (rc != 0) {
        logmsg(LOGMSG_ERROR, "couldnt create watcher thread\n");
        return NULL;
    }

    Pthread_attr_destroy(&attr);

    if (0) {
        pthread_t lwm_printer_tid;
        rc = pthread_create(&lwm_printer_tid, NULL, lwm_printer_thd, bdb_state);
        if (rc) {
            logmsg(LOGMSG_DEBUG, "start lwm printer thread rc %d\n", rc);
            return NULL;
        }
    }

/*sleep(2); this is not needed anymore */

/* do not proceed untill we find a master */
waitformaster:
    while (bdb_state->repinfo->master_host == db_eid_invalid) {
        logmsg(LOGMSG_WARN, "^^^^^^^^^^^^ waiting for a master...\n");
        sleep(3);
    }

    master_host = bdb_state->repinfo->master_host;

    if ((master_host == db_eid_invalid) || (master_host == bdb_master_dupe))
        goto waitformaster;

    {
        DB_LSN our_lsn;
        DB_LOG_STAT *log_stats;
        char our_lsn_str[80];

        bdb_state->dbenv->log_stat(bdb_state->dbenv, &log_stats,
                                   DB_STAT_VERIFY);

        make_lsn(&our_lsn, log_stats->st_cur_file, log_stats->st_cur_offset);

        free(log_stats);

        print(bdb_state, "AFTER REP_START our LSN: %s\n",
              lsn_to_str(our_lsn_str, &our_lsn));
    }

    /*
       wait until _IN REALITY_ the lsn we have is pretty darn close to
       the lsn of the master
       */

again2:
    if (!gbl_skip_catchup_logic && bdb_state->repinfo->master_host != myhost) {
        /* now loop till we are close */
        master_host = bdb_state->repinfo->master_host;
        if (master_host == myhost)
            goto done2;
        if ((master_host == db_eid_invalid) || (master_host == bdb_master_dupe))
            goto waitformaster;

        memcpy(&master_seqnum,
               &(bdb_state->seqnum_info->seqnums[nodeix(master_host)]),
               sizeof(seqnum_type));
        memcpy(&master_lsn, &master_seqnum.lsn, sizeof(DB_LSN));

        rc = bdb_state->dbenv->log_stat(bdb_state->dbenv, &log_stats, 0);
        if (rc != 0) {
            logmsg(LOGMSG_FATAL, "err %d from log_stat\n", rc);
            exit(1);
        }

        make_lsn(&our_lsn, log_stats->st_cur_file, log_stats->st_cur_offset);
        free(log_stats);

        if (count > 10) {
            /*
               if we're in the middle of processing a message, back off
               from whining and try again the next second.  goal is not to
               commitdelaymore the master when we're actually in a long
               rep_process_message.   yes, we can race, but better than
               nothing.
            */
            if (bdb_state->repinfo->in_rep_process_message) {
                count--;
                sleep(1);
                goto again2;
            }

            rc = print_catchup_message(bdb_state, 1, &our_lsn, &master_lsn,
                                       &gap, &prev_gap, &catchup_state,
                                       starting_time, &starting_lsn);
            if (rc != 0) {
                goto again2;
            }

            count = 0;
        }
        count++;

        if (our_lsn.file != master_lsn.file) {
            sleep(1);
            goto again2;
        }

        if (our_lsn.offset > master_lsn.offset)
            goto done2;

        if ((master_lsn.offset - our_lsn.offset) >= 4096) {
            sleep(1);
            goto again2;
        }
    }
done2:
    logmsg(LOGMSG_DEBUG, "phase 2 replication catchup passed\n");

    /*
       Tell the master where we are.  he knows where he is.  when he determines
       we are "close enough" (defined by "delta") then we pass phase 3
       and go into syncronous mode.
    */

    if (!gbl_skip_catchup_logic && !bdb_state->attr->rep_skip_phase_3) {
        DB_LSN last_lsn;
        int no_change = 0;
        bzero(&last_lsn, sizeof(last_lsn));
        while (1) {
            lsn_cmp_type lsn_cmp;
            uint8_t p_lsn_cmp[BDB_LSN_CMP_TYPE_LEN], *p_buf, *p_buf_end;

            master_host = bdb_state->repinfo->master_host;
            if (master_host == myhost)
                goto done3;
            if ((master_host == db_eid_invalid) ||
                (master_host == bdb_master_dupe))
                goto waitformaster;

            rc = bdb_state->dbenv->log_stat(bdb_state->dbenv, &log_stats, 0);
            if (rc != 0) {
                logmsg(LOGMSG_FATAL, "err %d from log_stat\n", rc);
                exit(1);
            }

            make_lsn(&our_lsn, log_stats->st_cur_file, log_stats->st_cur_offset);
            free(log_stats);

            if (memcmp(&last_lsn, &our_lsn, sizeof(DB_LSN)) == 0)
                no_change++;
            else
                no_change = 0;
            if (no_change > 60 / 5) {
                /* We are not making any progress.  Go back to phase 2.  This is
                 * a desparate act to try to stop the constant "stuck in phase 3"
                 * problem that we get every other day on turning the beta
                 * cluster. */

                logmsg(LOGMSG_DEBUG, "I AM STUCK IN PHASE 3!  GOING BACK TO PHASE 2\n");
                goto again2;
            }

            lsn_cmp.lsn.file = our_lsn.file;
            lsn_cmp.lsn.offset = our_lsn.offset;
            lsn_cmp.delta = 4096;

            p_buf = p_lsn_cmp;
            p_buf_end = p_lsn_cmp + BDB_LSN_CMP_TYPE_LEN;
            bdb_lsn_cmp_type_put(&lsn_cmp, p_buf, p_buf_end);

            rc = net_send_message(bdb_state->repinfo->netinfo, master_host,
                                  USER_TYPE_LSNCMP, p_lsn_cmp,
                                  sizeof(lsn_cmp_type), 1, 60 * 1000);

            if (rc == 0)
                goto done3;

            logmsg(LOGMSG_DEBUG, "catching up (3):: us LSN: %s\n",
                    lsn_to_str(our_lsn_str, &our_lsn));

            sleep(5);
        }
    done3:
        logmsg(LOGMSG_DEBUG, "phase 3 replication catchup passed\n");
    }

    /* latch state of early ack.  we need to temporarily disable it in a bit.
       thats because phase 4 relies on us sending an "ack" to a checkpoint.
       early acks wont send out a lsn messages on a checkpoint */
    is_early = gbl_early;
    gbl_early = 0;

    /* expect heartbeats from every node every 5 seconds */
    net_set_heartbeat_check_time(bdb_state->repinfo->netinfo, 10);

    /* this will make it so we start sending ACTUAL LSN values to the master
       instead of lying about our LSN (sending a MAX) which we have been doing.
       once we stop lying, we better be _damn close_ to the master, or else
       he will get slow waiting for us to catch up when he tries to commit
       a transaction. */
    bdb_state->caught_up = 1;

    /* send our real seqnum to the master now.  */

    if (bdb_state->repinfo->master_host != gbl_myhostname &&
        net_count_nodes(bdb_state->repinfo->netinfo) > 1) {
        rc = send_myseqnum_to_master(bdb_state, 1);
        if (rc != 0) {
            logmsg(LOGMSG_ERROR, "error sending seqnum to master\n");
        }
    }

    int tmpnode;
    int attempts = bdb_state->attr->startup_sync_attempts;
    uint8_t *p_buf = (uint8_t *)&tmpnode;
    uint8_t *p_buf_end = ((uint8_t *)&tmpnode + sizeof(int));

    /*
      PHASE 4:
      finally now that we believe we are caught up and are no longer lying
      about our LSN to the master, lets ask the master to force the LSN
      forward and wait for us to reach the same LSN.  when we pass this
      phase, we are truly cache coherent.
      */

again:
    buf_put(&(bdb_state->repinfo->master_host), sizeof(int), p_buf, p_buf_end);

    if (!gbl_skip_catchup_logic && bdb_state->repinfo->master_host != myhost) {

        /* now we have the master checkpoint and WAIT for us to ack the seqnum,
           thus making sure we are actually LIVE */
        rc = net_send_message(
            bdb_state->repinfo->netinfo, bdb_state->repinfo->master_host,
            USER_TYPE_ADD_DUMMY, &tmpnode, sizeof(int), 1, 60 * 1000);

        /* If the master is starting, it might not have set llmeta_bdb_state
         * yet. */
        if (rc && attempts) { 
            logmsg(LOGMSG_DEBUG, "timeout on final syncup- net_send rc=%d trying again\n", rc);
            if (attempts > 0)
                attempts--;
            sleep(1);
            goto again;
        }


        if (rc != 0) {
            logmsg(LOGMSG_FATAL,
                   "net_send to %s failed rc %d- failed to sync, exiting\n",
                   bdb_state->repinfo->master_host, rc);
            exit(1);
        }
    }
    logmsg(LOGMSG_INFO, "phase 4 replication catchup passed\n");

    /* SUCCESS.  we are LIVE and CACHE COHERENT */

    /* If I'm not the master and I haven't passed rep verify, wait here. */
    while (bdb_state->repinfo->master_host != myhost && !gbl_passed_repverify) {
        sleep(1);
        logmsg(LOGMSG_DEBUG, "waiting for rep_verify to complete\n");
    }

    /* Check again if I'm still not the master. */
    if (bdb_state->repinfo->master_host != myhost) {
        rc = net_send(bdb_state->repinfo->netinfo,
                      bdb_state->repinfo->master_host,
                      USER_TYPE_COMMITDELAYNONE, NULL, 0, 1);
        if (gbl_commit_delay_trace) {
            logmsg(LOGMSG_USER, "%s line %d sending COMMITDELAYNONE\n",
                   __func__, __LINE__);
        }
    }

    /*
     * We always need to stop on a page. Otherwise we have a race condition
     * where we move off an index page and allow data to be deleted.  Then
     * we have an index entry in the bulk buffer with the wrong genid.
     */
    bdb_state->dbenv->set_bulk_stops_on_page(bdb_state->dbenv, 1);

    logmsg(LOGMSG_DEBUG, "passed_dbenv_open\n");
    bdb_state->passed_dbenv_open = 1;

    create_udpbackup_analyze_thread(bdb_state);

    /* put the early ack mode back to where it was */
    gbl_early = is_early;

    print(bdb_state, "returning from dbenv_open\n");

    return dbenv;
}

int bdb_env_init_after_llmeta(bdb_state_type *bdb_state)
{
    int rc;
    char *myhost;
    u_int32_t ltrancount;
    DB_LSN lsn;
    int bdberr;

    /* If there are outstanding logical txns run logical recovery */
    bdb_state->dbenv->ltran_count(bdb_state->dbenv, &ltrancount);

    myhost = net_get_mynode(bdb_state->repinfo->netinfo);
    if (gbl_rowlocks || ltrancount) {
        rc = bdb_get_file_lwm(bdb_state, NULL, &lsn, &bdberr);
        if (rc == 0) {
            logmsg(LOGMSG_INFO, "new lwm: %u:%u\n", lsn.file, lsn.offset);
            bdb_state->lwm = lsn;
        }

        /* Readlock here.  Logical aborts wait_for_seqnum */
        BDB_READLOCK("bdb_env_init_after_llmeta");

        if (bdb_state->repinfo->master_host == myhost) {
            logmsg(LOGMSG_INFO, "starting logical recovery as master\n");
            rc = bdb_run_logical_recovery(bdb_state, 0);
        } else {
            logmsg(LOGMSG_INFO, "starting logical recovery as replicant\n");
            rc = bdb_run_logical_recovery(bdb_state, 1);
        }

        BDB_RELLOCK();

        if (rc) {
            logmsg(LOGMSG_FATAL, "Logical recovery failed, aborting\n");
            abort();
        }
        logmsg(LOGMSG_DEBUG, "finished logical recovery rc %d\n", rc);
    }

    if (!gbl_rowlocks) {
        rc = bdb_delete_file_lwm(bdb_state, NULL, &bdberr);
    }
    bdb_state->after_llmeta_init_done = 1;
    return 0;
}


/*
 * Check if we have a low headroom in the given path 
 * if used diskspace is > than threshold returns 1
 * otherwise returns 0
 */
int has_low_headroom(const char * path, int threshold, int debug)
{
    struct statvfs stvfs;
    int rc = statvfs(path, &stvfs);
    if (rc) {
        logmsg(LOGMSG_ERROR, "statvfs on %s failed: %d %s\n", path,
                errno, strerror(errno));
        return 0;
    } 

    double pfree = ((double)stvfs.f_bavail * 100.00) / (double)stvfs.f_blocks;
    double pused = 100.0 - pfree;

    if (pused > threshold) {
        if(debug) 
           logmsg(LOGMSG_WARN, "Low headroom on %s: %f%% used > %d%% threshold\n",
                    path, pused, threshold);
        return 1;
    }

    return 0;
}


static int get_lowfilenum_sanclist(bdb_state_type *bdb_state)
{
    const char *nodes[REPMAX];
    int numnodes;
    int i;
    int lowfilenum;

    numnodes = net_get_sanctioned_node_list(bdb_state->repinfo->netinfo, REPMAX,
                                            nodes);

    lowfilenum = INT_MAX;

    for (i = 0; i < numnodes; i++) {
        if (bdb_state->seqnum_info->filenum[nodeix(nodes[i])] < lowfilenum) {
            lowfilenum = bdb_state->seqnum_info->filenum[nodeix(nodes[i])];
            if (bdb_state->attr->debug_log_deletion) {
                logmsg(LOGMSG_USER,
                       "%s set lowfilenum to %d for machine "
                       "%s\n",
                       __func__, lowfilenum, nodes[i]);
            }
        }
    }

    if (lowfilenum == INT_MAX) {
        lowfilenum = 0;
        if (bdb_state->attr->debug_log_deletion) {
            logmsg(LOGMSG_USER, "%s defaulting lowfilenum to 0\n", __func__);
        }
    }

    return lowfilenum;
}

static int get_filenum_from_logfile(char *str_in)
{
    char str_buf[80];
    char *ptr;
    int filenum;

    /* position ptr to the last '.' character in the string */
    for (ptr = str_in + strlen(str_in); *ptr != '.' && ptr >= str_in; ptr--)
        ;

    ptr++;
    strcpy(str_buf, ptr);

    filenum = atoi(str_buf);

    return filenum;
}

extern int gbl_new_snapisol_asof;

static int32_t gbl_min_truncate_file;
static int32_t gbl_min_truncate_offset;
static int32_t gbl_min_truncate_timestamp;

static pthread_rwlock_t min_trunc_lk = PTHREAD_RWLOCK_INITIALIZER;

static int bdb_calc_min_truncate(bdb_state_type *bdb_state)
{
    DB_LSN lsn;
    int rc;
    int lowfilenum;
    int32_t timestamp;
    Pthread_rwlock_wrlock(&min_trunc_lk);
    lowfilenum = get_lowfilenum_sanclist(bdb_state);
    rc = bdb_state->dbenv->mintruncate_lsn_timestamp(
        bdb_state->dbenv, lowfilenum, &lsn, &timestamp);
    if (rc == 0) {
        gbl_min_truncate_file = lsn.file;
        gbl_min_truncate_offset = lsn.offset;
        gbl_min_truncate_timestamp = timestamp;
    } else {
        gbl_min_truncate_file = 0;
        gbl_min_truncate_offset = 0;
        gbl_min_truncate_timestamp = 0;
    }
    Pthread_rwlock_unlock(&min_trunc_lk);
    return rc;
}

int bdb_dump_mintruncate_list(bdb_state_type *bdb_state)
{
    return bdb_state->dbenv->dump_mintruncate_list(bdb_state->dbenv);
}

int bdb_clear_mintruncate_list(bdb_state_type *bdb_state)
{
    return bdb_state->dbenv->clear_mintruncate_list(bdb_state->dbenv);
}

int bdb_build_mintruncate_list(bdb_state_type *bdb_state)
{
    return bdb_state->dbenv->build_mintruncate_list(bdb_state->dbenv);
}

int bdb_print_mintruncate_min(bdb_state_type *bdb_state)
{
    int32_t timestamp;
    int rc;
    DB_LSN lsn;
    rc = bdb_state->dbenv->mintruncate_lsn_timestamp(bdb_state->dbenv, 0, &lsn,
                                                     &timestamp);
    if (rc == 0) {
        logmsg(LOGMSG_USER, "[%d:%d] %u\n", lsn.file, lsn.offset, timestamp);
    }
    return rc;
}

int bdb_min_truncate(bdb_state_type *bdb_state, int *file, int *offset,
                     int32_t *timestamp)
{
    if (gbl_min_truncate_file < 1)
        bdb_calc_min_truncate(bdb_state);
    Pthread_rwlock_rdlock(&min_trunc_lk);
    if (file)
        *file = gbl_min_truncate_file;
    if (offset)
        *offset = gbl_min_truncate_offset;
    if (timestamp)
        *timestamp = gbl_min_truncate_timestamp;
    Pthread_rwlock_unlock(&min_trunc_lk);
    return 0;
}

/*
  get a list of log files we can delete
  (call DB_ENV->log_archive with no flags)
  delete the ones that are older than
  bdb_state->attr->logdeleteage
*/
static void delete_log_files_int(bdb_state_type *bdb_state)
{
    int rc;
    char **file;
    struct stat sb;
    char logname[1024];
    int low_headroom_count = 0;
    int lowfilenum;                 /* the lowest log file across the cluster */
    int local_lowfilenum = INT_MAX; /* the lowest log file of this node */
    int lwm_lowfilenum = -1;
    char **list = NULL;
    int attrlowfilenum;
    int bdberr;
    char filenums_str[512];
    DB_LSN lwmlsn;
    int numlogs;
    int lognum;
    DB_LSN snapylsn = {0};
    DB_LSN recovery_lsn;
    int is_low_headroom = 0;
    int send_filenum = 0;
    int filenum;
    int delete_adjacent;
    int ctrace_info = 0;

    filenums_str[0] = 0;

    if (bdb_state->parent)
        bdb_state = bdb_state->parent;

    /* dont delete any log files during a run of initcomdb2, or if the feature
     * is turned off. */
    if (bdb_state->attr->createdbs)
        return;

    /* dont delete log files during backups or hot copies */
    time_t now = time(NULL);
    if (((bdb_state->attr->logdeleteage == LOGDELETEAGE_NEVER) ||
         (bdb_state->attr->logdeleteage > now)) &&
        !has_low_headroom(bdb_state->txndir,bdb_state->attr->lowdiskthreshold, 0))
        return;

    /* get the lowest filenum of anyone in our sanc list.  we cant delete
       log files <= to that filenum */
    lowfilenum = get_lowfilenum_sanclist(bdb_state);
    if (bdb_state->attr->debug_log_deletion)
        logmsg(LOGMSG_USER, "lowfilenum %d\n", lowfilenum);

    {
        const char *hosts[REPMAX];
        int nhosts, i;
        char nodestr[128];

        nhosts = net_get_sanctioned_node_list(bdb_state->repinfo->netinfo,
                                              REPMAX, hosts);
        for (i = 0; i < nhosts; i++) {
            int filenum;
            filenum = bdb_state->seqnum_info->filenum[nodeix(hosts[i])];
            snprintf(nodestr, sizeof(nodestr), "%s:%d ", hosts[i], filenum);
            strcat(filenums_str, nodestr);
        }
    }

    extern int gbl_logical_live_sc;
    if (gbl_logical_live_sc) {
        unsigned int sc_logical_lwm = sc_get_logical_redo_lwm();
        if (sc_logical_lwm) {
            if (sc_logical_lwm < local_lowfilenum)
                local_lowfilenum = sc_logical_lwm;
            if (sc_logical_lwm < lowfilenum) {
                lowfilenum = sc_logical_lwm;
                if (bdb_state->attr->debug_log_deletion) {
                    logmsg(LOGMSG_USER, "Setting lowfilenum to %d for schema change logical redo\n", lowfilenum);
                }
            }
        }
    }

    /* debug: print filenums from other nodes */

    /* if we have a maximum filenum defined in bdb attributes which is lower,
     * use that instead. */
    attrlowfilenum = bdb_state->attr->logdeletelowfilenum;
    if (attrlowfilenum >= 0) {
        if (attrlowfilenum < lowfilenum)
            lowfilenum = attrlowfilenum;
        if (attrlowfilenum < local_lowfilenum)
            local_lowfilenum = attrlowfilenum;
    }

    /* get the filenum of our logical LWM. We can delete any log files
       lower than that */
    if (gbl_rowlocks) {
        rc = bdb_get_file_lwm(bdb_state, NULL, &lwmlsn, &bdberr);
        if (rc) {
            logmsg(LOGMSG_ERROR, "can't get perm lsn lwm rc %d bdberr %d\n", rc,
                    bdberr);
            return;
        }

        /* The file in lwm is the latest log file needed to run logical
           recovery. So the file before it is the newest log file that
           can be deleted. */
        if (lwmlsn.file - 1 < lowfilenum)
            lowfilenum = lwmlsn.file - 1;
        if (lwmlsn.file - 1 < local_lowfilenum)
            local_lowfilenum = lwmlsn.file - 1;
        lwm_lowfilenum = (lwmlsn.file - 1);
    }

    if (bdb_osql_trn_get_lwm(bdb_state, &snapylsn)) {
        logmsg(LOGMSG_ERROR, 
                "%s:%d failed to get snapisol/serializable lwm lsn number!\n",
                __FILE__, __LINE__);
    } else {
        if (snapylsn.file <= local_lowfilenum)
            local_lowfilenum = snapylsn.file - 1;
        if (snapylsn.file <= lowfilenum) {
            if (bdb_state->attr->debug_log_deletion) {
                logmsg(LOGMSG_USER,
                       "Setting lowfilenum to %d from %d because snapylsn is "
                       "%d:%d\n",
                       snapylsn.file - 1, lowfilenum, snapylsn.file,
                       snapylsn.offset);
            }
            lowfilenum = snapylsn.file - 1;
        } else {
            if (bdb_state->attr->debug_log_deletion) {
                logmsg(LOGMSG_USER,
                       "Ignoring snapylsn because %d is already <= %d:%d\n",
                       lowfilenum, snapylsn.file, snapylsn.offset);
            }
        }
    }

    if (gbl_new_snapisol_asof) {
        DB_LSN asoflsn;
        extern pthread_mutex_t bdb_asof_current_lsn_mutex;
        extern DB_LSN bdb_asof_current_lsn;

        Pthread_mutex_lock(&bdb_asof_current_lsn_mutex);
        asoflsn = bdb_asof_current_lsn;
        Pthread_mutex_unlock(&bdb_asof_current_lsn_mutex);

        if (asoflsn.file <= local_lowfilenum)
            local_lowfilenum = asoflsn.file - 1;
        if (asoflsn.file <= lowfilenum) {
            if (bdb_state->attr->debug_log_deletion) {
                logmsg(LOGMSG_USER,
                       "Setting lowfilenum to %d from %d because asoflsn is "
                       "%d:%d\n",
                       asoflsn.file - 1, lowfilenum, asoflsn.file,
                       asoflsn.offset);
            }
            lowfilenum = asoflsn.file - 1;
        }
    }

low_headroom:
    if (bdb_state->attr->log_delete_low_headroom_breaktime &&
        low_headroom_count >
            bdb_state->attr->log_delete_low_headroom_breaktime) {
        logmsg(LOGMSG_WARN, "low_headroom, but tried %d times and giving up\n",
               bdb_state->attr->log_delete_low_headroom_breaktime);
        return;
    }

    delete_adjacent = 1;
    /* ask berk for a list of files that it thinks we can delete */
    rc = bdb_state->dbenv->log_archive(bdb_state->dbenv, &list, 0);
    if (rc != 0) {
        logmsg(LOGMSG_ERROR, "delete_log_files: log_archive failed\n");
        return;
    }

    /* flush the current in-memory log to disk.  this will cause berkdb
       to open a new logfile for the in-memory buffer if it hasn't yet */
    if (bdb_state->attr->print_flush_log_msg)
        print(bdb_state, "flushing log file\n");
    rc = bdb_state->dbenv->log_flush(bdb_state->dbenv, NULL);
    if (rc != 0) {
        logmsg(LOGMSG_ERROR, "delete_log_files: log_flush err %d\n", rc);
        return;
    }

    if (bdb_state->attr->use_recovery_start_for_log_deletion) {

        if ((rc = __db_find_recovery_start_if_enabled(bdb_state->dbenv,
                                                      &recovery_lsn)) != 0) {
            logmsg(LOGMSG_ERROR, "__db_find_recovery_start ret %d\n", rc);
            return;
        }

        if (bdb_state->attr->debug_log_deletion) {
            logmsg(LOGMSG_USER, "recovery lsn %u:%u\n", recovery_lsn.file,
                   recovery_lsn.offset);
            logmsg(LOGMSG_USER, "lowfilenum %d\n", lowfilenum);
        }
    }

    if (list != NULL) {
        int delete_hwm_logs = 0;

        for (file = list, numlogs = 0; *file != NULL; ++file)
            numlogs++;

        numlogs -= (bdb_state->attr->min_keep_logs - 1);

        if (bdb_state->attr->min_keep_logs_age_hwm &&
            numlogs > bdb_state->attr->min_keep_logs_age_hwm)
            delete_hwm_logs =
                (numlogs - bdb_state->attr->min_keep_logs_age_hwm);

        if (bdb_state->attr->log_debug_ctrace_threshold &&
            numlogs > bdb_state->attr->log_debug_ctrace_threshold)
            ctrace_info = 1;

        if (ctrace_info) {
            ctrace("Log-delete lowfilenum is %d\n", lowfilenum);
            if (snapylsn.file == lowfilenum)
                ctrace("Snapylsn is %d:%d\n", snapylsn.file, snapylsn.offset);
        }

        is_low_headroom = 0;

        for (file = list, lognum = 0; *file != NULL && lognum < numlogs;
             ++file, ++lognum) {
            logname[0] = '\0';
            sprintf(logname, "%s/%s", bdb_state->txndir, *file);

            /* extract the file number from the filename  */
            filenum = get_filenum_from_logfile(logname);

            if (bdb_state->attr->debug_log_deletion) {
                logmsg(LOGMSG_USER, "considering %s filenum %d\n", *file, filenum);
            }

            rc = stat(logname, &sb);
            if (rc != 0)
                logmsg(LOGMSG_ERROR, "delete_log_files: stat returned %d\n", rc);

            time_t log_age = time(NULL) - sb.st_mtime;

            if (log_age < bdb_state->attr->min_keep_logs_age) {
                if (delete_hwm_logs == 0) {
                    if (bdb_state->attr->debug_log_deletion)
                        logmsg(LOGMSG_ERROR,
                               "Can't delete log, age %ld not older "
                               "than log delete age %d.\n",
                               log_age, bdb_state->attr->min_keep_logs_age);
                    if (ctrace_info)
                        ctrace("Can't delete log, age %lld not older than log "
                               "delete age %lld.\n",
                               (long long int)log_age,
                               (long long int)bdb_state->attr->min_keep_logs_age);
                    break;
                }
                /* Fall through to delete */
                else {
                    if (bdb_state->attr->debug_log_deletion)
                        logmsg(LOGMSG_USER,
                               "Log age %ld is younger than min_age "
                               "but fall-through: numlogs"
                               " is %d and high water mark is %d\n",
                               log_age, numlogs,
                               bdb_state->attr->min_keep_logs_age_hwm);
                    if (ctrace_info)
                        ctrace("Log age %ld is younger than min_age but "
                               "fall-through: numlogs"
                               " is %d and high water mark is %d\n",
                               log_age, numlogs,
                               bdb_state->attr->min_keep_logs_age_hwm);
                    delete_hwm_logs--;
                }
            }

            if (!__checkpoint_ok_to_delete_log(bdb_state->dbenv, filenum)) {
                if (bdb_state->attr->debug_log_deletion)
                    logmsg(LOGMSG_USER, "not ok to delete log, newer than checkpoint\n");
                if (ctrace_info)
                    ctrace("not ok to delete log, newer than checkpoint\n");
                break;
            }

            if (recovery_lsn.file != 0 && filenum >= recovery_lsn.file) {
                if (bdb_state->attr->debug_log_deletion)
                    logmsg(LOGMSG_DEBUG, 
                           "not ok to delete log, newer than recovery point\n");
                if (ctrace_info)
                    ctrace("not ok to delete log, newer than recovery point\n");
                break;
            }

            /* If we have private blkseqs, make sure we don't delete logs that
             * contain blkseqs newer than our threshold.  */
            if (bdb_state->attr->private_blkseq_enabled &&
                !bdb_blkseq_can_delete_log(bdb_state, filenum)) {
                if (bdb_state->attr->debug_log_deletion) {
                    logmsg(LOGMSG_USER, "skipping log %s filenm %d because it has recent blkseqs\n",
                           *file, filenum);
                    bdb_blkseq_dumplogs(bdb_state);
                }
                if (ctrace_info)
                    ctrace("skipping log %s filenm %d because it has recent blkseqs\n",
                           *file, filenum);
                break;
            }

            if (lwm_lowfilenum != -1 && filenum > lwm_lowfilenum) {
                if (bdb_state->attr->debug_log_deletion)
                    logmsg(LOGMSG_USER, "not ok to delete log %d, newer than the "
                                    "lwm_lowfilenum %d\n",
                            filenum, lwm_lowfilenum);
                if (ctrace_info)
                    ctrace("not ok to delete log %d, newer than the "
                           "lwm_lowfilenum %d\n",
                           filenum, lwm_lowfilenum);
                break;
            }

            if (gbl_new_snapisol_asof) {
                /* avoid trace between reading and writting recoverable lsn */
                Pthread_mutex_lock(&bdb_gbl_recoverable_lsn_mutex);
                /* check active begin-as-of transactions */
                if (!bdb_osql_trn_asof_ok_to_delete_log(filenum)) {
                    Pthread_mutex_unlock(&bdb_gbl_recoverable_lsn_mutex);
                    if (bdb_state->attr->debug_log_deletion)
                        logmsg(LOGMSG_USER, "not ok to delete log %d, log file "
                                        "needed to maintain begin-as-of "
                                        "transactions\n",
                                filenum);
                    if (ctrace_info)
                        ctrace("not ok to delete log %d, log file needed to "
                               "maintain begin-as-of transactions\n",
                               filenum);
                    break;
                }

                /* check if we still can maintain snapshot that begin as of
                 * min_keep_logs_age seconds ago */
                if (!bdb_checkpoint_list_ok_to_delete_log(
                        bdb_state->attr->min_keep_logs_age, filenum)) {
                    Pthread_mutex_unlock(&bdb_gbl_recoverable_lsn_mutex);
                    if (bdb_state->attr->debug_log_deletion)
                        logmsg(LOGMSG_USER, "not ok to delete log, log file needed "
                                        "to recover to at least %ds ago\n",
                                bdb_state->attr->min_keep_logs_age);
                    if (ctrace_info)
                        ctrace("not ok to delete log, log file needed to "
                               "recover to at least %ds ago\n",
                               bdb_state->attr->min_keep_logs_age);
                    break;
                }
            }

            /* If we made it this far, we're willing to delete this file
             * locally. */
            if (filenum > send_filenum)
                send_filenum = filenum;

            /*
             * As long as the file is below our own local low number, we can
             * get rid of the new snapshot temptables. We do not need to keep those
             * around if we're only holding log files for other replicants to recover.
             */
            if (filenum <= local_lowfilenum && gbl_new_snapisol_asof)
                bdb_snapshot_asof_delete_log(bdb_state, filenum, sb.st_mtime);

            if ((filenum <= lowfilenum && delete_adjacent) || is_low_headroom) {
                /* delete this file if we got this far AND it's under the
                 * replicated low number */
                if (is_low_headroom) {
                    logmsg(LOGMSG_WARN, "LOW HEADROOM : delete_log_files: deleting "
                                    "logfile: %s\n",
                            logname);
                }

                print(bdb_state, "%sdelete_log_files: deleting logfile: %s "
                                 "filenum %d lowfilenum was %d\n",
                      (is_low_headroom) ? "LOW HEADROOM : " : "", logname,
                      filenum, lowfilenum);
                print(bdb_state, "filenums: %s\n", filenums_str);
                if (gbl_rowlocks)
                    print(bdb_state, "lwm at log delete time:  %u:%u\n",
                          lwmlsn.file, lwmlsn.offset);

                int deleted = 0;

                if (gbl_backup_logfiles && bdb_state->repinfo->master_host == bdb_state->repinfo->myhost) {
                    // logname includes directory so need just the filename
                    char *base = basename(logname);
                    char *newname = comdb2_location("backup_logfiles_dir", "%s", base);

                    if (bdb_state->attr->debug_log_deletion) {
                        logmsg(LOGMSG_DEBUG, "backingup log %s to %s\n", logname, newname);
                    }

                    if (ctrace_info) {
                        ctrace("backingup log %s to %s\n", logname, newname);
                    }

                    char cmd[4048];
                    int rc = snprintf(cmd, sizeof(cmd), "mv %s %s", logname, newname);
                    if (rc < sizeof(cmd)) {
                        rc = system(cmd);
                        if (rc) 
                            logmsg(LOGMSG_ERROR, "%s: Error system(\"%s\") rc = %d\n", __func__, cmd, rc);
                        else
                            deleted = 1;
                    }
                    free(newname);
                } 
                if (!deleted) {
                    if (bdb_state->attr->debug_log_deletion) {
                        logmsg(LOGMSG_DEBUG, "deleting log %s %d\n", logname, filenum);
                    }

                    if (ctrace_info) {
                        ctrace("deleting log %s %d\n", logname, filenum);
                    }

                    rc = unlink(logname);
                    if (rc) {
                        logmsg(LOGMSG_ERROR,
                               "delete_log_files: unlink for <%s> returned %d %d\n",
                               logname, rc, errno);
                    }
                }
            } else {
                /* Not done - we want to find the highest file we can delete
                 * to broadcast that around to allow others to delete it, so
                 * keep running the loop.  However, we don't want later files
                 * to become available for deletion on a later iteration of this
                 * loop, so don't actually delete so we don't create log holes.
                 */
                if (bdb_state->attr->debug_log_deletion) {
                   logmsg(LOGMSG_DEBUG, "not deleting %d, lowfilenum %d adj %d low %d\n",
                           filenum, lowfilenum, delete_adjacent,
                           is_low_headroom);
                }
                if (ctrace_info)
                    ctrace("not deleting %d, lowfilenum %d adj %d low %d\n",
                           filenum, lowfilenum, delete_adjacent,
                           is_low_headroom);
                delete_adjacent = 0;
            }

            if (gbl_new_snapisol_asof) {
                Pthread_mutex_unlock(&bdb_gbl_recoverable_lsn_mutex);
            }

            if (is_low_headroom && 
                    !has_low_headroom(bdb_state->txndir,
                        bdb_state->attr->lowdiskthreshold, 0)) {
                is_low_headroom = 0;
            } else {
                low_headroom_count++;
            }
        }

        if (has_low_headroom(bdb_state->txndir,bdb_state->attr->lowdiskthreshold, 0)) {
            low_headroom_count++;
            is_low_headroom = 1;
            free(list);
            /* try again */
            goto low_headroom;
        }

        free(list);
    }
    if (list == NULL || send_filenum == 0) {
        DB_LOGC *logc;
        DBT logrec;
        DB_LSN first_log_lsn;

        /* If there's no log files eligible for deletion, send our first log
         * number-1.
         * We already deleted it, so it's "eligible for deletion". */

        rc = bdb_state->dbenv->log_cursor(bdb_state->dbenv, &logc, 0);
        if (rc) {
            logmsg(LOGMSG_ERROR, "%s: can't get log cursor rc %d\n", __func__, rc);
            return;
        }
        bzero(&logrec, sizeof(DBT));
        logrec.flags = DB_DBT_MALLOC;
        rc = logc->get(logc, &first_log_lsn, &logrec, DB_FIRST);
        if (rc) {
            logmsg(LOGMSG_ERROR, "%s: can't get first log record rc %d\n", __func__,
                    rc);
            logc->close(logc, 0);
            return;
        }
        if (logrec.data)
            free(logrec.data);
        logc->close(logc, 0);
        filenum = first_log_lsn.file - 1;
        send_filenum = filenum;

        if (bdb_state->attr->debug_log_deletion)
           logmsg(LOGMSG_DEBUG, "nothing to delete, at file %d\n", first_log_lsn.file);

        if (ctrace_info)
            ctrace("nothing to delete, at file %d\n", first_log_lsn.file);
    }

    /* 0 means no-one should remove any logs */
    send_filenum_to_all(bdb_state, send_filenum, 0);
    bdb_state->seqnum_info->filenum[nodeix(bdb_state->repinfo->myhost)] =
        send_filenum;
    if (bdb_state->attr->debug_log_deletion)
        logmsg(LOGMSG_WARN, "sending filenum %d\n", send_filenum);
    if (ctrace_info)
        ctrace("sending filenum %d\n", send_filenum);
}

int bdb_get_low_headroom_count(bdb_state_type *bdb_state)
{
    if (bdb_state->parent)
        bdb_state = bdb_state->parent;
    return bdb_state->low_headroom_count;
}

static pthread_mutex_t logdelete_lk = PTHREAD_MUTEX_INITIALIZER;
int gbl_logdelete_lock_trace = 0;

void logdelete_lock(const char *func, int line)
{
    if (gbl_logdelete_lock_trace) {
        logmsg(LOGMSG_USER, "%s line %d lock logdelete lock\n", func, line);
    }
    Pthread_mutex_lock(&logdelete_lk);
}

void logdelete_unlock(const char *func, int line)
{
    if (gbl_logdelete_lock_trace) {
        logmsg(LOGMSG_USER, "%s line %d release logdelete lock\n", func, line);
    }
    Pthread_mutex_unlock(&logdelete_lk);
}

void delete_log_files(bdb_state_type *bdb_state)
{
    extern int gbl_truncating_log;
    BDB_READLOCK("logdelete_thread");
    logdelete_lock(__func__, __LINE__);
    if (!gbl_truncating_log) {
        delete_log_files_int(bdb_state);
        bdb_calc_min_truncate(bdb_state);
    }
    logdelete_unlock(__func__, __LINE__);
    BDB_RELLOCK();
}

void bdb_print_log_files(bdb_state_type *bdb_state)
{
    int rc;
    char **list;
    char **file;
    char logname[PATH_MAX];

    if (bdb_state->parent)
        bdb_state = bdb_state->parent;

    rc = bdb_state->dbenv->log_archive(bdb_state->dbenv, &list, 0);
    if (rc != 0) {
        logmsg(LOGMSG_ERROR, "bdb_print_log_files: log_archive failed\n");
        return;
    }

    if (list != NULL) {
        for (file = list; *file != NULL; ++file) {
            logname[0] = '\0';
            snprintf(logname, sizeof(logname), "%s/%s", bdb_state->txndir,
                     *file);
            logmsg(LOGMSG_USER, "%s\n", logname);
        }

        free(list);
    }
}

/* return true if we are all on the same log file */
int rep_caught_up(bdb_state_type *bdb_state)
{
    int count;
    const char *hostlist[REPMAX];
    int i;
    int my_filenum;

    my_filenum =
        bdb_state->seqnum_info
            ->filenum[nodeix(net_get_mynode(bdb_state->repinfo->netinfo))];

    count = net_get_all_nodes_connected(bdb_state->repinfo->netinfo, hostlist);
    for (i = 0; i < count; i++) {
        if (bdb_state->seqnum_info->filenum[nodeix(hostlist[i])] != my_filenum)
            return 0;
    }

    return 1;
}

// calculate reasonable pagesize depending on initial value in initsize,
// and record size
int calc_pagesize(int initsize, int recsize)
{
    int pagesize = initsize;
    if (recsize > 16000)
        pagesize = 65536;

    else if (recsize > 4000)
        pagesize = 32768;

    else if (recsize > 2000)
        pagesize = 16384;

    else if (recsize > 994)
        pagesize = 8192;

    /*
    fprintf(stderr, "calc_pagesize: lrl %d pagesize %d\n",
       recsize, pagesize);
    */

    return (initsize >= pagesize) ? initsize : pagesize;
}

static int open_dbs_int(bdb_state_type *bdb_state, int iammaster, int upgrade,
                        int create, DB_TXN *tid, uint32_t flags)
{
    int rc;
    char tmpname[PATH_MAX];
    int i;
    u_int32_t db_flags;
    int db_mode;
    int idx_flags = 0;
    unsigned int x;
    int dta_type;
    int pagesize;
    bdbtype_t bdbtype = bdb_state->bdbtype;
    int tmp_tid;
    tran_type tran = {0};

    assert_wrlock_schema_lk();

deadlock_again:
    tmp_tid = 0;

    db_flags = DB_THREAD;
    db_mode = 0666;

    if (iammaster) {
        print(bdb_state, "open_dbs: opening dbs as master\n");
        bdb_state->read_write = 1;
    } else {
        print(bdb_state, "open_dbs: opening dbs as client\n");
        bdb_state->read_write = 0;
    }

    if (tid == NULL) {
        tmp_tid = 1;
        rc = bdb_state->dbenv->txn_begin(bdb_state->dbenv, NULL, &tid, 0);
        if (rc != 0) {
            logmsg(LOGMSG_FATAL, "open_dbs: begin transaction failed\n");
            exit(1);
        }
    }

    tran.tid = tid;

    if ((iammaster) && (create)) {
        logmsg(LOGMSG_DEBUG, "open_dbs: running with CREATE flag\n");
        db_flags |= DB_CREATE;
        if (bdbtype == BDBTYPE_QUEUE)
            dta_type = DB_QUEUE;
        else
            dta_type = DB_BTREE;
    } else
        dta_type = DB_UNKNOWN;

    /* allow for dirty reads.  we want to allow the prefault threads to
       do dirty reads */
    /* db_flags |= DB_DIRTY_READ; */ /* This is a known enbaddener. */

    /* create/open all data files, striped or not */
    if (bdbtype == BDBTYPE_TABLE) {
        int dtanum, strnum;

        /* if we are creating a new db, we are the master, and we have a low
         * level meta table: give all the files version numbers
         * WARNING this must be done before any calls to form_file_name or any
         * other function that uses the file version db or it will result in a
         * deadlock */
        if (iammaster && create && bdb_have_llmeta()) {
            int bdberr;

            if (bdb_new_file_version_all(bdb_state, &tran, &bdberr) ||
                bdberr != BDBERR_NOERROR) {
                logmsg(LOGMSG_ERROR,
                       "bdb_open_dbs: failed to update table and its file's "
                       "version number, bdberr %d\n",
                       bdberr);
                if (tid)
                    tid->abort(tid);

                tid = NULL;
                if (tmp_tid && bdberr == BDBERR_DEADLOCK)
                    goto deadlock_again;

                return -1;
            }
        }

        for (dtanum = 0; dtanum < bdb_state->numdtafiles; dtanum++) {
            for (strnum = bdb_get_datafile_num_files(bdb_state, dtanum) - 1;
                 strnum >= 0; strnum--) {
                DB *dbp;

                form_datafile_name(bdb_state, tid, dtanum, strnum, tmpname,
                                   sizeof(tmpname));

                if (create) {
                    char new[PATH_MAX];
                    print(bdb_state, "deleting %s\n", bdb_trans(tmpname, new));
                    unlink(bdb_trans(tmpname, new));
                }

                rc = db_create(&dbp, bdb_state->dbenv, 0);

                if (rc != 0) {
                    logmsg(LOGMSG_FATAL, "db_create %s: %s\n", tmpname,
                            db_strerror(rc));
                    exit(1);
                }

                set_some_flags(bdb_state, dbp, tmpname);

                /*
                   new pagesize logic.  blobs always get 64k pages
                   data files get pages calculated based on lrl size.

                   all of these can be overriden with llmeta settings
                */

                if (dtanum == 0)
                    pagesize = calc_pagesize(bdb_state->attr->pagesizedta, bdb_state->lrl);
                else
                    pagesize = bdb_state->attr->pagesizeblob;

                /* get page sizes from the llmeta table if there */
                if (bdb_have_llmeta()) {
                    int rc;
                    int bdberr;
                    int llpagesize;

                    if (dtanum == 0)
                        rc = bdb_get_pagesize_alldata(&tran, &llpagesize,
                                                      &bdberr);
                    else
                        rc = bdb_get_pagesize_allblob(&tran, &llpagesize,
                                                      &bdberr);
                    if ((rc == 0) && (bdberr == 0)) {
                        if (llpagesize)
                            pagesize = llpagesize;
                    }

                    if (dtanum == 0)
                        rc = bdb_get_pagesize_data(bdb_state, &tran,
                                                   &llpagesize, &bdberr);
                    else
                        rc = bdb_get_pagesize_blob(bdb_state, &tran,
                                                   &llpagesize, &bdberr);
                    if ((rc == 0) && (bdberr == 0)) {
                        if (llpagesize)
                            pagesize = llpagesize;
                    }
                }

                rc = dbp->set_pagesize(dbp, pagesize);
                if (rc != 0) {
                    logmsg(LOGMSG_ERROR, "unable to set pagesize on %s to %d\n",
                            tmpname, pagesize);
                }

                print(bdb_state, "opening %s ([%d][%d])\n", tmpname,
                      dtanum, strnum);
                // dbp is datafile
                db_flags |= DB_DATAFILE;
                int iter = 0;
                do {
                    if (iter != 0)
                        poll(0, 0, 100);
                    if (dtanum == 0 /* not blob */
                        && strncasecmp(bdb_state->name, "sqlite_stat", 11) != 0)
                        /* don't compact sqlite_stat tables */
                        db_flags |= DB_OLCOMPACT;
                    rc = dbp->open(dbp, tid, tmpname, NULL, dta_type, db_flags,
                                   db_mode);
                    logmsg(
                        LOGMSG_DEBUG,
                        "dbp->open %s type=%d dbp=%p txn=%p rc %d flags=0x%X\n",
                        tmpname, dbp->type, dbp, tid, rc, dbp->flags);
                } while ((tid == NULL) && iter++ < 100 &&
                         rc == DB_LOCK_DEADLOCK);

                if (rc != 0) {
                    if (rc == DB_LOCK_DEADLOCK) {
                        logmsg(LOGMSG_FATAL, "deadlock in opening %s\n", tmpname);
                        exit(1);
                    }

                    print(bdb_state, "open_dbs: cannot open %s: %d %s\n",
                          tmpname, rc, db_strerror(rc));
                    rc = dbp->close(dbp, 0);
                    if (0 != rc)
                        logmsg(LOGMSG_ERROR, "DB->close(%s) failed: rc=%d %s\n",
                                tmpname, rc, db_strerror(rc));
                    if (tid)
                        tid->abort(tid);
                    return -1;
                }

                rc = dbp->get_pagesize(dbp, &x);
                if (rc != 0) {
                    logmsg(LOGMSG_FATAL, "unable to get pagesize for %s: %d %s\n",
                            tmpname, rc, db_strerror(rc));
                    exit(1);
                }

                bdb_state->dbp_data[dtanum][strnum] = dbp;
            }

            /* Don't print this trace during schemachange */
            if (!get_schema_change_in_progress(__func__, __LINE__)) {
                int calc_pgsz = calc_pagesize(bdb_state->attr->pagesizedta, bdb_state->lrl);
                if (calc_pgsz > x) {
                    logmsg(LOGMSG_WARN, "%s: Warning: Table %s has non-optimal page size. "
                           " Current: %u Optimal: %u\n",
                           __func__, bdb_state->name, x, calc_pgsz);
                }
            }
        }
    }
    if (bdbtype == BDBTYPE_QUEUEDB) {
        int max_qdb_dtanum = create ? 1 : BDB_QUEUEDB_MAX_FILES;
        assert(!create || (flags == BDB_OPEN_NONE));
        assert(BDB_QUEUEDB_MAX_FILES == 2); // TODO: Hard-coded for now.
        assert(max_qdb_dtanum >= 1);
        assert(max_qdb_dtanum <= BDB_QUEUEDB_MAX_FILES);
        for (int dtanum = 0; dtanum < max_qdb_dtanum; dtanum++) {
            if (create) {
                if ((rc = form_queuedb_name(bdb_state, &tran, dtanum, 1,
                                            tmpname, sizeof(tmpname)))) {
                    if (tid) tid->abort(tid);
                    return rc;
                }
                char new[PATH_MAX];
                print(bdb_state, "deleting %s\n", bdb_trans(tmpname, new));
                unlink(bdb_trans(tmpname, new));
            } else {
                unsigned long long old_qdb_file_ver;
                if (should_stop_looking_for_queuedb_files(bdb_state, &tran,
                                                          dtanum,
                                                          &old_qdb_file_ver)) {
                    break;
                }
                form_queuedb_name_int(
                    bdb_state, tmpname, sizeof(tmpname), old_qdb_file_ver
                );
            }
            DB *dbp;
            rc = db_create(&dbp, bdb_state->dbenv, 0);
            if (rc != 0) {
                logmsg(LOGMSG_FATAL, "db_create %s: %s\n", tmpname,
                       db_strerror(rc));
                exit(1);
            }
            set_some_flags(bdb_state, dbp, tmpname);
            if (bdb_state->pagesize_override > 0) {
                pagesize = bdb_state->pagesize_override;
            } else {
                pagesize = bdb_state->attr->pagesizedta;
            }
            rc = dbp->set_pagesize(dbp, pagesize);
            if (rc != 0) {
                logmsg(LOGMSG_ERROR, "unable to set pagesize on qdb to %d\n",
                       pagesize);
            }
            int qdb_type = dta_type;
            u_int32_t qdb_flags = db_flags;
            if ((iammaster) && (dtanum > 0) &&
                (flags & BDB_OPEN_ADD_QDB_FILE)) {
                logmsg(LOGMSG_DEBUG,
                       "open_dbs: file %s (%d) with CREATE flag\n",
                       tmpname, dtanum);
                qdb_type = DB_BTREE;
                qdb_flags |= DB_CREATE;
            }
            print(bdb_state, "opening %s ([%d])\n", tmpname, dtanum);
            rc = dbp->open(dbp, tid, tmpname, NULL, qdb_type, qdb_flags,
                           db_mode);
            logmsg(
                LOGMSG_DEBUG,
                "dbp->open %s type=%d dbp=%p txn=%p rc %d flags=0x%X\n",
                tmpname, dbp->type, dbp, tid, rc, dbp->flags);
            if (rc != 0) {
                if (rc == DB_LOCK_DEADLOCK) {
                    logmsg(LOGMSG_FATAL, "deadlock in open\n");
                    exit(1);
                }
                print(bdb_state, "open_dbs: cannot open %s: %d %s\n",
                      tmpname, rc, db_strerror(rc));
                rc = dbp->close(dbp, 0);
                if (rc != 0) {
                    logmsg(LOGMSG_ERROR,
                           "bdp_dta->close(%s) failed: rc=%d %s\n",
                           tmpname, rc, db_strerror(rc));
                }
                if (tid) tid->abort(tid);
                return -1;
            }
            rc = dbp->get_pagesize(dbp, &x);
            if (rc != 0) {
                logmsg(LOGMSG_FATAL, "unable to get pagesize for dta\n");
                exit(1);
            }
            bdb_state->dbp_data[dtanum][0] = dbp;
        }
    }
    if (bdbtype == BDBTYPE_QUEUE || bdbtype == BDBTYPE_LITE) {
        switch (bdbtype) {
        case BDBTYPE_QUEUE:
            snprintf(tmpname, sizeof(tmpname), "XXX.%s.queue", bdb_state->name);
            break;
        case BDBTYPE_LITE:
            snprintf(tmpname, sizeof(tmpname), "XXX.%s.dta", bdb_state->name);
            break;
        default:
            break;
        }

        if (create) {
            char new[PATH_MAX];
            print(bdb_state, "deleting %s\n", bdb_trans(tmpname, new));
            unlink(bdb_trans(tmpname, new));
        }

        DB *dbp;
        rc = db_create(&dbp, bdb_state->dbenv, 0);
        if (rc != 0) {
            logmsg(LOGMSG_FATAL, "db_create: %s\n", db_strerror(rc));
            exit(1);
        }

        set_some_flags(bdb_state, dbp, tmpname);

        if (bdb_state->pagesize_override > 0)
            pagesize = bdb_state->pagesize_override;
        else
            pagesize = bdb_state->attr->pagesizedta;
        rc = dbp->set_pagesize(dbp, pagesize);
        if (rc != 0) {
            logmsg(LOGMSG_ERROR, "unable to set pagesize on dta to %d\n", pagesize);
        }

        if (bdbtype == BDBTYPE_QUEUE) {
            int recsize = bdb_state->queue_item_sz;
            int pages = (16 * 1024 * 1024) / pagesize;
            rc = dbp->set_q_extentsize(dbp, pages);
            if (rc != 0) {
                logmsg(LOGMSG_ERROR, "unable to set queue extent size to %d\n",
                        pages);
            }

            if (recsize > pagesize - QUEUE_PAGE_HEADER_SZ)
                recsize = pagesize - QUEUE_PAGE_HEADER_SZ;

            rc = dbp->set_re_len(dbp, recsize);
            if (rc != 0) {
                logmsg(LOGMSG_ERROR, "unable to set record length to %d\n", recsize);
            }
        }

        print(bdb_state, "opening %s\n", tmpname);
        rc = dbp->open(dbp, tid, tmpname, NULL, dta_type, db_flags, db_mode);
        logmsg(
            LOGMSG_DEBUG,
            "dbp->open %s type=%d dbp=%p txn=%p rc %d flags=0x%X\n",
            tmpname, dbp->type, dbp, tid, rc, dbp->flags);
        if (rc != 0) {
            if (rc == DB_LOCK_DEADLOCK) {
                logmsg(LOGMSG_FATAL, "deadlock in open\n");
                exit(1);
            }

            print(bdb_state, "open_dbs: cannot open %s: %d %s\n", tmpname, rc,
                  db_strerror(rc));
            rc = dbp->close(dbp, 0);
            if (rc != 0)
                logmsg(LOGMSG_ERROR, "bdp_dta->close(%s) failed: rc=%d %s\n",
                        tmpname, rc, db_strerror(rc));

            if (tid)
                tid->abort(tid);
            return -1;
        }

        rc = dbp->get_pagesize(dbp, &x);
        if (rc != 0) {
            logmsg(LOGMSG_FATAL, "unable to get pagesize for dta\n");
            exit(1);
        }

        if (bdbtype == BDBTYPE_QUEUE) {
            u_int32_t sz;
            rc = dbp->get_re_len(dbp, &sz);
            if (rc != 0) {
                logmsg(LOGMSG_FATAL, "unable to get record size for queue\n");
                exit(1);
            }
            if (sz != bdb_state->queue_item_sz) {
                print(bdb_state,
                      "warning:  queue has item size %d, expected %d\n",
                      (int)sz, (int)bdb_state->queue_item_sz);
            }
            bdb_state->queue_item_sz = (size_t)sz;
        }
        bdb_state->dbp_data[0][0] = dbp;
    }

    if (bdbtype == BDBTYPE_TABLE) {
        /* set up the .ixN files */
        for (i = 0; i < bdb_state->numix; i++) {
            form_indexfile_name(bdb_state, tid, i, tmpname, sizeof(tmpname));

            if (create) {
                char new[PATH_MAX];

                print(bdb_state, "deleting %s\n", bdb_trans(tmpname, new));
                unlink(bdb_trans(tmpname, new));
            }

            /* Give indicies a 50% priority boost in the bufferpool. */
            if (bdb_state->attr->index_priority_boost)
                idx_flags = DB_INDEX_CREATE;

            rc =
                db_create(&(bdb_state->dbp_ix[i]), bdb_state->dbenv, idx_flags);
            if (rc != 0) {
                logmsg(LOGMSG_FATAL, "db_create: %s\n", db_strerror(rc));
                exit(1);
            }

            /* turn on recnums if we were told to */
            if (bdb_state->ixrecnum[i]) {
                bdb_state->have_recnums = 1;

                /*fprintf(stderr, "turning on recnums\n");*/
                rc = bdb_state->dbp_ix[i]->set_flags(bdb_state->dbp_ix[i],
                                                     DB_RECNUM);
                if (rc != 0) {
                    logmsg(LOGMSG_ERROR, "couldnt set recnum mode\n");
                    if (tid)
                        tid->abort(tid);
                    return -1;
                }
            }

            set_some_flags(bdb_state, bdb_state->dbp_ix[i], tmpname);

            pagesize = bdb_state->attr->pagesizeix;

            /* this defaults to 4k, so assume if they went out of their
               way to override this in the lrl file, we're gonna listen */
            if (pagesize == 4096) {
                /* for datacopy indexes, use a potentially larger pagesize */
                if (bdb_state->ixdta[i])
                    pagesize =
                        calc_pagesize(bdb_state->attr->pagesizeix, bdb_state->lrl + bdb_state->ixlen[i]);
                /*else if (bdb_state->ixcollattr[i])  ignore this for now */
                else
                    pagesize = calc_pagesize(bdb_state->attr->pagesizeix, bdb_state->ixlen[i]);
            }

            /* get page sizes from the llmeta table if there */
            if (bdb_have_llmeta()) {
                int rc;
                int bdberr;
                int llpagesize;

                rc = bdb_get_pagesize_allindex(&tran, &llpagesize, &bdberr);

                if ((rc == 0) && (bdberr == 0)) {
                    if (llpagesize)
                        pagesize = llpagesize;
                }

                rc = bdb_get_pagesize_index(bdb_state, &tran, &llpagesize,
                                            &bdberr);

                if ((rc == 0) && (bdberr == 0)) {
                    if (llpagesize)
                        pagesize = llpagesize;
                }
            }

            rc = bdb_state->dbp_ix[i]->set_pagesize(bdb_state->dbp_ix[i],
                                                    pagesize);
            if (rc != 0) {
                logmsg(LOGMSG_ERROR, "unable to set pagesize on ix %d to %d\n", i,
                        pagesize);
            }

            /*fprintf(stderr, "opening %s\n", tmpname);*/

            print(bdb_state, "opening %s ([%d])\n", tmpname, i);
            if (bdb_state->attr->page_compact_indexes /* compact index */
                && !bdb_state->ixrecnum[i]            /* not recnum */
                && strncasecmp(bdb_state->name, "sqlite_stat1", 11) != 0)
                db_flags |= DB_OLCOMPACT;
            rc = bdb_state->dbp_ix[i]->open(bdb_state->dbp_ix[i], tid, tmpname,
                                            NULL, DB_BTREE, db_flags, db_mode);
            if (rc != 0) {
                if (rc == DB_LOCK_DEADLOCK) {
                    logmsg(LOGMSG_FATAL, "deadlock in open\n");
                    exit(1);
                }

                bdb_state->dbp_ix[i]->err(bdb_state->dbp_ix[i], rc, "%s",
                                          tmpname);
                rc = bdb_state->dbp_ix[i]->close(bdb_state->dbp_ix[i], 0);
                logmsg(LOGMSG_ERROR, "close ix=%d name=%s failed rc=%d\n", i,
                        tmpname, rc);
                logmsg(LOGMSG_ERROR, "couldnt open ix db\n");

                if (tid)
                    tid->abort(tid);
                return -1;
            }

            rc = bdb_state->dbp_ix[i]->get_pagesize(bdb_state->dbp_ix[i], &x);
            if (rc != 0) {
                logmsg(LOGMSG_FATAL, "unable to get pagesize for ix %d\n", i);
                exit(1);
            }
        }
    } /* end of non-open-lite block */

    if (tmp_tid) {
        rc = tid->commit(tid, 0);
        if (rc != 0) {
            logmsg(LOGMSG_ERROR, "open_dbs: commit %d\n", rc);
            return -1;
        }
    }

    /* For dtastripe find our highest genid so we can set the cmp context
     * appropriately.  This is a bug fix and an optimisation since it faults
     * in the insertion end of the btree, woohoo! */
    if (bdbtype == BDBTYPE_TABLE) {
        unsigned long long maxgenid = 0;
        int stripe;
        unsigned long long master_cmpcontext;

        for (stripe = 0; stripe < bdb_state->attr->dtastripe; stripe++) {
            DBC *dbcp;
            DB *dbp;
            DBT dbt_key, dbt_data;
            unsigned long long genid;

            dbp = bdb_state->dbp_data[0][stripe];

            if (tmp_tid == 0) {
                assert(tid != 0);
                rc = dbp->cursor(dbp, tid, &dbcp, 0);
            } else {
                rc = dbp->cursor(dbp, NULL, &dbcp, 0);
            }

            if (rc != 0) {
                logmsg(LOGMSG_ERROR, 
                       "open_dbs: %s: cannot open cursor on stripe %d: %d %s\n",
                       bdb_state->name, stripe, rc, db_strerror(rc));
            } else {
                /* key will contain genid.  don't retrieve any data. */
                bzero(&dbt_key, sizeof(dbt_key));
                bzero(&dbt_data, sizeof(dbt_data));
                dbt_key.size = sizeof(genid);
                dbt_key.ulen = sizeof(genid);
                dbt_key.data = &genid;
                dbt_key.flags = DB_DBT_USERMEM;
                dbt_data.flags = DB_DBT_USERMEM | DB_DBT_PARTIAL;

                rc = dbcp->c_get(dbcp, &dbt_key, &dbt_data, DB_LAST);
                if (rc == 0) {
                    genid = bdb_mask_stripe(bdb_state, genid);
                    if (bdb_cmp_genids(genid, maxgenid) > 0)
                        maxgenid = genid;
                } else if (rc != DB_NOTFOUND) {
                    logmsg(LOGMSG_ERROR, "open_dbs: %s: cannot find last genid on "
                                    "stripe %d: %d %s\n",
                            bdb_state->name, stripe, rc, db_strerror(rc));
                }
                dbcp->c_close(dbcp);
            }
        }

        print(bdb_state, "open_dbs: %s: max genid is 0x%llx\n", bdb_state->name,
              maxgenid);

        /* Set compare context to be used in comparisons.  This needs to be
         * bigger than the max genid because otherwise the very last record
         * would never be found... */
        bdb_state->master_cmpcontext = bdb_increment_slot(bdb_state, maxgenid);
        master_cmpcontext = bdb_state->master_cmpcontext;

        if (maxgenid)
            set_gblcontext(bdb_state, master_cmpcontext);
    }

    return 0;
}

static int open_dbs_flags(bdb_state_type *bdb_state, int iammaster, int upgrade,
                          int create, DB_TXN *tid, uint32_t flags)
{
    int rc = 0;
    rc = open_dbs_int(bdb_state, iammaster, upgrade, create, tid, flags);
    return rc;
}

static int open_dbs(bdb_state_type *bdb_state, int iammaster, int upgrade,
                    int create, DB_TXN *tid, uint32_t flags)
{
    return open_dbs_flags(bdb_state, iammaster, upgrade, create, tid, flags);
}

static int bdb_create_stripes_int(bdb_state_type *bdb_state, tran_type *tran,
                                  int newdtastripe, int newblobstripe,
                                  int *bdberr)
{
    int dtanum, strnum;
    int numdtafiles;
    int db_mode = 0666;
    int db_flags = DB_THREAD | DB_CREATE;
    int dta_type = DB_BTREE;
    int rc, ii;
    int created_tid = 0;
    DB_TXN *tid = NULL;
    int dbp_count = 0;
    DB *dbp_array[256];

    /* Only affects blob files if we have, or are converting to, blobstripe. */
    if (newblobstripe || bdb_state->attr->blobstripe)
        numdtafiles = bdb_state->numdtafiles;
    else
        numdtafiles = 1;

    if (tran) {
        tid = tran->tid;
    } else {
        created_tid = 1;
        rc = bdb_state->dbenv->txn_begin(bdb_state->dbenv, NULL, &tid, 0);
        if (rc != 0) {
            logmsg(LOGMSG_ERROR,
                   "bdb_create_stripes_int: begin transaction failed\n");
            return -1;
        }
    }

    for (dtanum = 0; dtanum < numdtafiles; dtanum++) {
        int numstripes = bdb_get_datafile_num_files(bdb_state, dtanum);

        /* Add the extra stripes. */
        for (strnum = numstripes; strnum < newdtastripe; strnum++) {
            char tmpname[PATH_MAX];
            char new[PATH_MAX];
            int pagesize;
            DB *dbp = NULL;

            /* For the blob files never do anything with the first file.
             * If we are converting to blob stripe, it will get renamed later
             * on. */
            if (dtanum > 0 && strnum == 0)
                continue;

            /* Form file name */
            form_file_name(bdb_state, tid, 1 /*is_data_file*/, dtanum,
                           1 /*isstriped*/, strnum, tmpname, sizeof(tmpname));

            unlink(bdb_trans(tmpname, new));

            rc = db_create(&dbp, bdb_state->dbenv, 0);
            if (rc != 0) {
                logmsg(LOGMSG_ERROR, "bdb_create_stripes_int: db_create %s: %s\n",
                        tmpname, db_strerror(rc));
                return -1;
            }

            set_some_flags(bdb_state, dbp, tmpname);

            if (bdb_state->pagesize_override > 0)
                pagesize = bdb_state->pagesize_override;
            else
                pagesize = bdb_state->attr->pagesizedta;
            rc = dbp->set_pagesize(dbp, pagesize);
            if (rc != 0) {
                logmsg(LOGMSG_ERROR, "bdb_create_stripes_int: unable to set "
                                "pagesize on %s to %d\n",
                        tmpname, pagesize);
            }

            print(bdb_state, "opening %s ([%d][%d])\n", tmpname,
                  dtanum, strnum);
            if (dtanum == 0 /* not blob */
                && strncasecmp(bdb_state->name, "sqlite_stat", 11) != 0)
                /* don't compact sqlite_stat tables */
                db_flags |= DB_OLCOMPACT;
            rc =
                dbp->open(dbp, tid, tmpname, NULL, dta_type, db_flags, db_mode);
            if (rc != 0) {
                if (rc == DB_LOCK_DEADLOCK) {
                    logmsg(LOGMSG_FATAL,
                            "bdb_create_stripes_int: deadlock in opening %s\n",
                            tmpname);
                    exit(1);
                }

                logmsg(LOGMSG_ERROR, "bdb_create_stripes_int: cannot open %s: %d %s\n",
                        tmpname, rc, db_strerror(rc));
                rc = dbp->close(dbp, 0);
                if (0 != rc)
                    logmsg(LOGMSG_ERROR, "DB->close(%s) failed: rc=%d %s\n", tmpname,
                            rc, db_strerror(rc));
                if (tid && created_tid)
                    tid->abort(tid);

                return -1;
            }

           logmsg(LOGMSG_INFO, "Created %s\n", tmpname);

            dbp_array[dbp_count++] = dbp;
            /* And close it again */
        }
    }

    if (created_tid) {
        rc = tid->commit(tid, 0);
        if (rc != 0) {
            logmsg(LOGMSG_ERROR, "bdb_create_stripes_int: commit: %d %s\n", rc,
                   db_strerror(rc));
            return -1;
        }
    }

    /* Now go and close all the tables. */
    for (ii = 0; ii < dbp_count; ii++) {
        rc = dbp_array[ii]->close(dbp_array[ii], 0);
        if (0 != rc)
            logmsg(LOGMSG_ERROR,
                    "bdb_create_stripes_int: DB->close #%d failed: rc=%d %s\n",
                    ii, rc, db_strerror(rc));
    }

    return 0;
}

int bdb_create_stripes_tran(bdb_state_type *bdb_state, tran_type *tran,
                            int newdtastripe, int newblobstripe, int *bdberr)
{
    int rc;
    BDB_READLOCK("bdb_create_stripes");
    rc = bdb_create_stripes_int(bdb_state, tran, newdtastripe, newblobstripe,
                                bdberr);
    BDB_RELLOCK();
    return rc;
}

int bdb_create_stripes(bdb_state_type *bdb_state, int newdtastripe,
                       int newblobstripe, int *bdberr)
{
    int rc;
    rc = bdb_create_stripes_tran(bdb_state, NULL, newdtastripe, newblobstripe,
                                 bdberr);
    return rc;
}

static void fix_context(bdb_state_type *bdb_state)
{
    unsigned long long correct_context = 0;

    if (bdb_state->parent)
        bdb_state = bdb_state->parent;

    if (get_gblcontext(bdb_state) == -1ULL) {
        logmsg(LOGMSG_ERROR, "%s: detected BAD context %llu, fixing\n",
               __func__, get_gblcontext(bdb_state));

        /* sleep 1 sec to avoid dups, which are broken now! */
        sleep(1);

        correct_context = bdb_get_cmp_context(bdb_state);
        set_gblcontext(bdb_state, correct_context);

        logmsg(LOGMSG_ERROR, "%s: FIXING context to %llx\n", __func__,
               correct_context);
    }
}

/*
   this is essentially the old "downgrade" code.  we no longer close/open
   files when we downgrade, so we do it in this routine, which we call
   only when we need to.  after calling this file, we will have downgraded
   ourselves.  if we used to be master, thats ok, we'll cause an election
   after this anyway, since we dont know who the master is
   (bdb_state->repinfo->master_host = db_eid_invalid)
   */
static int bdb_reopen_int(bdb_state_type *bdb_state)
{
    int rc;
    int outrc;
    bdb_state_type *child;
    int i;
    DB_TXN *tid;

    BDB_READLOCK("bdb_reopen_int");

    outrc = 0;

    if (!bdb_state->repinfo->upgrade_allowed) {
        return 0;
    }

    /* if we were passed a child, find his parent */
    if (bdb_state->parent)
        bdb_state = bdb_state->parent;

    bdb_state->read_write = 0;

    rc = bdb_state->dbenv->txn_begin(bdb_state->dbenv, NULL, &tid, 0);
    if (rc != 0) {
        logmsg(LOGMSG_FATAL, "bdb_reopen_int: begin transaction failed\n");
        exit(1);
    }

    if (!bdb_state->envonly) {
        /* close all of our databases.  doesn't fail */
        rc = close_dbs(bdb_state);

        /* fprintf(stderr, "back from close_dbs\n"); */

        /* now reopen them as a client */
        rc = open_dbs(bdb_state, 0, 1, 0, tid, 0);
        if (rc != 0) {
            logmsg(LOGMSG_ERROR, "upgrade: open_dbs as client failed\n");
            outrc = 1;
            goto end;
        }
        bdb_state->isopen = 1;
    }

    /* now do it for all of our children */
    bdb_lock_children_lock(bdb_state);
    for (i = 0; i < bdb_state->numchildren; i++) {
        child = bdb_state->children[i];
        if (child) {

            child->read_write = 0;

            /* close all of our databases.  doesn't fail */
            rc = close_dbs(child);

            /* fprintf(stderr, "back from close_dbs\n"); */

            /* now reopen them as a client */
            rc = open_dbs(child, 0, 1, 0, tid, 0);
            if (rc != 0) {
                logmsg(LOGMSG_ERROR, "upgrade: open_dbs as client failed\n");
                outrc = 1;
                goto end;
            }
            child->isopen = 1;
        }
    }
    bdb_unlock_children_lock(bdb_state);

    /* fprintf(stderr, "back from open_dbs\n"); */

    rc = tid->commit(tid, 0);
    if (rc != 0) {
        logmsg(LOGMSG_FATAL, "bdb_reopen_int: commit transaction failed\n");
        exit(1);
    }

    /* now become a client of the replication group */
    logmsg(LOGMSG_USER, "%s line %d calling rep_start as client with egen 0\n",
           __func__, __LINE__);

    rc = bdb_state->dbenv->rep_start(bdb_state->dbenv, NULL, 0, DB_REP_CLIENT);
    if (rc != 0) {
        logmsg(LOGMSG_ERROR, "rep_start as client failed\n");
        outrc = 1;
    }

    logmsg(LOGMSG_DEBUG, "back from rep_start\n");

end:

    BDB_RELLOCK();

    return outrc;
}

void bdb_setmaster(bdb_state_type *bdb_state, char *host)
{
    BDB_READLOCK("bdb_setmaster");

    if (bdb_state->parent)
        bdb_state = bdb_state->parent;

    set_repinfo_master_host(bdb_state, host, __func__, __LINE__);

    BDB_RELLOCK();

    if (bdb_state->callback->whoismaster_rtn)
        (bdb_state->callback->whoismaster_rtn)(
            bdb_state, bdb_state->repinfo->master_host, 0);
}

static inline void bdb_set_read_only(bdb_state_type *bdb_state)
{
    bdb_state_type *child;
    int i;

    if (!bdb_state->repinfo->upgrade_allowed) {
        logmsg(LOGMSG_DEBUG,
               "%s: not allowed (bdb_open has not completed yet)\n", __func__);
        return;
    }

    /* if we were passed a child, find his parent */
    if (bdb_state->parent)
        bdb_state = bdb_state->parent;

    bdb_state->read_write = 0;

    bdb_lock_children_lock(bdb_state);
    for (i = 0; i < bdb_state->numchildren; i++) {
        child = bdb_state->children[i];
        if (child) {
            child->read_write = 0;
        }
    }
    bdb_unlock_children_lock(bdb_state);
}

static int bdb_downgrade_int(bdb_state_type *bdb_state, int noelect,
                             int *downgraded)
{
    int rc;
    int outrc;

    outrc = 0;
    if (downgraded)
        *downgraded = 0;

    if (!bdb_state->repinfo->upgrade_allowed) {
        logmsg(LOGMSG_DEBUG, "bdb_downgrade: not allowed (bdb_open has not "
                             "completed yet)\n");
        return 0;
    }

    /* if we were passed a child, find his parent */
    if (bdb_state->parent)
        bdb_state = bdb_state->parent;

    bdb_set_read_only(bdb_state);

    /* now become a client of the replication group */
    logmsg(LOGMSG_USER, "%s line %d calling rep_start as client with egen 0\n",
           __func__, __LINE__);
    rc = bdb_state->dbenv->rep_start(bdb_state->dbenv, NULL, 0, DB_REP_CLIENT);
    if (rc != 0) {
        logmsg(LOGMSG_ERROR, "rep_start as client failed\n");
        outrc = 1;
    } else {
        print(bdb_state, "%s: started rep as CLIENT\n", __func__);
    }

    logmsg(LOGMSG_DEBUG, "back from rep_start\n");

    if (downgraded)
        *downgraded = 1;

    if (!noelect)
        call_for_election_and_lose(bdb_state, __func__, __LINE__);

    logmsg(LOGMSG_ERROR, "%s returning\n", __func__);
    return outrc;
}

void defer_commits_for_upgrade(bdb_state_type *bdb_state, const char *host,
                               const char *func);

static int bdb_upgrade_int(bdb_state_type *bdb_state, uint32_t newgen,
                           int *upgraded)
{
    int rc;
    int outrc;
    bdb_state_type *child;
    int i;

    /* if we were passed a child, find his parent */
    if (bdb_state->parent)
        bdb_state = bdb_state->parent;

    outrc = 0;

    if (upgraded)
        *upgraded = 0;

    if (!bdb_state->repinfo->upgrade_allowed) {
        /* this is how this sicko works:
           environment is not opened yet, it actually waits for a master to be
           set and, yes, I am the master and this function has to set it
           Since the environment is not quite open, but we know
           that initializion during startup provide the same var reset, I can
           just inform Berkeley we're the big guy and return
           (rowlocks probably needs to be revised).
           Calling rep_start generates a broadcast, which we intercept and
           set the master ! which unlocks the bdb_open_env or open_bdb_env,
           and db comes up finally.
        */
        logmsg(LOGMSG_USER,
               "%s line %d calling rep_start as master with egen 0\n", __func__,
               __LINE__);
        rc = bdb_state->dbenv->rep_start(bdb_state->dbenv, NULL, newgen,
                                         DB_REP_MASTER);
        if (rc != 0) {
            logmsg(LOGMSG_ERROR, "rep_start failed rc %d\n", rc);
            return -1;
        } else {
            /* special case upgrade codepath to get this set faster */

            set_repinfo_master_host(bdb_state, bdb_state->repinfo->myhost,
                                    __func__, __LINE__);
        }

        defer_commits_for_upgrade(bdb_state, 0, __func__);

        if (upgraded)
            *upgraded = 1;

        return 0;
    }

    /* If this node is rtcpu'd off don't upgrade. */
    if ((bdb_state->callback->nodeup_rtn) &&
        !(bdb_state->callback->nodeup_rtn(bdb_state,
                                          bdb_state->repinfo->myhost))) {
        /* Make sure that we will allow ourselves to upgrade, and that we won't
           transfer our mastership immediately. */
        if (bdb_state->attr->allow_offline_upgrades) {
            logmsg(LOGMSG_ERROR, "%s: rtcpu'd but allowing an upgrade because "
                            "'allow_offline_upgrades' is true.\n",
                    __func__);
        } else {
            logmsg(LOGMSG_WARN, "%s: not upgrading because I am rtcpu'd.\n",
                    __func__);
            return -1;
        }
    }

    /* patch for context */
    fix_context(bdb_state);

    bdb_state->read_write = 1;

    bdb_lock_children_lock(bdb_state);
    for (i = 0; i < bdb_state->numchildren; i++) {
        child = bdb_state->children[i];
        if (child) {
            child->read_write = 1;
        }
    }
    bdb_unlock_children_lock(bdb_state);
    logmsg(LOGMSG_USER, "%s line %d calling rep_start as master with egen %d\n",
           __func__, __LINE__, newgen);
    rc = bdb_state->dbenv->rep_start(bdb_state->dbenv, NULL, newgen,
                                     DB_REP_MASTER);
    if (rc != 0) {
        logmsg(LOGMSG_ERROR, "rep_start failed rc %d\n", rc);
        return 1;
    } else {
        /* special case upgrade codepath to get this set faster */
        set_repinfo_master_host(bdb_state, bdb_state->repinfo->myhost, __func__,
                                __LINE__);
    }

    defer_commits_for_upgrade(bdb_state, 0, __func__);

    /* notify the user that we are the master */
    if (bdb_state->callback->whoismaster_rtn) {
        (bdb_state->callback->whoismaster_rtn)(
            bdb_state, bdb_state->repinfo->master_host, 1);
    }

    /* master cannot be incoherent, that makes no sense.
     *
     * Should be after the newmaster callback: the qtrap looks at
     * thedb->master (which is set in the above newmaster callback) to
     * determine whether we should ignore a NOTCOHERENT2 message.
     */
    if (bdb_state->not_coherent) {
        logmsg(LOGMSG_INFO, "%s: clearing not_coherent due to upgrade\n", __func__);
        bdb_state->not_coherent = 0;
    }

    bdb_state->caught_up = 1;

    if (upgraded)
        *upgraded = 1;

    if (gbl_rowlocks) {
        /* run master version of logical recovery */
        rc = bdb_run_logical_recovery(bdb_state, 0);
        if (rc) {
           logmsg(LOGMSG_ERROR, "%s:%d bdb_run_logical_recovery rc %d\n", __FILE__, __LINE__,
                   rc);
            outrc = rc;
        }
    }

    return outrc;
}

enum { UPGRADE = 1, DOWNGRADE = 2, DOWNGRADE_NOELECT = 3, REOPEN = 4 };

void *dummy_add_thread(void *arg);
void bdb_all_incoherent(bdb_state_type *bdb_state);

static int bdb_upgrade_downgrade_reopen_wrap(bdb_state_type *bdb_state, int op,
                                             int timeout, uint32_t newgen,
                                             int *done)
{
    int rc = 0;
    char *lock_str;

    if (done) {
        *done = 0;
    }

    if (op != UPGRADE) {
        wait_for_sc_to_stop("downgrade", __func__, __LINE__);
        bdb_set_read_only(bdb_state);
    }

    watchdog_set_alarm(timeout);

    switch (op) {
    case DOWNGRADE:
        lock_str = "downgrade";
        BDB_WRITELOCK(lock_str);
        break;
    case DOWNGRADE_NOELECT:
        lock_str = "downgrade_noelect";
        BDB_WRITELOCK(lock_str);
        break;
    case UPGRADE:
        /* no need to stop threads to upgrade;
          UPDATE: this generates more pain because:
          - sometimes I get two upgrade processes concurrently, both
            reader and watcher both upgrading the node;
          - rep_start gets a WRITE lock ANYWAY, getting everybody out
          - rep_start WRITE_LOCK releases the lock on busy lock,
            and we can have a concurrent downgrade which gets the lock
            and makes setting the read_write variable even
            more important (and hard to get right)
            SO, back to WRITELOCK here
        */
        lock_str = "upgrade";
        BDB_WRITELOCK(lock_str);
        bdb_all_incoherent(bdb_state);
        break;
    case REOPEN:
        lock_str = "reopen";
        BDB_WRITELOCK(lock_str);
        break;
    default:
        logmsg(LOGMSG_FATAL, "%s unhandled %d\n", __func__, op);
        exit(1);
        break;
    }

    /* if we were passed a child, find his parent */
    if (bdb_state->parent)
        bdb_state = bdb_state->parent;

    switch (op) {
    case DOWNGRADE:
    case DOWNGRADE_NOELECT:
    case REOPEN:

        if (op == REOPEN) {
            rc = bdb_reopen_int(bdb_state);
            if (rc != 0) {
                logmsg(LOGMSG_FATAL, "bdb_reopen_int rc %d\n", rc);
                exit(1);
            }
        }

        logmsg(LOGMSG_DEBUG, "calling bdb_downgrade_int\n");
        if (op == DOWNGRADE)
            rc = bdb_downgrade_int(bdb_state, 0, done);
        else {
            rc = bdb_downgrade_int(bdb_state, 1, done);
            if (op == DOWNGRADE_NOELECT) {
                assert(bdb_state->parent == NULL);
                if (bdb_state->repinfo->master_host ==
                    bdb_state->repinfo->myhost) {
                    /* we need the watcher thread to kick periodical elections
                       to get us a new master
                       this handles the cluster split case */
                    set_repinfo_master_host(bdb_state, db_eid_invalid, __func__,
                                            __LINE__);
                }
            }
        }
        logmsg(LOGMSG_DEBUG, "back from bdb_downgrade_int\n");
        break;

    case UPGRADE:
        logmsg(LOGMSG_DEBUG, "calling bdb_upgrade_int\n");
        rc = bdb_upgrade_int(bdb_state, newgen, done);
        logmsg(LOGMSG_DEBUG, "back from bdb_upgrade_int\n");

        {
            pthread_t tid;

            /* schedule a dummy add */
            pthread_create(&tid, &(bdb_state->pthread_attr_detach),
                           dummy_add_thread, bdb_state);
        }

        break;
    }

    /* call the user with a NEWMASTER of -1 */
    if (bdb_state->callback->whoismaster_rtn)
        (bdb_state->callback->whoismaster_rtn)(
            bdb_state, bdb_state->repinfo->master_host, 1);

    allow_sc_to_run();
    BDB_RELLOCK();

    watchdog_cancel_alarm();

    return rc;
}

int bdb_upgrade(bdb_state_type *bdb_state, uint32_t newgen, int *done)
{
    int i;

    if (bdb_state->parent)
        bdb_state = bdb_state->parent;

    if (bdb_state->exiting)
        return 0;

    logmsg(LOGMSG_DEBUG, "%s:%d %s set file = 0\n", __FILE__, __LINE__, __func__);
    if (gbl_set_seqnum_trace) {
        logmsg(LOGMSG_USER, "%s line %d setting all seqnums to 0\n", __func__,
               __LINE__);
    }
    for (i = 0; i < MAXNODES; i++) {
        bdb_state->seqnum_info->seqnums[i].lsn.file = 0;
    }

    return bdb_upgrade_downgrade_reopen_wrap(bdb_state, UPGRADE, 30, newgen,
                                             done);
}

int bdb_downgrade(bdb_state_type *bdb_state, uint32_t newgen, int *done)
{
    return bdb_upgrade_downgrade_reopen_wrap(bdb_state, DOWNGRADE, 5, newgen,
                                             done);
}

int bdb_downgrade_noelect(bdb_state_type *bdb_state)
{
    return bdb_upgrade_downgrade_reopen_wrap(bdb_state, DOWNGRADE_NOELECT, 5, 0,
                                             NULL);
}

/* not intended to be called by anyone but elect thread */
int bdb_reopen_inline(bdb_state_type *bdb_state)
{
    return bdb_upgrade_downgrade_reopen_wrap(bdb_state, REOPEN, 5, 0, NULL);
}

extern pthread_key_t lockmgr_key;

static void run_once(void)
{
    Pthread_key_create(&lockmgr_key, NULL);

    Pthread_key_create(&bdb_key, NULL);

    Pthread_key_create(&lock_key, bdb_lock_destructor);
}

static void deadlock_happened(struct berkdb_deadlock_info *deadlock_info)
{
    if (debug_switch_verbose_deadlocks_log())
        ctrace("deadlk %u %x\n", deadlock_info->lid, (unsigned)pthread_self());
}

/* clone clone_bdb_state and then copy over the data file pointers from
 * data_files_bdb_state.
 * all the memory is still owned by clone_bdb_state and data_files_bdb_state so
 * only the state object itself needs to be free()'d */
bdb_state_type *bdb_clone_handle_with_other_data_files(
    const bdb_state_type *clone_bdb_state,
    const bdb_state_type *data_files_bdb_state)
{
    int strnum;
    int maxstrnum;
    bdb_state_type *new_bdb_state;
    if (!(new_bdb_state = malloc(sizeof(bdb_state_type))))
        return NULL;

    /* clone all data/pointers */
    *new_bdb_state = *clone_bdb_state;

    /* overwrite the data file pointers */
    maxstrnum = (data_files_bdb_state->attr->dtastripe)
                    ? data_files_bdb_state->attr->dtastripe
                    : 1;
    for (strnum = 0; strnum < maxstrnum; ++strnum)
        new_bdb_state->dbp_data[0][strnum] =
            data_files_bdb_state->dbp_data[0][strnum];

    return new_bdb_state;
}

/* clean up after bdb_clone_handle_with_other_data_files() */
void bdb_free_cloned_handle_with_other_data_files(bdb_state_type *bdb_state)
{
    free(bdb_state);
}

int bdb_is_open(bdb_state_type *bdb_state) { return bdb_state->isopen; }

int create_master_lease_thread(bdb_state_type *bdb_state)
{
    pthread_t tid;
    pthread_attr_t attr;
    Pthread_attr_init(&attr);
    Pthread_attr_setstacksize(&attr, 128 * 1024);
    pthread_create(&tid, &attr, master_lease_thread, bdb_state);
    Pthread_attr_destroy(&attr);
    return 0;
}

void create_coherency_lease_thread(bdb_state_type *bdb_state)
{
    pthread_t tid;
    pthread_attr_t attr;
    Pthread_attr_init(&attr);
    Pthread_attr_setstacksize(&attr, 128 * 1024);
    pthread_create(&tid, &attr, coherency_lease_thread, bdb_state);
    Pthread_attr_destroy(&attr);
}

static comdb2bma bdb_blobmem;
static pthread_once_t bdb_blobmem_once = PTHREAD_ONCE_INIT;
static void bdb_blobmem_init_once(void)
{
    bdb_blobmem = comdb2bma_create(0, gbl_blobmem_cap, "bdb/blob", NULL);
    if (bdb_blobmem == NULL) {
        logmsg(LOGMSG_FATAL, "failed creating bdb blob allocator\n");
        abort();
    }
}

static bdb_state_type *bdb_open_int(
    int envonly, const char name[], const char dir[], int lrl, short numix,
    const short ixlen[], const signed char ixdups[],
    const signed char ixrecnum[], const signed char ixdta[],
    const signed char ixcollattr[], const signed char ixnulls[],
    int numdtafiles, bdb_attr_type *bdb_attr, bdb_callback_type *bdb_callback,
    void *usr_ptr, netinfo_type *netinfo, int upgrade, int create, int *bdberr,
    bdb_state_type *parent_bdb_state, int pagesize_override, bdbtype_t bdbtype,
    DB_TXN *tid, int temp, char *recoverylsn, uint32_t flags)
{
    bdb_state_type *bdb_state;
    int rc;
    int i;
    int largest;
    int total;
    struct stat sb;
    int iammaster;

    pthread_t dummy_tid;
    const char *tmp;
    extern unsigned gbl_blob_sz_thresh_bytes;

    pthread_once(&ONCE_LOCK, run_once);

    iammaster = 0;

    if (numix > MAXINDEX) {
        logmsg(LOGMSG_ERROR,"%s: Maximum number of indexes per table exceeded."
                            "attempted - %d, Maximum - %d\n",__func__,
                            numix, MAXINDEX);

        *bdberr = BDBERR_EXCEEDED_INDEXES;
        return NULL;
    }

    if ((bdbtype == BDBTYPE_QUEUE || bdbtype == BDBTYPE_QUEUEDB) && lrl <= 0) {
        logmsg(LOGMSG_ERROR, "bdb_open_int: bad lrl for queue %d\n", lrl);
        *bdberr = BDBERR_BADARGS;
        return NULL;
    }
    if (bdbtype == BDBTYPE_LITE && numix != 1) {
        logmsg(LOGMSG_INFO, "%s failing with bdberr_misc at line %d\n", __func__, __LINE__);
        *bdberr = BDBERR_MISC;
        return NULL;
    }
    if ((bdbtype == BDBTYPE_QUEUE || bdbtype == BDBTYPE_QUEUEDB) &&
        numix != 0) {
        logmsg(LOGMSG_INFO, "%s failing with bdberr_misc at line %d\n", __func__, __LINE__);
        *bdberr = BDBERR_MISC;
        return NULL;
    }
    if (envonly && bdbtype != BDBTYPE_ENV) {
        logmsg(LOGMSG_ERROR, "bdb_open_int: envonly but type is not BDBTYPE_ENV\n");
        logmsg(LOGMSG_INFO, "%s failing with bdberr_misc at line %d\n", __func__, __LINE__);
        *bdberr = BDBERR_MISC;
        return NULL;
    }
    if (!envonly && bdbtype == BDBTYPE_ENV) {
        logmsg(LOGMSG_ERROR, "bdb_open_int: not envonly but type is BDBTYPE_ENV\n");
        logmsg(LOGMSG_INFO, "%s failing with bdberr_misc at line %d\n", __func__, __LINE__);
        *bdberr = BDBERR_MISC;
        return NULL;
    }

    if ((envonly && numdtafiles != 0) ||
        (!envonly && (numdtafiles > MAXDTAFILES || numdtafiles < 1))) {
        logmsg(LOGMSG_ERROR,"%s: Maximum number of blob/vutf8 fields exceeded."
                        "attempted - %d, Maximum - %d\n",__func__,
                        numdtafiles,MAXDTAFILES);
        *bdberr = BDBERR_EXCEEDED_BLOBS;
        return NULL;
    }

    bdb_state = mymalloc(sizeof(bdb_state_type));
    bzero(bdb_state, sizeof(bdb_state_type));
    bdb_state->name = strdup(name);

    /* This is a bit of a kludge.  We use the first 32 bytes of the table name
     * as a key into llmeta. This has always been a bug - this is a quick patch
     * for it for allow currently valid tablenames to be changed.  What changed?
     * get_sc_to_name used to return a full (non-truncated) table name. Now it
     * returns a truncated one.  That's because the bdb_state->name is not
     * derivable by the name string passed to this routine (get_sc_to_name used
     * to look at a global, which no longer exists.)  So this routine caps the
     * limit instead of the caller capping the limit. */
    if (strlen(name) >= 32 && bdbtype == BDBTYPE_TABLE)
        bdb_state->name[31] = 0;

    bdb_state->dir = strdup(dir);
    bdb_state->bdbtype = bdbtype;
    tmp = get_sc_to_name(name);
    if (tmp)
        bdb_state->origname = strdup(tmp);
    else
        bdb_state->origname = NULL;

    if (!parent_bdb_state) {
        if (gbl_bdblock_debug) {
            bdb_bdblock_debug_init(bdb_state);
        }

        Pthread_key_create(&(bdb_state->tid_key), NULL);

        Pthread_mutex_init(&(bdb_state->numthreads_lock), NULL);
        Pthread_mutex_init(&(bdb_state->id_lock), NULL);
        Pthread_mutex_init(&(bdb_state->gblcontext_lock), NULL);

        bdb_state->last_downgrade_time = calloc(sizeof(uint64_t), MAXNODES);
        bdb_state->master_lease = calloc(sizeof(uint64_t), MAXNODES);
        Pthread_mutex_init(&(bdb_state->master_lease_lk), NULL);

        bdb_state->coherent_state = malloc(sizeof(int) * MAXNODES);
        for (int i = 0; i < MAXNODES; i++)
            bdb_state->coherent_state[i] = STATE_COHERENT;

        Pthread_mutex_init(&(bdb_state->coherent_state_lock), NULL);

        bdb_lock_init(bdb_state);

        Pthread_mutex_init(&bdb_state->durable_lsn_lk, NULL);
    }

    /* XXX this looks wrong */
    if (!parent_bdb_state)
        bdb_thread_event(bdb_state, 1);

    Pthread_attr_init(&(bdb_state->pthread_attr_detach));

    Pthread_attr_setdetachstate(&(bdb_state->pthread_attr_detach),
                                PTHREAD_CREATE_DETACHED);
    Pthread_attr_setstacksize(&bdb_state->pthread_attr_detach, 1024 * 1024);

    if (bdbtype == BDBTYPE_TABLE || bdbtype == BDBTYPE_LITE)
        bdb_state->lrl = lrl;
    else if (bdbtype == BDBTYPE_QUEUE)
        bdb_state->queue_item_sz = lrl + sizeof(struct bdb_queue_header);
    else if (bdbtype == BDBTYPE_QUEUEDB)
        bdb_state->queue_item_sz = lrl;

    if (!parent_bdb_state) {
        /* init seqnum_info */
        bdb_state->seqnum_info = mymalloc(sizeof(seqnum_info_type));
        bzero(bdb_state->seqnum_info, sizeof(seqnum_info_type));

        bdb_state->seqnum_info->seqnums =
            mymalloc(sizeof(seqnum_type) * MAXNODES);
        bzero(bdb_state->seqnum_info->seqnums, sizeof(seqnum_type) * MAXNODES);

        bdb_state->seqnum_info->filenum = mymalloc(sizeof(int) * MAXNODES);
        bzero(bdb_state->seqnum_info->filenum, sizeof(int) * MAXNODES);
    } else {
        /* share the parent */
        bdb_state->seqnum_info = parent_bdb_state->seqnum_info;
    }

    Pthread_mutex_init(&(bdb_state->exit_lock), NULL);

    /* initialize this thing high so any findnexts that happen before we
       get a broadcast from master will not skip anything */
    bdb_state->master_cmpcontext = flibc_htonll(ULLONG_MAX);

    bdb_state->seed = 0;
    Pthread_mutex_init(&(bdb_state->seed_lock), NULL);

    if (!parent_bdb_state) {
        Pthread_mutex_init(&(bdb_state->seqnum_info->lock), NULL);
        Pthread_cond_init(&(bdb_state->seqnum_info->cond), NULL);
        bdb_state->seqnum_info->waitlist =
            calloc(MAXNODES, sizeof(wait_for_lsn_list *));
        bdb_state->seqnum_info->trackpool = pool_setalloc_init(
            sizeof(struct waiting_for_lsn), 100, malloc, free);
        bdb_state->seqnum_info->time_10seconds =
            calloc(MAXNODES, sizeof(struct averager *));
        bdb_state->seqnum_info->time_minute =
            calloc(MAXNODES, sizeof(struct averager *));
        bdb_state->seqnum_info->expected_udp_count =
            calloc(MAXNODES, sizeof(short));
        bdb_state->seqnum_info->incomming_udp_count =
            calloc(MAXNODES, sizeof(short));
        bdb_state->seqnum_info->udp_average_counter =
            calloc(MAXNODES, sizeof(short));

        for (i = 0; i < 16; i++)
            bdb_state->stripe_pool[i] = 255;
        bdb_state->stripe_pool[16] = 0;

        bdb_state->stripe_pool_start = 0;

        Pthread_key_create(&(bdb_state->seqnum_info->key), NULL);

        bdb_state->attr = bdb_attr;
        bdb_state->usr_ptr = usr_ptr;
        bdb_state->callback = bdb_callback;

        bdb_state->bdb_lock = mymalloc(sizeof(pthread_rwlock_t));
        Pthread_rwlock_init(bdb_state->bdb_lock, NULL);
        Pthread_mutex_init(&(bdb_state->children_lock), NULL);
        bdb_state->have_children_lock = 0;

    } else {
        bdb_state->parent = parent_bdb_state;

        /* we share our attributes, usrptr, and callbacks with our parent */
        bdb_state->attr = bdb_state->parent->attr;
        bdb_state->usr_ptr = bdb_state->parent->usr_ptr;
        bdb_state->callback = bdb_state->parent->callback;

        /* we share our bdb_lock with our parent. */
        bdb_state->bdb_lock = bdb_state->parent->bdb_lock;

        bdb_state->children_lock = bdb_state->parent->children_lock;
    }

    int nlen = strlen(bdb_state->name) + strlen(bdb_state->dir) + 100;
    bdb_state->txndir = mymalloc(nlen);
    bdb_state->tmpdir = mymalloc(nlen);

    bdb_state->numdtafiles = numdtafiles;
    bdb_state->numix = numix;

    if (bdb_state->numix) {
        for (i = 0; i < numix; i++) {
            if (ixlen)
                bdb_state->ixlen[i] = ixlen[i];
            else
                bdb_state->ixlen[i] = 0;

            if (ixdups)
                bdb_state->ixdups[i] = ixdups[i];
            else
                bdb_state->ixdups[i] = 0;

            if (ixrecnum)
                bdb_state->ixrecnum[i] = ixrecnum[i];
            else
                bdb_state->ixrecnum[i] = 0;

            if (ixdta)
                bdb_state->ixdta[i] = ixdta[i];
            else
                bdb_state->ixdta[i] = 0;

            if (ixcollattr)
                bdb_state->ixcollattr[i] = ixcollattr[i];
            else
                bdb_state->ixcollattr[i] = 0;

            if (ixnulls)
                bdb_state->ixnulls[i] = ixnulls[i];
            else
                bdb_state->ixnulls[i] = 0;
        }

        /* determine the largest key size and the total key size */
        largest = 0;
        total = 0;
        for (i = 0; i < numix; i++) {
            total += ixlen[i];
            if (ixlen[i] > largest)
                largest = ixlen[i];
        }

        /* large enough to hold any key + rrn */
        bdb_state->keymaxsz = largest + sizeof(int) + (10 * sizeof(int));
    }

    /*
    if (bdb_state->attr->createdbs)
       create = 1;
    */

    bdb_state->pending_seqnum_broadcast = 0;
    Pthread_mutex_init(&bdb_state->pending_broadcast_lock, NULL);

    if (bdbtype == BDBTYPE_QUEUE || bdbtype == BDBTYPE_QUEUEDB) {
        bdb_queue_init_priv(bdb_state);
    }

    if (gbl_blob_sz_thresh_bytes != ~(0U))
        pthread_once(&bdb_blobmem_once, bdb_blobmem_init_once);
    bdb_state->bma = bdb_blobmem;
    bdb_state->bmaszthresh = gbl_blob_sz_thresh_bytes;

    if (!parent_bdb_state) {
        /* form the name of the .txn directory */
        if (bdb_state->attr->nonames) {
            sprintf(bdb_state->txndir, "%s/logs", bdb_state->dir);
            sprintf(bdb_state->tmpdir, "%s/tmp", bdb_state->dir);
        } else {
            sprintf(bdb_state->txndir, "%s/%s.txn", bdb_state->dir,
                    bdb_state->name);
            sprintf(bdb_state->tmpdir, "%s/%s.tmpdbs", bdb_state->dir,
                    bdb_state->name);
        }

        /* create transaction directory if we were told to and need to */
        if (create) {
            /* if NOT (it exists and it's a directory),
               then create the dir */
            if (!(stat(bdb_state->txndir, &sb) == 0 &&
                  (sb.st_mode & S_IFMT) == S_IFDIR)) {
                /* Create the directory */
                if (mkdir(bdb_state->txndir, 0774) != 0) {
                    print(bdb_state, "mkdir: %s: %s\n", bdb_state->txndir,
                          strerror(errno));
                    logmsg(LOGMSG_INFO, "%s failing with bdberr_misc at line %d\n", __func__, __LINE__);
                    *bdberr = BDBERR_MISC;
                    return NULL;
                }
            }
        }
        /* do this each file, even if not in create mode */
        if (!(stat(bdb_state->tmpdir, &sb) == 0 &&
              (sb.st_mode & S_IFMT) == S_IFDIR)) {
            /* Create the directory */
            if (mkdir(bdb_state->tmpdir, 0774) != 0) {
                print(bdb_state, "mkdir: %s: %s\n", bdb_state->tmpdir,
                      strerror(errno));
                logmsg(LOGMSG_INFO, "%s failing with bdberr_misc at line %d\n", __func__, __LINE__);
                *bdberr = BDBERR_MISC;
                return NULL;
            }
        }

        bdb_state->repinfo = mymalloc(sizeof(repinfo_type));
        bzero(bdb_state->repinfo, sizeof(repinfo_type));

        /* record who we are */
        bdb_state->repinfo->myhost = gbl_myhostname;

        /* we dont know who the master is yet */
        set_repinfo_master_host(bdb_state, db_eid_invalid, __func__, __LINE__);

        /* save our netinfo pointer */
        bdb_state->repinfo->netinfo = netinfo;

        /* chain back a pointer to our bdb_state for later */
        net_set_usrptr(bdb_state->repinfo->netinfo, bdb_state);

        Pthread_mutex_init(&(bdb_state->repinfo->elect_mutex), NULL);

        Pthread_mutex_init(&(bdb_state->repinfo->upgrade_lock), NULL);

        Pthread_mutex_init(&(bdb_state->repinfo->send_lock), NULL);

        Pthread_mutex_init(&(bdb_state->repinfo->receive_lock), NULL);

        Pthread_mutex_init(&(bdb_state->repinfo->appseqnum_lock), NULL);

        /* set up the appseqnum array.  we tag all packets we put out
           on the network with our own application level sequence
           number.  */
        bdb_state->repinfo->appseqnum = mymalloc((sizeof(int) * MAXNODES));
        bzero(bdb_state->repinfo->appseqnum, sizeof(int) * MAXNODES);

        for (i = 0; i < MAXNODES; i++)
            bdb_state->repinfo->appseqnum[i] = MAXNODES - i;

        bdb_set_key(bdb_state);

        /* create a blkseq db before we open the main environment,
         * since recovery routines will expect it to exist */
        if (bdb_state->attr->private_blkseq_enabled) {
            rc = bdb_create_private_blkseq(bdb_state);
            if (rc) {
                logmsg(LOGMSG_FATAL, "failed to create private blkseq rc %d\n", rc);
                exit(1);
            }
        }

        bdb_state->recoverylsn = recoverylsn;
        /*
           create a transactional environment.
           when we come back from this call, we know if we
           are the master of our replication group
        */
        bdb_state->dbenv = dbenv_open(bdb_state);
        if (bdb_state->dbenv == NULL) {
            logmsg(LOGMSG_ERROR, "dbenv_open failed\n");
            *bdberr = BDBERR_MISC;
            return NULL;
        }

        /* we are the parent/master handle */
        bdb_state->master_handle = 1;

        /* dont create all these aux helper threads for a run of initcomdb2 */
        if (!create && !gbl_exit) {
            pthread_attr_t attr;
            Pthread_attr_init(&attr);
            Pthread_attr_setstacksize(&attr, 1024 * 1024);
            /*
              create checkpoint thread.
              this thread periodically applied changes reflected in the
              log files to the database files, allowing us to remove
              log files.
              */
            rc = pthread_create(&(bdb_state->checkpoint_thread), &attr,
                                checkpoint_thread, bdb_state);
            if (rc != 0) {
                logmsg(LOGMSG_ERROR, "unable to create checkpoint thread - rc=%d "
                                "errno=%d %s\n",
                        rc, errno, strerror(errno));
                logmsg(LOGMSG_INFO, "%s failing with bdberr_misc at line %d\n", __func__, __LINE__);
                *bdberr = BDBERR_MISC;
                return NULL;
            }

            /*
              create memp_trickle_thread.
              this thread tries to keep a certain amount of memory free
              so that a read can be done without incurring a last minute
              write in an effort to make memory available for the read
              */
            rc = pthread_create(&(bdb_state->memp_trickle_thread), &attr,
                                memp_trickle_thread, bdb_state);
            if (rc != 0) {
                logmsg(LOGMSG_ERROR, "unable to create memp_trickle thread - rc=%d "
                                "errno=%d %s\n",
                        rc, errno, strerror(errno));
                logmsg(LOGMSG_INFO, "%s failing with bdberr_misc at line %d\n", __func__, __LINE__);
                *bdberr = BDBERR_MISC;
                return NULL;
            }

            /* create the deadlock detect thread if we arent doing auto
               deadlock detection */
            if (!bdb_state->attr->autodeadlockdetect) {
                rc = pthread_create(&dummy_tid, &attr, deadlockdetect_thread,
                                    bdb_state);
            }

            if (bdb_state->attr->coherency_lease) {
                create_coherency_lease_thread(bdb_state);
            }

            if (bdb_state->attr->master_lease) {
                create_master_lease_thread(bdb_state);
            }

            /*
              create log deletion thread.
              this thread periodically checks for logs older than the
              specified age, and deletes them.
              */
            if (!is_real_netinfo(bdb_state->repinfo->netinfo))
            /*NOTE: don't DELETE LOGS while running RECOVERY */
            {

                if (!gbl_fullrecovery) {
                    print(bdb_state, "will not keep logfiles\n");
                    rc = bdb_state->dbenv->set_flags(bdb_state->dbenv,
                                                     DB_LOG_AUTOREMOVE, 1);
                    if (rc != 0) {
                        logmsg(LOGMSG_ERROR, "set_flags failed\n");
                        *bdberr = BDBERR_MISC;
                        return NULL;
                    }
                } else {
                    print(bdb_state,
                          "running recovery, not deleting log files\n");
                }
            } else {
                print(bdb_state,
                      "logfiles will be deleted in logdelete_thread\n");
                rc = pthread_create(&(bdb_state->logdelete_thread), &attr,
                                    logdelete_thread, bdb_state);
                if (rc) {
                    logmsg(LOGMSG_ERROR,
                           "unable to create logdelete thread rc %d %s\n", rc,
                           strerror(rc));
                    *bdberr = BDBERR_MISC;
                    return NULL;
                }
            }

            Pthread_attr_destroy(&attr);
        }

        /* This bit needs to be exclusive.  We don't want replication messages
         * flipping us in/out of being master at this point, or we just end up
         * in a confused state (and parent bdb_state ended
         * up read_write==0, all child bdb_states had read_write=1).
         */
        BDB_WRITELOCK("bdb_open_int");

        char *master;
        uint32_t gen, egen;

        if (bdb_get_rep_master(bdb_state, &master, &gen, &egen) == 0 &&
            net_get_mynode(bdb_state->repinfo->netinfo) == master) {
            logmsg(LOGMSG_INFO, "%s:%d read_write = 1\n", __FILE__, __LINE__);
            iammaster = 1;
        } else
            iammaster = 0;

        if (is_real_netinfo(bdb_state->repinfo->netinfo) && iammaster) {

            logmsg(LOGMSG_USER,
                   "%s line %d calling rep_start as master with egen %d\n",
                   __func__, __LINE__, gen);
            rc = bdb_state->dbenv->rep_start(bdb_state->dbenv, NULL, gen,
                                             DB_REP_MASTER);
            if (rc != 0) {
                logmsg(LOGMSG_ERROR, "rep_start as master failed %d %s\n", rc,
                        db_strerror(rc));
            } else {
                print(bdb_state, "bdb_open_int: started rep as MASTER\n");
            }
            defer_commits_for_upgrade(bdb_state, 0, __func__);
        }

        /* we used to blindly set read_write to 1 on startup.  this caused
         * mayhem when we tried stopping unnecessary upgrades -- SJ */
        bdb_state->read_write = iammaster ? 1 : 0;
        bdb_state->envonly = 1;

        bdb_state->repinfo->upgrade_allowed = 1;

        if (bdb_state->callback->whoismaster_rtn)
            (bdb_state->callback->whoismaster_rtn)(
                bdb_state, bdb_state->repinfo->master_host, 1);

        logmsg(
            LOGMSG_INFO, "@LSN %u:%u\n",
            bdb_state->seqnum_info->seqnums[nodeix(gbl_myhostname)].lsn.file,
            bdb_state->seqnum_info->seqnums[nodeix(gbl_myhostname)].lsn.offset);

        BDB_RELLOCK();
    } else {
        /* make sure our parent came from a real bdb_open() call. */
        if (!parent_bdb_state->master_handle) {
            logmsg(LOGMSG_FATAL, "open more with child passed as parent!\n");
            exit(1);
        }

        /* remember who our parent is, so we can find him later */
        bdb_state->parent = parent_bdb_state;

        /* share the dbenv with our parent */
        bdb_state->dbenv = parent_bdb_state->dbenv;

        /* share the repinfo with our parent */
        bdb_state->repinfo = parent_bdb_state->repinfo;

        /* initialize this thing high so any findnexts that happen before we
           get a broadcast from master will not skip anything */
        bdb_state->master_cmpcontext = flibc_htonll(ULLONG_MAX);

        /* do not inherit compress or compress_blobs from parent -
           values were initialised above */

        /* Determine our masterfulness. */

        if (net_get_mynode(bdb_state->repinfo->netinfo) ==
            bdb_state->repinfo->master_host)
            iammaster = 1;
        else
            iammaster = 0;

        /* open our databases as either a client or master */
        bdb_state->bdbtype = bdbtype;
        bdb_state->pagesize_override = pagesize_override;
        rc = open_dbs_flags(bdb_state, iammaster, upgrade, create, tid, flags);
        if (rc != 0) {
            if (bdb_state->parent) {
                free(bdb_state);
                logmsg(LOGMSG_INFO, "%s failing with bdberr_misc at line %d\n", __func__, __LINE__);
                *bdberr = BDBERR_MISC;
                return NULL;
            } else {
                logmsg(LOGMSG_FATAL, "error opening parent\n");
                exit(1);
            }
        }

        if (!temp && bdb_state->parent) {
            int chained = 0;
            bdb_state_type *parent;

            parent = bdb_state->parent;

            bdb_lock_children_lock(parent);

            /* chain us into a free slot, or extend */
            for (i = 0; i < parent->numchildren; i++) {
                if (parent->children[i] == NULL) {
                    parent->children[i] = bdb_state;
                    chained = 1;
                    ctrace("bdb_open_int took free slot %d\n", i);
                    break;
                }
            }
            if (!chained) {
                parent->children[bdb_state->parent->numchildren] = bdb_state;
                ctrace("bdb_open_int took last slot %d and extended\n",
                       parent->numchildren);
                parent->numchildren++;
                assert(parent->numchildren < MAX_CHILDREN);
            }

            bdb_unlock_children_lock(parent);
        }

        bdb_state->last_dta = 0;
        Pthread_mutex_init(&bdb_state->last_dta_lk, NULL);
    }

    bdb_state->isopen = 1;

    if (bdbtype == BDBTYPE_QUEUEDB) {
        if (!bdb_trigger_ispaused(bdb_state)) {
            bdb_trigger_open(bdb_state);
        }
    }

    if (bdb_state->attr->dtastripe && (!bdb_state->attr->genids)) {
        logmsg(LOGMSG_WARN, "dtastripe implies genids!\n");
    }

    if (bdb_state->parent == NULL && !bdb_state->attr->dont_report_deadlock)
        berkdb_register_deadlock_callback(deadlock_happened);

    return bdb_state;
}

static pthread_once_t once_init_master_strings = PTHREAD_ONCE_INIT;
char *bdb_master_dupe;
static void init_eid_strings(void)
{
    bdb_master_dupe = intern(".master_dupe");
    db_eid_broadcast = intern(".broadcast");
    db_eid_invalid = intern(".invalid");
}

bdb_state_type *bdb_open_env(const char name[], const char dir[],
                             bdb_attr_type *bdb_attr,
                             bdb_callback_type *bdb_callback, void *usr_ptr,
                             netinfo_type *netinfo, char *recoverlsn,
                             int *bdberr)
{
    *bdberr = BDBERR_NOERROR;

    if (netinfo == NULL) {
        netinfo = create_netinfo_fake();
    }

    pthread_once(&once_init_master_strings, init_eid_strings);

    if (bdb_attr == NULL)
        bdb_attr = bdb_attr_create();

    if (bdb_callback == NULL)
        bdb_callback = bdb_callback_create();

    return bdb_open_int(
        1, /* envonly */
        name, dir, 0, 0, NULL, NULL, NULL, NULL,
        NULL,         /* numix, ixlen, ixdups, ixrecnum, ixdta, ixcollattr */
        NULL,         /* ixnulls */
        0,            /* numdtafiles */
        bdb_attr,     /* bdb_attr */
        bdb_callback, /* bdb_callback */
        usr_ptr,      /* usr_ptr */
        netinfo,      /* netinfo */
        0,            /* upgrade */
        bdb_attr->createdbs, /* create */
        bdberr, NULL,        /* parent_bdb_handle */
        0, BDBTYPE_ENV, NULL, 0, recoverlsn, 0);
}

bdb_state_type *
bdb_create_tran(const char name[], const char dir[], int lrl, short numix,
                const short ixlen[], const signed char ixdups[],
                const signed char ixrecnum[], const signed char ixdta[],
                const signed char ixcollattr[], const signed char ixnulls[],
                int numdtafiles, bdb_state_type *parent_bdb_handle, int temp,
                int *bdberr, tran_type *trans)
{
    DB_TXN *tid = trans ? trans->tid : NULL;
    bdb_state_type *bdb_state, *ret;

    *bdberr = BDBERR_NOERROR;

    bdb_state = parent_bdb_handle;

    if (!temp) {
        BDB_READLOCK("bdb_create");

        ret =
            bdb_open_int(0, /* envonly */
                         name, dir, lrl, numix, ixlen, ixdups, ixrecnum, ixdta,
                         ixcollattr, ixnulls, numdtafiles, NULL, /* bdb_attr */
                         NULL, /* bdb_callback */
                         NULL, /* usr_ptr */
                         NULL, /* netinfo */
                         0,    /* upgrade */
                         1,    /* create */
                         bdberr, parent_bdb_handle, 0, BDBTYPE_TABLE, tid, 0,
                         NULL, /* open lite options */
                         0);

        BDB_RELLOCK();
    } else {
        ret =
            bdb_open_int(0, /* envonly */
                         name, dir, lrl, numix, ixlen, ixdups, ixrecnum, ixdta,
                         ixcollattr, ixnulls, numdtafiles, NULL, /* bdb_attr */
                         NULL, /* bdb_callback */
                         NULL, /* usr_ptr */
                         NULL, /* netinfo */
                         0,    /* upgrade */
                         1,    /* create */
                         bdberr, parent_bdb_handle, 0, BDBTYPE_TABLE, NULL, 1,
                         NULL, /* open lite options */
                         0);
    }

    return ret;
}

/* open another database in the same transaction/replication
   environment as the parent bdb_state */
bdb_state_type *
bdb_open_more_int(const char name[], const char dir[], int lrl, short numix,
                  const short ixlen[], const signed char ixdups[],
                  const signed char ixrecnum[], const signed char ixdta[],
                  const signed char ixcollattr[], const signed char ixnulls[],
                  int numdtafiles, bdb_state_type *parent_bdb_handle,
                  int *bdberr)
{
    bdb_state_type *ret;

    *bdberr = BDBERR_NOERROR;

    ret = bdb_open_int(0, /* envonly */
                       name, dir, lrl, numix, ixlen, ixdups, ixrecnum, ixdta,
                       ixcollattr, ixnulls, numdtafiles, NULL, /* bdb_attr */
                       NULL,                               /* bdb_callback */
                       NULL,                               /* usr_ptr */
                       NULL,                               /* netinfo */
                       0,                                  /* upgrade */
                       parent_bdb_handle->attr->createdbs, /* create */
                       bdberr, parent_bdb_handle, 0, /* pagesize override */
                       BDBTYPE_TABLE, NULL, 0, NULL, 0);

    return ret;
}

bdb_state_type *
bdb_create(const char name[], const char dir[], int lrl, short numix,
           const short ixlen[], const signed char ixdups[],
           const signed char ixrecnum[], const signed char ixdta[],
           const signed char ixcollattr[], const signed char ixnulls[],
           int numdtafiles, bdb_state_type *parent_bdb_handle, int temp,
           int *bdberr)
{
    return bdb_create_tran(name, dir, lrl, numix, ixlen, ixdups, ixrecnum,
                           ixdta, ixcollattr, ixnulls, numdtafiles,
                           parent_bdb_handle, temp, bdberr, NULL);
}

/* open another database in the same transaction/replication
   environment as the parent bdb_state */
bdb_state_type *
bdb_open_more(const char name[], const char dir[], int lrl, short numix,
              const short ixlen[], const signed char ixdups[],
              const signed char ixrecnum[], const signed char ixdta[],
              const signed char ixcollattr[], const signed char ixnulls[],
              int numdtafiles, bdb_state_type *parent_bdb_handle, int *bdberr)
{
    bdb_state_type *bdb_state, *ret;

    *bdberr = BDBERR_NOERROR;

    bdb_state = parent_bdb_handle;
    BDB_READLOCK("bdb_open_more");

    ret = bdb_open_int(0, /* envonly */
                       name, dir, lrl, numix, ixlen, ixdups, ixrecnum, ixdta,
                       ixcollattr, ixnulls, numdtafiles, NULL, /* bdb_attr */
                       NULL,                               /* bdb_callback */
                       NULL,                               /* usr_ptr */
                       NULL,                               /* netinfo */
                       0,                                  /* upgrade */
                       parent_bdb_handle->attr->createdbs, /* create */
                       bdberr, parent_bdb_handle, 0, /* pagesize override */
                       BDBTYPE_TABLE, NULL, 0, NULL, 0);

    BDB_RELLOCK();

    return ret;
}

/* open another database in the same transaction/replication
   environment as the parent bdb_state */
bdb_state_type *
bdb_open_more_tran(const char name[], const char dir[], int lrl, short numix,
                   const short ixlen[], const signed char ixdups[],
                   const signed char ixrecnum[], const signed char ixdta[],
                   const signed char ixcollattr[], const signed char ixnulls[],
                   int numdtafiles, bdb_state_type *parent_bdb_handle,
                   tran_type *tran, uint32_t flags, int *bdberr)
{
    bdb_state_type *bdb_state, *ret;

    *bdberr = BDBERR_NOERROR;

    bdb_state = parent_bdb_handle;
    BDB_READLOCK("bdb_open_more_tran");

    ret = bdb_open_int(0, /* envonly */
                       name, dir, lrl, numix, ixlen, ixdups, ixrecnum, ixdta,
                       ixcollattr, ixnulls, numdtafiles, NULL, /* bdb_attr */
                       NULL,                               /* bdb_callback */
                       NULL,                               /* usr_ptr */
                       NULL,                               /* netinfo */
                       0,                                  /* upgrade */
                       parent_bdb_handle->attr->createdbs, /* create */

                       bdberr, parent_bdb_handle, 0, /* pagesize override */
                       BDBTYPE_TABLE, tran ? tran->tid : NULL, 0, NULL, flags);

    BDB_RELLOCK();

    return ret;
}

int get_seqnum(bdb_state_type *bdb_state, const char *host)
{
    int seq;

    Pthread_mutex_lock(&(bdb_state->repinfo->appseqnum_lock));

    bdb_state->repinfo->appseqnum[nodeix(host)]++;
    seq = bdb_state->repinfo->appseqnum[nodeix(host)];

    Pthread_mutex_unlock(&(bdb_state->repinfo->appseqnum_lock));

    return seq;
}

bdb_state_type *bdb_open_more_lite(const char name[], const char dir[], int lrl,
                                   int ixlen_in, int pagesize,
                                   bdb_state_type *parent_bdb_handle,
                                   tran_type *tran, uint32_t flags, int *bdberr)
{
    int numdtafiles = 1;
    short numix = 1;
    signed char ixdups[1] = {0};
    signed char ixrecnum[1] = {0};
    signed char ixdta[1] = {0};
    signed char ixnulls[1] = {0};
    short ixlen;

    ixlen = ixlen_in;

    bdb_state_type *bdb_state, *ret;

    *bdberr = BDBERR_NOERROR;

    bdb_state = parent_bdb_handle;
    BDB_READLOCK("bdb_open_more_lite");

    ret = bdb_open_int(0, /* envonly */
                       name, dir, lrl, numix, &ixlen, ixdups, ixrecnum, ixdta,
                       NULL, ixnulls, numdtafiles, NULL,   /* bdb_attr */
                       NULL,                               /* bdb_callback */
                       NULL,                               /* usr_ptr */
                       NULL,                               /* netinfo */
                       0,                                  /* upgrade */
                       parent_bdb_handle->attr->createdbs, /* create */
                       bdberr, parent_bdb_handle, pagesize, BDBTYPE_LITE,
                       tran ? tran->tid : NULL, 0, NULL, flags);

    BDB_RELLOCK();

    return ret;
}

bdb_state_type *bdb_open_more_queue(const char name[], const char dir[],
                                    int item_size, int pagesize,
                                    bdb_state_type *parent_bdb_state,
                                    int isqueuedb, tran_type *tran, int *bdberr)
{
    bdb_state_type *bdb_state, *ret = NULL;

    *bdberr = BDBERR_NOERROR;

    bdb_state = parent_bdb_state;
    BDB_READLOCK("bdb_open_more_queue");

    ret =
        bdb_open_int(0,                    /* env only */
                     name, dir, item_size, /* pass item_size in as lrl */
                     0,                    /* numix */
                     NULL,                 /* ixlen */
                     NULL,                 /* ixdups */
                     NULL,                 /* ixrecnum */
                     NULL,                 /* ixdta */
                     NULL,                 /* ixcollattr */
                     NULL,                 /* ixnulls */
                     1,                    /* numdtafiles (berkdb queue file) */
                     NULL,                 /* bdb_attr */
                     NULL,                 /* bdb_callback */
                     NULL,                 /* usr_ptr */
                     NULL,                 /* netinfo */
                     0,                    /* upgrade */
                     parent_bdb_state->attr->createdbs,  /* create */
                     bdberr, parent_bdb_state, pagesize, /* pagesize override */
                     isqueuedb ? BDBTYPE_QUEUEDB : BDBTYPE_QUEUE,
                     tran ? tran->tid : NULL, 0, NULL, 0);

    BDB_RELLOCK();

    return ret;
}

bdb_state_type *bdb_create_queue_tran(tran_type *tran, const char name[],
                                      const char dir[], int item_size,
                                      int pagesize,
                                      bdb_state_type *parent_bdb_state,
                                      int isqueuedb, int *bdberr)
{
    DB_TXN *tid = tran ? tran->tid : NULL;
    bdb_state_type *bdb_state, *ret = NULL;

    *bdberr = BDBERR_NOERROR;

    bdb_state = parent_bdb_state;
    BDB_READLOCK("bdb_create_queue");

    ret = bdb_open_int(
        0,                    /* env only */
        name, dir, item_size, /* pass item_size in as lrl */
        0,                    /* numix */
        NULL,                 /* ixlen */
        NULL,                 /* ixdups */
        NULL,                 /* ixrecnum */
        NULL,                 /* ixdta */
        NULL,                 /* ixcollattr */
        NULL,                 /* ixnulls */
        1,                    /* numdtafiles (berkdb queue file) */
        NULL,                 /* bdb_attr */
        NULL,                 /* bdb_callback */
        NULL,                 /* usr_ptr */
        NULL,                 /* netinfo */
        0,                    /* upgrade */
        1,                    /* create */
        bdberr, parent_bdb_state, pagesize, /* pagesize override */
        isqueuedb ? BDBTYPE_QUEUEDB : BDBTYPE_QUEUE, tid, 0, NULL, 0);

    BDB_RELLOCK();

    return ret;
}

bdb_state_type *bdb_create_queue(const char name[], const char dir[],
                                 int item_size, int pagesize,
                                 bdb_state_type *parent_bdb_state,
                                 int isqueuedb, int *bdberr)
{
    return bdb_create_queue_tran(NULL, name, dir, item_size, pagesize,
                                 parent_bdb_state, isqueuedb, bdberr);
}

bdb_state_type *bdb_create_more_lite(const char name[], const char dir[],
                                     int lrl, int ixlen_in, int pagesize,
                                     bdb_state_type *parent_bdb_handle,
                                     int *bdberr)
{
    int numdtafiles = 1;
    short numix = 1;
    signed char ixdups[1] = {0};
    signed char ixrecnum[1] = {0};
    signed char ixdta[1] = {0};
    signed char ixnulls[1] = {0};
    short ixlen;

    ixlen = ixlen_in;

    bdb_state_type *bdb_state, *ret;

    *bdberr = BDBERR_NOERROR;

    bdb_state = parent_bdb_handle;
    BDB_READLOCK("bdb_create_more_lite");

    /* Only master can do this */
    if (!parent_bdb_handle->read_write) {
        *bdberr = BDBERR_READONLY;
        ret = 0;
    } else {
        ret =
            bdb_open_int(0, /* envonly */
                         name, dir, lrl, numix, &ixlen, ixdups, ixrecnum, ixdta,
                         NULL, ixnulls, numdtafiles, NULL, /* bdb_attr */
                         NULL,                             /* bdb_callback */
                         NULL,                             /* usr_ptr */
                         NULL,                             /* netinfo */
                         0,                                /* upgrade */
                         1,                                /* create */
                         bdberr, parent_bdb_handle, pagesize, BDBTYPE_LITE,
                         NULL, 0, NULL, 0);
    }

    BDB_RELLOCK();

    return ret;
}

void bdb_remove_fileid_pglogs(bdb_state_type *bdb_state, unsigned char *fileid);

/* Pass in mangled file name, this will delete it. */
static int bdb_del_file(bdb_state_type *bdb_state, DB_TXN *tid, char *filename,
                        int *bdberr)
{
    DB_ENV *dbenv;
    DB *dbp;
    char transname[PATH_MAX];
    char *pname = bdb_trans(filename, transname);
    int rc = 0;

    if (bdb_state->parent)
        dbenv = bdb_state->parent->dbenv;
    else
        dbenv = bdb_state->dbenv;

    if ((rc = access(pname, F_OK)) == 0) {
        int rc;

        if ((rc = db_create(&dbp, dbenv, 0)) == 0 &&
            (rc = dbp->open(dbp, NULL, pname, NULL, DB_BTREE, 0, 0666)) == 0) {
            bdb_remove_fileid_pglogs(bdb_state, dbp->fileid);
            dbp->close(dbp, DB_NOSYNC);
        }

        rc = dbenv->dbremove(dbenv, tid, filename, NULL, 0);
        if (rc) {
           logmsg(LOGMSG_ERROR, "bdb_del_file: dbremove %s failed: %d %s\n", filename, rc,
                   db_strerror(rc));
            if (rc == ENOENT)
                *bdberr = BDBERR_DELNOTFOUND;
            else {
                logmsg(LOGMSG_INFO, "%s failing with bdberr_misc at line %d\n", __func__, __LINE__);
                *bdberr = BDBERR_MISC;
            }
            rc = -1;
        } else {
            print(bdb_state, "bdb_del_file: removed %s\n", filename);
        }

    } else {
        logmsg(LOGMSG_ERROR, "bdb_del_file: cannot access %s: %d %s\n", pname, errno,
                strerror(errno));
        if (errno == ENOENT)
            *bdberr = BDBERR_DELNOTFOUND;
        else {
            logmsg(LOGMSG_INFO, "%s failing with bdberr_misc at line %d\n", __func__, __LINE__);
            *bdberr = BDBERR_MISC;
        }

        rc = -1;
    }
    return rc;
}

static int bdb_del_data_int(bdb_state_type *bdb_state, DB_TXN *tid, int dtanum,
                            int *bdberr)
{
    int strnum;
    char newname[80];
    *bdberr = BDBERR_NOERROR;
    for (strnum = bdb_get_datafile_num_files(bdb_state, dtanum) - 1;
         strnum >= 0; strnum--) {
        form_datafile_name(bdb_state, tid, dtanum, strnum, newname,
                           sizeof(newname));
        if (bdb_del_file(bdb_state, tid, newname, bdberr) != 0)
            return -1;
    }
    return 0;
}

static int bdb_del_ix_int(bdb_state_type *bdb_state, DB_TXN *tid, int ixnum,
                          int *bdberr)
{
    char newname[80];
    *bdberr = BDBERR_NOERROR;

    form_indexfile_name(bdb_state, tid, ixnum, newname, sizeof(newname));

    if (bdb_del_file(bdb_state, tid, newname, bdberr) != 0)
        return -1;
    return 0;
}

static int bdb_del_int(bdb_state_type *bdb_state, tran_type *tran, int *bdberr)
{
    int rc = 0;
    int i;
    int dtanum;
    DB_TXN *tid = tran->tid;

    *bdberr = BDBERR_NOERROR;

    logmsg(LOGMSG_DEBUG, "bdb_del %s\n", bdb_state->name);

    if (bdb_state->bdbtype == BDBTYPE_TABLE ||
        bdb_state->bdbtype == BDBTYPE_LITE) {
        /* remove data files */
        for (dtanum = 0; dtanum < bdb_state->numdtafiles; dtanum++)
            if (0 != bdb_del_data_int(bdb_state, tid, dtanum, bdberr))
                return -1;

        /* remove the index files */
        for (i = 0; i < bdb_state->numix; i++)
            if (0 != bdb_del_ix_int(bdb_state, tid, i, bdberr))
                return -1;
    } else if (bdb_state->bdbtype == BDBTYPE_QUEUEDB) {
        assert(BDB_QUEUEDB_MAX_FILES == 2); // TODO: Hard-coded for now.
        for (int dtanum = 0; dtanum < BDB_QUEUEDB_MAX_FILES; dtanum++) {
            unsigned long long old_qdb_file_ver;
            if (should_stop_looking_for_queuedb_files(bdb_state, tran,
                                                      dtanum,
                                                      &old_qdb_file_ver)) {
                break;
            }
            char name[PATH_MAX];
            form_queuedb_name_int(
                bdb_state, name, sizeof(name), old_qdb_file_ver
            );
            rc = bdb_del_file(bdb_state, tid, name, bdberr);
            if (rc != 0) break;
        }
    }

    return rc;
}

int bdb_del(bdb_state_type *bdb_state, tran_type *tran, int *bdberr)
{
    int rc;

    BDB_READLOCK("bdb_del");
    rc = bdb_del_int(bdb_state, tran, bdberr);
    BDB_RELLOCK();
    return rc;
}

int bdb_del_data(bdb_state_type *bdb_state, tran_type *tran, int dtanum,
                 int *bdberr)
{
    int rc;

    BDB_READLOCK("bdb_del_data");
    rc = bdb_del_data_int(bdb_state, tran->tid, dtanum, bdberr);
    BDB_RELLOCK();
    return rc;
}

int bdb_del_ix(bdb_state_type *bdb_state, tran_type *tran, int ixnum,
               int *bdberr)
{
    int rc;

    BDB_READLOCK("bdb_del_ix");
    rc = bdb_del_ix_int(bdb_state, tran->tid, ixnum, bdberr);
    BDB_RELLOCK();
    return rc;
}

int bdb_rename_file(bdb_state_type *bdb_state, DB_TXN *tid, char *oldfile,
                    char *newfile, int *bdberr)
{
    DB_ENV *dbenv;
    int rc;
    if (bdb_state->parent)
        dbenv = bdb_state->parent->dbenv;
    else
        dbenv = bdb_state->dbenv;
    rc = dbenv->dbrename(bdb_state->dbenv, tid, oldfile, NULL, newfile, 0);
    if (rc != 0) {
        logmsg(LOGMSG_ERROR, "bdb_rename_file: dbrename failed %s->%s %d %s\n",
                oldfile, newfile, rc, db_strerror(rc));
        *bdberr = BDBERR_MISC;
        return -1;
    }
    print(bdb_state, "bdb_rename_file: dbrenamed %s->%s\n", oldfile, newfile);
    return 0;
}

int bdb_rename_data_int(bdb_state_type *bdb_state, tran_type *tran,
                        char newtablename[], int fromdtanum, int todtanum,
                        int *bdberr)
{
    int strnum;
    char newname[80];
    char oldname[80];
    char *orig_name = bdb_state->name;

    *bdberr = BDBERR_NOERROR;

    /* Never turn blobs into non-blobs or vice versa, that would be silly */
    if ((fromdtanum == 0 && todtanum != 0) ||
        (fromdtanum != 0 && todtanum == 0)) {
        logmsg(LOGMSG_ERROR, "bdb_rename_data_int: illegal from/to %d->%d\n",
                fromdtanum, todtanum);
        *bdberr = BDBERR_BADARGS;
        return -1;
    }

    for (strnum = bdb_get_datafile_num_files(bdb_state, fromdtanum) - 1;
         strnum >= 0; strnum--) {
        form_datafile_name(bdb_state, tran->tid, fromdtanum, strnum, oldname,
                           sizeof(oldname));
        bdb_state->name = newtablename; /* temporarily change tbl name */
        form_datafile_name(bdb_state, tran->tid, todtanum, strnum, newname,
                           sizeof(newname));
        bdb_state->name = orig_name; /* revert name to original */
        if (0 !=
            bdb_rename_file(bdb_state, tran->tid, oldname, newname, bdberr))
            return -1;
    }
    return 0;
}

int bdb_rename_ix_int(bdb_state_type *bdb_state, tran_type *tran,
                      char newtablename[], int fromixnum, int toixnum,
                      int *bdberr)
{
    char newname[80];
    char oldname[80];
    char *orig_name = bdb_state->name;

    *bdberr = BDBERR_NOERROR;

    form_indexfile_name(bdb_state, tran->tid, fromixnum, oldname,
                        sizeof(oldname));
    bdb_state->name = newtablename; /* temporarily change tbl name */
    form_indexfile_name(bdb_state, tran->tid, toixnum, newname,
                        sizeof(newname));
    bdb_state->name = orig_name; /* revert name to original */

    if (0 != bdb_rename_file(bdb_state, tran->tid, oldname, newname, bdberr))
        return -1;

    return 0;
}

/*
  XXX.<bdb_state:tablename>.dta                -> XXX.<newtablename>.dta
  XXX.<bdb_state:tablename>.dta1               -> XXX.<newtablename>.dta1
  XXX.<bdb_state:tablename>.ix0                -> XXX.<newtablename>.ix0
  XXX.<bdb_state:tablename>.ix1                -> XXX.<newtablename>.ix1
*/
int bdb_rename_int(bdb_state_type *bdb_state, tran_type *tran,
                   char newtablename[], int *bdberr)
{
    int i;
    int dtanum;

    logmsg(LOGMSG_DEBUG, "bdb_rename %s -> %s\n", bdb_state->name, newtablename);
    *bdberr = BDBERR_NOERROR;

    /* rename data files */
    for (dtanum = 0; dtanum < bdb_state->numdtafiles; dtanum++)
        if (0 != bdb_rename_data_int(bdb_state, tran, newtablename, dtanum,
                                     dtanum, bdberr))
            return -1;

    /* rename index files */
    for (i = 0; i < bdb_state->numix; i++)
        if (0 != bdb_rename_ix_int(bdb_state, tran, newtablename, i, i, bdberr))
            return -1;

    free(bdb_state->name);
    bdb_state->name = strdup(newtablename);

    return 0;
}

int bdb_rename(bdb_state_type *bdb_state, tran_type *tran, char newtablename[],
               int *bdberr)
{
    int rc;

    BDB_READLOCK("bdb_rename");
    rc = bdb_rename_int(bdb_state, tran, newtablename, bdberr);
    BDB_RELLOCK();
    return rc;
}

int bdb_rename_data(bdb_state_type *bdb_state, tran_type *tran,
                    char newtablename[], int fromdtanum, int todtanum,
                    int *bdberr)
{
    int rc;

    BDB_READLOCK("bdb_rename_data");
    rc = bdb_rename_data_int(bdb_state, tran, newtablename, fromdtanum,
                             todtanum, bdberr);
    BDB_RELLOCK();
    return rc;
}

int bdb_rename_ix(bdb_state_type *bdb_state, tran_type *tran,
                  char newtablename[], int fromixnum, int toixnum, int *bdberr)
{
    int rc;

    BDB_READLOCK("bdb_rename_ix");
    rc = bdb_rename_ix_int(bdb_state, tran, newtablename, fromixnum, toixnum,
                           bdberr);
    BDB_RELLOCK();
    return rc;
}

void bdb_state_rename(bdb_state_type *bdb_state, char *newname)
{
    char *old = bdb_state->name;
    bdb_state->name = newname;
    free(old);
}

static int bdb_rename_blob1_int(bdb_state_type *bdb_state, tran_type *tran,
                                unsigned long long *genid, int *bdberr)
{
    int dtanum;
    for (dtanum = 1; dtanum < bdb_state->numdtafiles; dtanum++) {
        char sfx[] = "s0";
        char oldname[100];
        char newname[sizeof(oldname) + sizeof(sfx)];

        /* form old (current) name */
        form_datafile_name(bdb_state, tran->tid, dtanum, 0 /*stripenum*/,
                           oldname, sizeof(oldname));

/* form new name */
#if 0
      size_t namelen = strlen( oldname );
      strncpy0( newname, oldname, sizeof( newname ) );

      /* if the name is not empty and it doesn't end with 0 and there is enough
       * room to add another character */
      if( namelen > 0 && newname[ namelen - 1 ] != '0' &&
              sizeof( newname ) > namelen + 1 )
      {
          /*add a 0 to the end of the string*/
          newname[ namelen + 1 ] = '\0';
          newname[ namelen ] = '0';
      }
#else
        snprintf(newname, sizeof newname, "%s%s", oldname, sfx);
#endif

        if (0 !=
            bdb_rename_file(bdb_state, tran->tid, oldname, newname, bdberr))
            return -1;
    }

    /* record the time of this conversion */
    bdb_state->blobstripe_convert_genid = get_genid(bdb_state, 0);
    *genid = bdb_state->blobstripe_convert_genid;

    return 0;
}

int bdb_rename_blob1(bdb_state_type *bdb_state, tran_type *tran,
                     unsigned long long *genid, int *bdberr)
{
    int rc = 0;
    BDB_READLOCK("bdb_rename_blob1");
    rc = bdb_rename_blob1_int(bdb_state, tran, genid, bdberr);
    BDB_RELLOCK();
    return rc;
}

void bdb_set_blobstripe_genid(bdb_state_type *bdb_state,
                              unsigned long long genid)
{
    bdb_state->blobstripe_convert_genid = genid;
}

int bdb_close_temp_state(bdb_state_type *bdb_state, int *bdberr)
{
    int rc;

    *bdberr = BDBERR_NOERROR;

    if (bdb_state->envonly)
        return 0;

    /* close doesn't fail */
    rc = close_dbs(bdb_state);

    return rc;
}

void bdb_replace_handle(bdb_state_type *parent, int ix, bdb_state_type *handle)
{
    parent->children[ix] = handle;
}

int get_dbnum_by_handle(bdb_state_type *bdb_state)
{
    int i;

    bdb_lock_children_lock(bdb_state);

    for (i = 0; i < bdb_state->parent->numchildren; i++)
        if (bdb_state->parent->children[i] == bdb_state) {
            bdb_unlock_children_lock(bdb_state);
            return i;
        }

    bdb_unlock_children_lock(bdb_state);

    return -1;
}

int get_dbnum_by_name(bdb_state_type *bdb_state, const char *name)
{
    int i;
    int nlen = strlen(name);
    int found = -1;

    bdb_lock_children_lock(bdb_state);

    for (i = 0; i < bdb_state->parent->numchildren; i++) {
        if (strncasecmp(bdb_state->parent->children[i]->name, name, nlen) ==
            0) {
            found = i;
            break;
        }
    }

    bdb_unlock_children_lock(bdb_state);
    return found;
}

static int bdb_close_only_flags(bdb_state_type *bdb_state, DB_TXN *tid, int *bdberr, int flags)
{
    int i;
    bdb_state_type *parent;

    *bdberr = BDBERR_NOERROR;

    logmsg(LOGMSG_DEBUG, "bdb_close_only_int called on %s\n", bdb_state->name);

    /* lets only free children/tables, not the parent/environment for now */
    if (bdb_state->parent)
        parent = bdb_state->parent;
    else
        return 0;

    /* close doesn't fail */
    if (flags & BDB_CLOSE_FLAGS_FLUSH) {
       close_dbs_flush(bdb_state);
    } else {
       close_dbs(bdb_state);
    }

    /* now remove myself from my parents list of children */

    bdb_lock_children_lock(parent);

    /* find ourselves and swap null it. */
    for (i = 0; i < parent->numchildren; i++)
        if (parent->children[i] == bdb_state) {
            logmsg(LOGMSG_DEBUG, "bdb_close_only_int freeing slot %d\n", i);
            parent->children[i] = NULL;
            break;
        }

    bdb_unlock_children_lock(parent);

    return 0;
}

static int bdb_close_only_int(bdb_state_type *bdb_state, DB_TXN *tid, int *bdberr)
{
    return bdb_close_only_flags(bdb_state, tid, bdberr, 0);
}

int bdb_close_only_sc(bdb_state_type *bdb_state, tran_type *tran, int *bdberr)
{
    int rc;

    if (bdb_state->envonly)
        return 0;

    BDB_READLOCK("bdb_close_only_sc");

    rc = bdb_close_only_int(bdb_state, tran ? tran->tid : NULL, bdberr);

    BDB_RELLOCK();

    return rc;
}

int bdb_close_only(bdb_state_type *bdb_state, int *bdberr)
{
    int rc;

    if (!bdb_state || bdb_state->envonly)
        return 0;

    BDB_READLOCK("bdb_close_only");

    rc = bdb_close_only_int(bdb_state, NULL, bdberr);

    BDB_RELLOCK();

    return rc;
}

int bdb_close_flush(bdb_state_type *bdb_state, int *bdberr)
{
    if (!bdb_state || bdb_state->envonly) return 0;
    BDB_READLOCK(__func__);
    int rc = bdb_close_only_flags(bdb_state, NULL, bdberr, BDB_CLOSE_FLAGS_FLUSH);
    BDB_RELLOCK();
    return rc;
}

/* bdb_state is freed after this call */
static int bdb_free_int(bdb_state_type *bdb_state, bdb_state_type *replace,
                        int *bdberr)
{
    bdb_state_type *child = NULL;

    /* dont free open bdb handles */
    if (bdb_state->isopen) {
        print(bdb_state, "bdb_free_int(%s) isopen, not freeing\n",
              bdb_state->name);
        return -1;
    }

    bdb_state->exiting = 1;

    if (bdb_state->parent)
        child = bdb_state;

    /* if its a child handle, free it */
    if (child) {
        bdb_state = bdb_state->parent;
        free(child->origname);
        free(child->name);
        free(child->dir);
        free(child->txndir);
        free(child->tmpdir);
        free(child->fld_hints);
        // free bthash
        bdb_handle_dbp_drop_hash(child);
        memset(child, 0xff, sizeof(bdb_state_type));

        if (replace) {
            memcpy(child, replace, sizeof(bdb_state_type));

            bdb_lock_children_lock(bdb_state);

            /* find ourselves and swap it. */
            for (int i = 0; i < bdb_state->numchildren; i++)
                if (bdb_state->children[i] == replace) {
                    logmsg(LOGMSG_DEBUG, "%d swapping %p with %p\n", i, replace,
                           child);
                    bdb_state->children[i] = child;
                    break;
                }

            bdb_unlock_children_lock(bdb_state);
        } else
            free(child);
    }

    return 0;
}

int bdb_free(bdb_state_type *bdb_state, int *bdberr)
{
    int rc;
    bdb_state_type *parent;

    parent = bdb_state->parent;

    BDB_READLOCK("bdb_free");

    rc = bdb_free_int(bdb_state, NULL, bdberr);

    if (parent) {
        /* If we just freed a child table then we should make sure that the
         * BDB_RELLOCK() macro doesn't try to dereference pointers in the
         * memory that we just freed. */
        bdb_state = parent;
        BDB_RELLOCK();
    } else {
        /* If we just freed the environment then we can't release the write lock
         * at all since it lives in freed memory.  I don't think comdb2 ever
         * hits this code path anyway. */
    }

    return rc;
}

int bdb_free_and_replace(bdb_state_type *bdb_state, bdb_state_type *replace,
                         int *bdberr)
{
    int rc;
    bdb_state_type *parent;

    parent = bdb_state->parent;

    BDB_READLOCK("bdb_free_and_replace");

    rc = bdb_free_int(bdb_state, replace, bdberr);

    if (parent) {
        bdb_state = parent;
        BDB_RELLOCK();
    }

    return rc;
}

/* re-open bdb handle as master/client depending on how it used to be */
int bdb_open_again_tran_int(bdb_state_type *bdb_state, DB_TXN *tid,
                            uint32_t flags, int *bdberr)
{
    int iammaster;
    int rc;
    int chained = 0;
    int i;
    bdb_state_type *parent;

    BDB_READLOCK("bdb_open_again");

    if (!bdb_state->parent) {
        logmsg(LOGMSG_ERROR, "bdb_open_again_tran_int called on parent\n");
        *bdberr = BDBERR_BADARGS;
        return -1;
    }

    parent = bdb_state->parent;

    if (bdb_state->isopen == 1) {
        print(bdb_state, "bdb_open_again_tran(%s) isopen, not opening again\n",
              bdb_state->name);
        *bdberr = BDBERR_BADARGS;
        return -1;
    }

    if (bdb_state->read_write)
        iammaster = 1;
    else
        iammaster = 0;

    rc = open_dbs(bdb_state, iammaster, 1, 0, tid, flags);
    if (rc != 0) {
        logmsg(LOGMSG_ERROR, "upgrade: open_dbs as master failed\n");
        BDB_RELLOCK();
        *bdberr = BDBERR_MISC;
        return -1;
    }
    bdb_state->isopen = 1;

    bdb_lock_children_lock(parent);

    /* chain us into a free slot, or extend */
    for (i = 0; i < parent->numchildren; i++) {
        if (parent->children[i] == NULL) {
            parent->children[i] = bdb_state;
            chained = 1;
            ctrace("bdb_open_again_tran took free slot %d\n", i);
            break;
        }
    }
    if (!chained) {
        parent->children[bdb_state->parent->numchildren] = bdb_state;
        ctrace("bdb_open_again_tran took last slot %d and extended\n",
               parent->numchildren);
        parent->numchildren++;
        assert(parent->numchildren < MAX_CHILDREN);
    }

    bdb_unlock_children_lock(parent);

    BDB_RELLOCK();

    *bdberr = BDBERR_NOERROR;
    return 0;
}

int bdb_open_again(bdb_state_type *bdb_state, int *bdberr)
{
    DB_TXN *tid;
    int rc;

    rc = bdb_state->dbenv->txn_begin(bdb_state->dbenv, NULL, &tid, 0);
    if (rc != 0) {
        logmsg(LOGMSG_ERROR, "bdb_open_again begin tran failed\n");
        exit(1);
    }

    rc = bdb_open_again_tran_int(bdb_state, tid, 0, bdberr);

    rc = tid->commit(tid, 0);
    if (rc != 0) {
        logmsg(LOGMSG_ERROR, "bdb_open_again commit tran failed\n");
        exit(1);
    }

    return rc;
}

int bdb_open_again_tran(bdb_state_type *bdb_state, tran_type *tran, int *bdberr)
{
    return bdb_open_again_tran_int(bdb_state, tran ? tran->tid : NULL, 0, bdberr);
}

int bdb_open_again_tran_queue(bdb_state_type *bdb_state, tran_type *tran,
                              uint32_t flags, int *bdberr)
{
    return bdb_open_again_tran_int(bdb_state, tran ? tran->tid : NULL,
                                   flags, bdberr);
}

int bdb_rebuild_done(bdb_state_type *bdb_state)
{
    int rc;

    rc = ll_checkpoint(bdb_state, 1);
    if (rc != 0) {
        logmsg(LOGMSG_ERROR, "txn_checkpoint err %d\n", rc);
        return -1;
    }

    delete_log_files(bdb_state);

    return 0;
}

static uint64_t mystat(const char *filename)
{
    struct stat st;
    int rc;
    rc = stat(filename, &st);
    if (rc != 0) {
        logmsg(LOGMSG_ERROR, "cannot stat %s: %d %s\n", filename, errno,
                strerror(errno));
        return 0;
    }
    return st.st_size;
}

uint64_t bdb_index_size_tran(bdb_state_type *bdb_state, tran_type *tran, int ixnum)
{
    char bdbname[PATH_MAX], physname[PATH_MAX];

    if (ixnum < 0 || ixnum >= bdb_state->numix)
        return 0;

    form_indexfile_name(bdb_state, tran ? tran->tid : NULL, ixnum, bdbname, sizeof(bdbname));
    bdb_trans(bdbname, physname);

    return mystat(physname);
}

uint64_t bdb_data_size_tran(bdb_state_type *bdb_state, tran_type *tran, int dtanum)
{
    int stripenum, numstripes = 1;
    uint64_t total = 0;

    if (dtanum < 0 || dtanum >= bdb_state->numdtafiles)
        return 0;

    if (dtanum == 0 || bdb_state->attr->blobstripe)
        numstripes = bdb_state->attr->dtastripe;

    for (stripenum = 0; stripenum < numstripes; stripenum++) {
        char bdbname[PATH_MAX], physname[PATH_MAX];
        form_datafile_name(bdb_state, tran ? tran->tid : NULL, dtanum, stripenum, bdbname, sizeof(bdbname));
        bdb_trans(bdbname, physname);
        total += mystat(physname);
    }

    return total;
}

static size_t dirent_buf_size(const char *dir)
{
    long name_max;
    size_t name_end;
    name_max = pathconf(dir, _PC_NAME_MAX);
    if (name_max <= 255)
        name_max = 255;
    name_end = (size_t)offsetof(struct dirent, d_name) + name_max + 1;
    return (name_end > sizeof(struct dirent) ? name_end
                                             : sizeof(struct dirent));
}

uint64_t bdb_queuedb_size_tran(bdb_state_type *bdb_state, tran_type *tran)
{
    uint64_t totalSize = 0;
    assert(bdb_state->bdbtype == BDBTYPE_QUEUEDB);
    assert(BDB_QUEUEDB_MAX_FILES == 2); // TODO: Hard-coded for now.
    for (int dtanum = 0; dtanum < BDB_QUEUEDB_MAX_FILES; dtanum++) {
        unsigned long long old_qdb_file_ver;
        if (should_stop_looking_for_queuedb_files(bdb_state, tran, dtanum, &old_qdb_file_ver)) {
            break;
        }
        char tmpname[PATH_MAX];
        form_queuedb_name_int(
            bdb_state, tmpname, sizeof(tmpname), old_qdb_file_ver
        );
        char tmpnamenew[PATH_MAX];
        struct stat st;
        int rc = stat(bdb_trans(tmpname, tmpnamenew), &st);
        if (rc == 0) {
            totalSize += st.st_size;
        } else {
            logmsg(LOGMSG_ERROR, "%s: stat(%s) rc %d\n",
                   __func__, tmpname, rc);
        }
    }
    return totalSize;
}

uint64_t bdb_queuedb_size(bdb_state_type *bdb_state)
{
    return bdb_queuedb_size_tran(bdb_state, NULL);
}

uint64_t bdb_queue_size_tran(bdb_state_type *bdb_state, tran_type *tran, unsigned *num_extents)
{
    DIR *dh;
    struct dirent *dirent_buf;
    struct dirent *result;
    char extent_prefix[128];
    int prefix_len;
    uint64_t total = 0;
    bdb_state_type *bdb_env;

    if (bdb_state->parent)
        bdb_env = bdb_state->parent;
    else
        bdb_env = bdb_state;

    *num_extents = 0;

    if (bdb_state->bdbtype == BDBTYPE_QUEUEDB)
        return bdb_queuedb_size_tran(bdb_state, tran);

    prefix_len = snprintf(extent_prefix, sizeof(extent_prefix),
                          "__dbq.%s.queue.", bdb_state->name);

    /* Scan the environment directory for queue extents */
    dh = opendir(bdb_env->txndir);
    if (!dh) {
        logmsg(LOGMSG_ERROR, "%s: opendir error on %s: %d %s\n", __func__,
                bdb_env->txndir, errno, strerror(errno));
        return 0;
    }

    dirent_buf = alloca(dirent_buf_size(bdb_env->txndir));

    while (bb_readdir(dh, dirent_buf, &result) == 0 && result) {
        if (strncmp(result->d_name, extent_prefix, prefix_len) == 0) {
            char path[PATH_MAX];
            snprintf(path, sizeof(path), "%s/%s", bdb_env->txndir,
                     result->d_name);
            total += mystat(path);
            (*num_extents)++;
        }
    }

    closedir(dh);
    return total;
}

uint64_t bdb_logs_size(bdb_state_type *bdb_state, unsigned *num_logs)
{
    DIR *dh;
    struct dirent *dirent_buf;
    struct dirent *result;
    uint64_t total = 0;
    bdb_state_type *bdb_env;
    int ii;

    if (bdb_state->parent)
        bdb_env = bdb_state->parent;
    else
        bdb_env = bdb_state;

    *num_logs = 0;

    /* Scan the environment directory for queue extents */
    dh = opendir(bdb_env->txndir);
    if (!dh) {
        logmsg(LOGMSG_ERROR, "%s: opendir error on %s: %d %s\n", __func__,
                bdb_env->txndir, errno, strerror(errno));
        return 0;
    }

    dirent_buf = alloca(dirent_buf_size(bdb_env->txndir));

    while (bb_readdir(dh, dirent_buf, &result) == 0 && result) {
        /* Match log.########## (log. followed by 10 digits) */
        if (strncmp(result->d_name, "log.", 4) == 0 &&
            strlen(result->d_name) == 14) {
            for (ii = 4; ii < 14; ii++)
                if (!isdigit(result->d_name[ii]))
                    break;
            if (ii == 14) {
                char path[PATH_MAX];
                snprintf(path, sizeof(path), "%s/%s", bdb_env->txndir,
                         result->d_name);
                total += mystat(path);
                (*num_logs)++;
            }
        }
    }

    closedir(dh);
    return total;
}

uint64_t bdb_tmp_size(bdb_state_type *bdb_state, uint64_t *ptmptbls, uint64_t *psqlsorters, uint64_t *pblkseqs,
                      uint64_t *pothers)
{
    DIR *dh;
    struct dirent *dirent_buf;
    struct dirent *result;
    uint64_t total = 0;
    bdb_state_type *bdb_env;

    char path[PATH_MAX];
    uint64_t fsz;
    uint64_t tmptbls = *ptmptbls = 0;
    uint64_t sqlsorters = *psqlsorters = 0;
    uint64_t blkseqs = *pblkseqs = 0;
    uint64_t others = *pothers = 0;

    if (bdb_state->parent)
        bdb_env = bdb_state->parent;
    else
        bdb_env = bdb_state;

    /* Scan the environment directory for queue extents */
    dh = opendir(bdb_env->tmpdir);
    if (!dh) {
        logmsg(LOGMSG_ERROR, "%s: opendir error on %s: %d %s\n", __func__, bdb_env->tmpdir, errno, strerror(errno));
        return 0;
    }

    dirent_buf = alloca(dirent_buf_size(bdb_env->tmpdir));

    while (bb_readdir(dh, dirent_buf, &result) == 0 && result) {
        if (strcmp(result->d_name, ".") == 0 || strcmp(result->d_name, "..") == 0)
            continue;

        snprintf(path, sizeof(path), "%s/%s", bdb_env->tmpdir, result->d_name);
        fsz = mystat(path);

        if (strncmp(result->d_name, "_temp_", 6) == 0)
            tmptbls += fsz;
        else if (strncmp(result->d_name, "sqlsort_", 8) == 0)
            sqlsorters += fsz;
        else if (strncmp(result->d_name, "_blkseq", 7) == 0)
            blkseqs += fsz;
        else
            others += fsz;

        total += fsz;
    }

    closedir(dh);

    *ptmptbls = tmptbls;
    *psqlsorters = sqlsorters;
    *pblkseqs = blkseqs;
    *pothers = others;

    return total;
}

void bdb_log_berk_tables(bdb_state_type *bdb_state)
{
    __bb_dbreg_print_dblist(bdb_state->dbenv,
                            (void (*)(void *, const char *, ...))print,
                            bdb_state);
}

int bdb_get_data_filename(bdb_state_type *bdb_state, int stripe, int blob,
                          char *nameout, int namelen, int *bdberr)
{
    int rc;
    *bdberr = BDBERR_NOERROR;
    rc = form_datafile_name(bdb_state, NULL, blob, stripe, nameout, namelen);
    if (rc >= 0)
        rc = 0;
    else
        rc = -1;
    return rc;
}

int bdb_get_index_filename(bdb_state_type *bdb_state, int ixnum, char *nameout,
                           int namelen, int *bdberr)
{
    int rc;

    *bdberr = BDBERR_NOERROR;
    if (ixnum == -1) {
        /* don't need data files yet, so not supported yet */
        *bdberr = BDBERR_BADARGS;
        rc = -1;
    } else {
        rc = form_indexfile_name(bdb_state, NULL, ixnum, nameout, namelen);
        if (rc > 0)
            rc = 0;
    }
    return rc;
}

int __dbreg_exists(DB_ENV *dbenv, const char *find_name);

void bdb_verify_dbreg(bdb_state_type *bdb_state)
{
    bdb_state_type *s;
    int tbl, blob, stripe, ix;
    char fname[255];
    int exists;

    bdb_lock_children_lock(bdb_state);

    for (tbl = 0; tbl < bdb_state->numchildren; tbl++) {
        s = bdb_state->children[tbl];
        if (s) {
            if (s->bdbtype == BDBTYPE_TABLE) {
                for (blob = 0; blob < s->numdtafiles; blob++) {
                    int nstripes;
                    if (blob == 0)
                        nstripes = bdb_state->attr->dtastripe;
                    else
                        nstripes = bdb_state->attr->blobstripe
                                       ? bdb_state->attr->dtastripe
                                       : 1;

                    for (stripe = 0; stripe < nstripes; stripe++) {
                        form_datafile_name(s, NULL, blob, stripe, fname,
                                           sizeof(fname));
                        exists = __dbreg_exists(bdb_state->dbenv, fname);
                        if (!exists)
                            logmsg(LOGMSG_WARN, "no dbreg entries for %s dta %d stripe %d\n",
                                   s->name, blob, stripe);
                    }
                }
                for (ix = 0; ix < s->numix; ix++) {
                    form_indexfile_name(s, NULL, ix, fname, sizeof(fname));
                    exists = __dbreg_exists(bdb_state->dbenv, fname);
                    if (!exists)
                        logmsg(LOGMSG_WARN, "no dbreg entries for %s ix %d\n", s->name, ix);
                }
            }
        }
    }

    bdb_unlock_children_lock(bdb_state);
}

void bdb_set_origname(bdb_state_type *bdb_state, const char *name)
{
    if (bdb_state->origname) {
        free(bdb_state->origname);
        bdb_state->origname = NULL;
    }
    bdb_state->origname = strdup(name);
}

void bdb_genid_sanity_check(bdb_state_type *bdb_state, unsigned long long genid,
                            int stripe)
{
    time_t time;
    struct tm tm;
    unsigned long long fgenid, normgenid;
    fgenid = flibc_ntohll(genid);

    time = bdb_genid_timestamp(genid);
    localtime_r(&time, &tm);
    if (1900 + tm.tm_year < 2000)
        logmsg(LOGMSG_WARN, "%s: %s stripe %d suspiciously old genid: %016llx "
                        "(%02d/%02d/%04d %02d:%02d:%02d)\n",
                __func__, bdb_state->name, stripe, genid, tm.tm_mon + 1,
                tm.tm_mday, 1900 + tm.tm_year, tm.tm_hour, tm.tm_min,
                tm.tm_sec);
    normgenid = bdb_normalise_genid(bdb_state, genid);
    if (normgenid != genid)
        logmsg(LOGMSG_WARN, "%s: %s stripe %d old style genid %016llx "
                        "(%02d/%02d/%04d %02d:%02d:%02d) \n",
                __func__, bdb_state->name, stripe, fgenid, tm.tm_mon + 1,
                tm.tm_mday, 1900 + tm.tm_year, tm.tm_hour, tm.tm_min,
                tm.tm_sec);
}

struct unused_file {
    unsigned lognum;
    char fname[1];
};

#define OF_LIST_MAX 16384
hash_t *oldfile_hash;
static struct unused_file *of_list[OF_LIST_MAX];
static int list_hd = 0, list_tl = 0;
static pthread_mutex_t unused_files_mtx = PTHREAD_MUTEX_INITIALIZER;

/* to debug hash content can dump hash
        hash_for(oldfile_hash, oldfile_hash_dump, NULL);
static int oldfile_hash_dump(void *ptr, void *unused)
{
    struct unused_file *obj = ptr;
    logmsg(LOGMSG_USER, "%s: str='%s' %d (obj %p)\n", __func__, obj->fname,
           obj->lognum, obj);
    return 0;
}
 */

/* use hash tbl to check if we have added file to list previously */
static int oldfile_list_contains(const char *filename)
{
    struct unused_file *ptr = NULL;
    Pthread_mutex_lock(&unused_files_mtx);
    if (oldfile_hash) {
        ptr = hash_find_readonly(oldfile_hash, filename);
    }
    Pthread_mutex_unlock(&unused_files_mtx);

#ifdef DEBUG
    if (ptr)
        logmsg(LOGMSG_INFO, "tid: 0x%x found in oldfilelist file %s\n",
                pthread_self(), filename);
#endif
    return ptr != NULL;
}


/* Add ptr to hash and to list
 * if filename already in hash or if hash is full or if could not add to hash,
 * this function will return nonzero rc, and in that case caller needs
 * to free ptr accordingly.
 */
static int oldfile_add_ptr(struct unused_file *ptr, const char *func, int line,
                           int spew_debug)
{
    int rc = 0;
    if (!ptr)
        return 1;

    Pthread_mutex_lock(&unused_files_mtx);
    if (!oldfile_hash)
        oldfile_hash = hash_init_str(offsetof(struct unused_file, fname));

    if (hash_get_num_entries(oldfile_hash) >= OF_LIST_MAX - 1) {
        logmsg(LOGMSG_ERROR, "Failed to add %s, (%d,%d)\n", ptr->fname, list_hd,
               list_tl);
        rc = 1;
        goto done; // nospace
    }

    if (hash_find_readonly(oldfile_hash, ptr->fname) != NULL) { //check under lock before adding
        rc = 1;
        goto done; // already in hash
    }

    rc = hash_add(oldfile_hash, ptr);

    if (!rc) {
        assert ((list_hd + 1) % OF_LIST_MAX != list_tl);
        of_list[list_hd] = ptr;
        list_hd++;
        list_hd %= OF_LIST_MAX;
        if (spew_debug)
            logmsg(LOGMSG_DEBUG,
                   "%s:%d [%s] list_hd %d, list_tl %d from %s:%d\n", __func__,
                   __LINE__, ptr->fname, list_hd, list_tl, func, line);
    }

done:
    Pthread_mutex_unlock(&unused_files_mtx);
    return rc;
}

static int oldfile_add(const char *filename, int lognum, const char *func,
                       int line, int spew_debug)
{
    size_t len = strlen(filename);
    struct unused_file *ptr = malloc(sizeof(struct unused_file) + len);
    if (!ptr)
        return 1;
    ptr->lognum = lognum;
    memcpy(ptr->fname, filename, len + 1);

    int rc = oldfile_add_ptr(ptr, func, line, spew_debug);
    if (rc) {
        free(ptr);
    }
    return rc;
}

/* Get first oldfile in list and remove from both list and hash 
 * Caller should free the returned pointer */
static struct unused_file *oldfile_get_first(int spew_debug)
{
    struct unused_file *ptr = NULL;
    Pthread_mutex_lock(&unused_files_mtx);

    if (list_tl != list_hd) {
        ptr = of_list[list_tl];
        of_list[list_tl] = NULL;
        list_tl = (list_tl + 1) % OF_LIST_MAX;
        if (spew_debug)
            logmsg(LOGMSG_DEBUG, "%s:%d [%s] list_hd %d, list_tl %d\n",
                   __func__, __LINE__, ptr->fname, list_hd, list_tl);

        assert(hash_find(oldfile_hash, ptr->fname) == ptr);
        hash_del(oldfile_hash, ptr);
    }

    Pthread_mutex_unlock(&unused_files_mtx);
    return ptr;
}

static int free_unused_file(void *obj, void *arg)
{
    free(obj);
    return 0;
}

void oldfile_clear(void)
{
    Pthread_mutex_lock(&unused_files_mtx);

    list_hd = 0;
    list_tl = 0;

    if (oldfile_hash) {
        hash_for(oldfile_hash, free_unused_file, NULL);
        hash_clear(oldfile_hash);
        hash_free(oldfile_hash);
        oldfile_hash = NULL;
    }
    Pthread_mutex_unlock(&unused_files_mtx);
}

int oldfile_is_empty(void)
{
    int ret = 1;
    Pthread_mutex_lock(&unused_files_mtx);
    if (list_tl != list_hd) {
        ret = 0;
        assert(oldfile_hash);
        assert(hash_get_num_entries(oldfile_hash) != 0);
    }
    else {
        assert(oldfile_hash == NULL || hash_get_num_entries(oldfile_hash) == 0);
    }
    Pthread_mutex_unlock(&unused_files_mtx);

    return ret;
}

int bdb_get_logfile(bdb_state_type *bdb_state, int *bdberr, int which)
{
    DB_LOGC *logc;
    DBT logent;
    DB_LSN current_lsn;
    int rc;
    int lognum;

    rc = bdb_state->dbenv->log_cursor(bdb_state->dbenv, &logc, 0);
    if (rc) {
        logmsg(LOGMSG_ERROR, "%s: create log cursor rc %d\n", __func__, rc);
        *bdberr = BDBERR_MISC;
        return -1;
    }
    bzero(&logent, sizeof(DBT));
    logent.flags = DB_DBT_MALLOC;
    rc = logc->get(logc, &current_lsn, &logent, which);
    if (rc) {
        logc->close(logc, 0);
        logmsg(LOGMSG_ERROR, "%s: logc->get last LSN rc %d\n", __func__, rc);
        *bdberr = BDBERR_MISC;
        return -1;
    }
    if (logent.data)
        free(logent.data);

    lognum = current_lsn.file;
    logc->close(logc, 0);

    return lognum;
}

int bdb_get_first_logfile(bdb_state_type *bdb_state, int *bdberr)
{
    return bdb_get_logfile(bdb_state, bdberr, DB_FIRST);
}

int bdb_get_last_logfile(bdb_state_type *bdb_state, int *bdberr)
{
    return bdb_get_logfile(bdb_state, bdberr, DB_LAST);
}

/* Lets check new prefix for ongoing schema changes:
 * This is a bit of a kludge. We use the first 32 bytes of the table
 * name as a key into llmeta. See bdb_open_int().
 *
 * Return 1 if file_version is currently being used as new.tblname
 *
 * NOTE:
    When we check llmeta to determine if a file can be deleted,
    we have to check new. prefix for schemachange first because
    we are not reading llmeta transactionally and ongoing schema
    change can commit at any time.
 *
 * Example:
 * By checking new. prefix first, we have:
 * 1. check is_table_in_schema_change
 * 2. check llmeta for new.tblname
 * 3. check llmeta for tblname
 *
 * Then if an onging schema change commits/aborts before 1,
 * we can delete any files not found in step 3. Else if an ongoing
 * schema change commits before 2 (after 1), step 3 will see
 * the committed file verison in llmeta (i.e. don't delete). If the
 * schema change commits/aborts after 2, step 2 would have returned
 * found already and the unused files will be handled in the next run.
 *
 * Counterexample:
 * If we don't check new. prefix first, we would have:
 * 1. check llmeta for tblname
 * 2. check is_table_in_schema_change
 * 3. check llmeta for new.tblname
 *
 * Then if an ongoing schema change commits between 2 and 3,
 * we will end up deleting a wrong file as in this case
 * neither step 1 nor 3 would find the file version in llmeta.
 */
static inline int bdb_is_new_sc_file(bdb_state_type *bdb_state, tran_type *tran,
                                     const char *tblname,
                                     unsigned long long version, int *bdberr)
{
    int rc = 0;
    char newname[32] = {0}; // LLMETA_TBLLEN = 32
    snprintf(newname, 32, "%s%s", NEW_PREFIX, tblname);

    uint32_t lid = 0;
    int islocked = 0;
    if (tran) {
        bdb_get_tran_lockerid(tran, &lid);
        islocked = bdb_has_tablename_locked(bdb_state, tblname, lid, TABLENAME_LOCKED_EITHER);
    }
    if (!islocked) {
        rc = is_table_in_schema_change(tblname, tran);
        if (rc == 0) // table not in_schema_change
            return 0;
        else if (rc < 0) {
            logmsg(LOGMSG_ERROR, "%s:%d failed to check in_schema_change for %s\n",
                    __func__, __LINE__, tblname);
            *bdberr = BDBERR_MISC;
            return -1;
        }
    }

    rc = bdb_process_each_table_dta_entry(bdb_state, tran, newname, version,
                                          bdberr);
    if (rc == 1)
        return 1;

    rc = bdb_process_each_table_idx_entry(bdb_state, tran, newname, version,
                                          bdberr);
    if (rc == 1)
        return 1;

    return rc;
}

/* check if any of the file on disks start with tblname, and have the known name
   format
   (depending on file type), and if they are, queue them to the to-be-deleted
   file list
 */
int bdb_check_files_on_disk(bdb_state_type *bdb_state, const char *tblname,
                            int *bdberr)
{
    int spew_debug =
        bdb_attr_get(bdb_state->attr, BDB_ATTR_DELETE_OLD_FILE_DEBUG);
    const char data_ext[] = ".data";
    const char index_ext[] = ".index";
    const char blob_ext[] = ".blob";
    int rc = 0;
    char table_prefix[80];
    unsigned long long file_version;

    struct dirent *buf;
    struct dirent *ent;
    DIR *dirp;
    int error;
    int lognum = 0;

    assert(bdb_state->parent == NULL);

    if (bdb_state->attr->keep_referenced_files) {
<<<<<<< HEAD
        int ourlowfilenum;

        /* if there's no cluster, use our log file, otherwise use the cluster
         * low watermark,
         * or our low watermark, whichever is lower */
        lognum = get_lowfilenum_sanclist(bdb_state);

        ourlowfilenum = bdb_get_first_logfile(bdb_state, bdberr);
        if (ourlowfilenum == -1) return -1;
        if (lognum == 0) lognum = ourlowfilenum;

        if (ourlowfilenum < lognum) lognum = ourlowfilenum;
=======
        lognum = bdb_get_last_logfile(bdb_state, bdberr);
        if (lognum == -1)
            return -1;
>>>>>>> 81b75a66
    }

    if (!bdb_state || !bdberr) {
        logmsg(LOGMSG_ERROR, "%s: null or invalid argument\n", __func__);
        if (bdberr)
            *bdberr = BDBERR_BADARGS;
        return -1;
    }

    /* must be large enough to hold a dirent struct with the longest possible
     * filename */
    buf = malloc(bb_dirent_size(bdb_state->dir));
    if (!buf) {
        logmsg(LOGMSG_ERROR, "%s: malloc failed\n", __func__);
        *bdberr = BDBERR_MALLOC;
        return -1;
    }

    /* open the db's directory */
    dirp = opendir(bdb_state->dir);
    if (!dirp) {
        logmsg(LOGMSG_ERROR, "%s: opendir failed\n", __func__);
        *bdberr = BDBERR_MISC;
        free(buf);
        return -1;
    }

    int tp_len = snprintf(table_prefix, sizeof(table_prefix), "%s_", tblname);
    if (tp_len >= sizeof(table_prefix)) {
        logmsg(LOGMSG_ERROR, "%s: tablename too long\n", __func__);
        *bdberr = BDBERR_MISC;
        free(buf);
        closedir(dirp);
        return -1;
    }

    /* for each file in the db's directory */
    while ((error = bb_readdir(dirp, buf, &ent)) == 0 && ent != NULL) {
        /* if the file's name is longer then the prefix and it belongs to our
         * table */
        if (!(strlen(ent->d_name) > tp_len &&
              strncmp(ent->d_name, table_prefix, tp_len) == 0))
            continue;

        const char *file_name_post_prefix;
        unsigned long long invers;
        char *endp;

        /* file version should start right after the prefix */
        file_name_post_prefix = ent->d_name + tp_len;

        /* try to parse a file version */
        invers = strtoull(file_name_post_prefix, &endp, 16 /*base*/);

        /* if no file_version was found after the prefix or the next thing
         * after the file version isn't .blob or .data or .index */
        if (endp == file_name_post_prefix ||
            (strncmp(endp, data_ext, sizeof(data_ext) - 1) != 0 &&
             strncmp(endp, index_ext, sizeof(index_ext) - 1) != 0 &&
             strncmp(endp, blob_ext, sizeof(blob_ext) - 1) != 0)) {
            file_version = 0;
        } else {
            uint8_t *p_buf = (uint8_t *)&invers,
                    *p_buf_end = p_buf + sizeof(invers);
            struct bdb_file_version_num_type p_file_version_num_type;

            bdb_file_version_num_get(&p_file_version_num_type, p_buf,
                                     p_buf_end);

            file_version = p_file_version_num_type.version_num;
        }

        /*fprintf(stderr, "found version %s %016llx on disk\n",*/
        /*ent->d_name, file_version); */

        if (!file_version)
            continue;

        /* brute force scan to find any files on disk that we aren't
         * actually using */
        int found_in_llmeta = 0;

        /* We have to check new. prefix for schemachange first.
         * See NOTE in bdb_is_new_sc_file()
         */
        rc = bdb_is_new_sc_file(bdb_state, NULL, tblname, file_version, bdberr);
        if (rc == 1) {
            found_in_llmeta = 1;
            rc = 0;
        } else if (rc) {
            logmsg(LOGMSG_ERROR,
                   "%s:%d failed to check llmeta for %s, rc %d, bdberr %d\n",
                   __func__, __LINE__, ent->d_name, rc, *bdberr);
            continue;
        }

        if (!found_in_llmeta) {
            rc = bdb_process_each_table_dta_entry(bdb_state, NULL, tblname,
                                                  file_version, bdberr);
            if (rc == 1) {
                found_in_llmeta = 1;
                rc = 0;
            } else if (rc) {
                logmsg(LOGMSG_ERROR,
                       "%s:%d failed to check llmeta for %s, rc %d, bdberr %d\n",
                       __func__, __LINE__, ent->d_name, rc, *bdberr);
                continue;
            }
        }

        if (!found_in_llmeta) {
            rc = bdb_process_each_table_idx_entry(bdb_state, NULL, tblname,
                                                  file_version, bdberr);
            if (rc == 1) {
                found_in_llmeta = 1;
                rc = 0;
            } else if (rc) {
                logmsg(LOGMSG_ERROR,
                       "%s:%d failed to check llmeta for %s, rc %d, bdberr %d\n",
                       __func__, __LINE__, ent->d_name, rc, *bdberr);
                continue;
            }
        }

        if (found_in_llmeta)
            continue;

        /* if the file's version wasn't found in llmeta, delete it */
        char munged_name[FILENAMELEN];

        if (snprintf(munged_name, sizeof(munged_name), "XXX.%s", ent->d_name) >=
            sizeof(munged_name)) {
            logmsg(LOGMSG_ERROR, "%s: filename too long to munge: %s\n",
                   __func__, ent->d_name);
            continue;
        }

        /* dont add filename more than once in the list */
        if (oldfile_list_contains(munged_name))
            continue;

        if (oldfile_add(munged_name, lognum, __func__, __LINE__, spew_debug)) {
            print(bdb_state, "failed to add old file to hash: %s\n", ent->d_name);
            break;
        } else {
            if (spew_debug)
                logmsg(LOGMSG_DEBUG, "%s: requeued file %s\n", __func__,
                       ent->d_name);
            print(bdb_state, "requeued old file %s\n", ent->d_name);
        }
    }

    closedir(dirp);
    free(buf);
    *bdberr = BDBERR_NOERROR;
    return 0;
}


static inline void init_version_num(unsigned long long *version_num, int sz) {
    for(int i = 0; i < sz; i++)
        version_num[i] = -1;
}

/* given an existing table pointed by bdb_state, check the disk for older
   versions of it
   (i.e. not matching current metadata versioning information), and queue those
   for deletion
   NOTE: obviously, this is only working for recovering to-be-deleted files
   during
   alter and fastinit process
*/
static int bdb_process_unused_files(bdb_state_type *bdb_state, tran_type *tran,
                                    int *bdberr, char *powner, int delay)
{
    int spew_debug =
        bdb_attr_get(bdb_state->attr, BDB_ATTR_DELETE_OLD_FILE_DEBUG);
    static char *owner = NULL;
    static pthread_mutex_t owner_mtx = PTHREAD_MUTEX_INITIALIZER;
    const char blob_ext[] = ".blob";
    const char data_ext[] = ".data";
    const char index_ext[] = ".index";
    const char qdb_ext[] = ".queuedb";
    int rc = 0;
    char table_prefix[80];
    unsigned long long file_version;
    unsigned long long dta_version_num[bdb_state->numdtafiles];
    unsigned long long idx_version_num[bdb_state->numix];

    struct dirent *buf;
    struct dirent *ent;
    DIR *dirp;
    int error;
    int lognum = 0;

    assert(bdb_state->parent != NULL);

    if (delay && bdb_state->attr->keep_referenced_files) {
<<<<<<< HEAD
        int ourlowfilenum;

        /* if there's no cluster, use our log file, otherwise use the cluster
         * low watermark,
         * or our low watermark, whichever is lower */
        lognum = get_lowfilenum_sanclist(bdb_state);

        ourlowfilenum = bdb_get_first_logfile(bdb_state, bdberr);
        if (ourlowfilenum == -1) return -1;
        if (lognum == 0) lognum = ourlowfilenum;

        if (ourlowfilenum < lognum) lognum = ourlowfilenum;
=======
        lognum = bdb_get_last_logfile(bdb_state, bdberr);
        if (lognum == -1)
            return -1;
>>>>>>> 81b75a66
    }

    if (!bdb_state || !bdberr) {
        logmsg(LOGMSG_ERROR, "%s: null or invalid argument\n", __func__);
        if (bdberr)
            *bdberr = BDBERR_BADARGS;
        return -1;
    }

    if (!bdb_have_llmeta()) {
        logmsg(LOGMSG_ERROR, "%s: db is not llmeta\n", __func__);
        *bdberr = BDBERR_MISC;
        return -1;
    }

    Pthread_mutex_lock(&owner_mtx);
    if (owner != NULL) {
        logmsg(LOGMSG_INFO, "Old file deletion in progress(\"%s\")\n", owner);
        Pthread_mutex_unlock(&owner_mtx);
        return 0;
    } else {
        owner = powner;
    }
    Pthread_mutex_unlock(&owner_mtx);

    int tp_len =
        snprintf(table_prefix, sizeof(table_prefix), "%s_", bdb_state->name);
    if (tp_len >= sizeof(table_prefix)) {
        logmsg(LOGMSG_ERROR, "%s: tablename too long\n", __func__);
        *bdberr = BDBERR_MISC;
        return -1;
    }

    /* must be large enough to hold a dirent struct with the longest possible
     * filename */
    buf = alloca(bb_dirent_size(bdb_state->parent->dir));

    /* open the db's directory */
    dirp = opendir(bdb_state->parent->dir);
    if (!dirp) {
        logmsg(LOGMSG_ERROR, "%s: opendir failed\n", __func__);
        *bdberr = BDBERR_MISC;
        return -1;
    }

    // cache version number in these arrays
    init_version_num(dta_version_num, bdb_state->numdtafiles);
    init_version_num(idx_version_num, bdb_state->numix);

    /* for each file in the db's directory */
    while ((error = bb_readdir(dirp, buf, &ent)) == 0 && ent != NULL) {
        /* if the file's name is longer then the prefix and it belongs to our
         * table */
        if (!(strlen(ent->d_name) > tp_len &&
              strncmp(ent->d_name, table_prefix, tp_len) == 0))
            continue;

        const char *file_name_post_prefix;
        unsigned long long invers;
        char *endp;

        /* file version should start right after the prefix */
        file_name_post_prefix = ent->d_name + tp_len;

        /* try to parse a file version */
        invers = strtoull(file_name_post_prefix, &endp, 16 /*base*/);

        /* if no file_version was found after the prefix or the next thing
         * after the file version isn't .blob or .data or .index */
        if (endp == file_name_post_prefix ||
            (strncmp(endp, blob_ext, sizeof(blob_ext) - 1) != 0 &&
             strncmp(endp, data_ext, sizeof(data_ext) - 1) != 0 &&
             strncmp(endp, qdb_ext, sizeof(qdb_ext) - 1) != 0 &&
             strncmp(endp, index_ext, sizeof(index_ext) - 1) != 0)) {
            file_version = 0;
        } else {
            uint8_t *p_buf = (uint8_t *)&invers,
                    *p_buf_end = p_buf + sizeof(invers);
            struct bdb_file_version_num_type p_file_version_num_type;

            bdb_file_version_num_get(&p_file_version_num_type, p_buf,
                                     p_buf_end);

            file_version = p_file_version_num_type.version_num;
        }

        if (!file_version)
            continue;

        /* brute force scan to find any files on disk that we aren't
         * actually using */
        int found_in_llmeta = 0;
        int i;

        /* We have to check new. prefix for schemachange first.
         * See NOTE in bdb_is_new_sc_file()
         */
        /* Core is showing bdb_is_new_sc_file has tblname 0xffffffffffffffff ..
         * maybe this is a race? */

        if (bdb_state->name == (char *)0xffffffffffffffff)
            abort();

        rc = bdb_is_new_sc_file(bdb_state, tran, (const char *)bdb_state->name,
                                file_version, bdberr);
        if (rc == 1) {
            found_in_llmeta = 1;
            rc = 0;
        } else if (rc) {
            logmsg(LOGMSG_ERROR,
                   "%s:%d failed to check llmeta for %s, rc %d, bdberr %d\n",
                   __func__, __LINE__, ent->d_name, rc, *bdberr);
            continue;
        }

        /* try to find the file version amongst the active data files */
        for (i = 0; i < bdb_state->numdtafiles; ++i) {
            if (dta_version_num[i] == -1) {
                if (bdb_state->bdbtype == BDBTYPE_QUEUEDB) {
                    rc = bdb_get_file_version_qdb(bdb_state, tran, i, &dta_version_num[i], bdberr);
                } else {
                    rc = bdb_get_file_version_data(bdb_state, tran, i, &dta_version_num[i], bdberr);
                }

                if (rc == 1) {
                    /* table doesnt exist in llmeta, not an error */
                    *bdberr = BDBERR_NOERROR;
                    rc = 0;
                } else if (rc != 0)
                    break;
            }

            if (dta_version_num[i] == file_version) {
                found_in_llmeta = 1;
                break;
            }
        }

        /* try to find the file version amongst the active indices */
        for (i = 0; !rc && !found_in_llmeta && i < bdb_state->numix; ++i) {
            if (bdb_state->bdbtype == BDBTYPE_QUEUEDB)
                break;
            if (idx_version_num[i] == -1) {
                rc = bdb_get_file_version_index(bdb_state, tran, i /*dtanum*/,
                                                &idx_version_num[i], bdberr);
                if (rc == 1) {
                    /* table doesnt exist in llmeta, not an error */
                    *bdberr = BDBERR_NOERROR;
                    rc = 0;
                } else if (rc != 0)
                    break;
            }

            if (idx_version_num[i] == file_version) {
                found_in_llmeta = 1;
                break;
            }
        }

        if (rc) {
            logmsg(LOGMSG_ERROR,
                   "%s:%d failed to check llmeta for %s, rc %d, bdberr %d\n",
                   __func__, __LINE__, ent->d_name, rc, *bdberr);
            continue;
        }

        if (found_in_llmeta)
            continue;

        /* if the file's version wasn't found in llmeta, delete it */
        char munged_name[FILENAMELEN];

        if (snprintf(munged_name, sizeof(munged_name), "XXX.%s", ent->d_name) >=
            sizeof(munged_name)) {
            logmsg(LOGMSG_ERROR, "%s: filename too long to munge: %s\n",
                   __func__, ent->d_name);
            continue;
        }

        if (delay) {
            /* dont add filename more than once in the list */
            if (oldfile_list_contains(munged_name))
                continue;

            if (oldfile_add(munged_name, lognum, __func__, __LINE__,
                            spew_debug)) {
                print(bdb_state, "failed to collect old file %s\n", ent->d_name);
                break;
            } else {
                print(bdb_state, "collected old file %s\n", ent->d_name);
            }
        } else {
            logmsg(LOGMSG_INFO, "%s: deleting file %s\n", __func__, ent->d_name);
            print(bdb_state, "deleting file %s\n", ent->d_name);
            DB_TXN *tid;
            if (bdb_state->dbenv->txn_begin(bdb_state->dbenv,
                                            tran ? tran->tid : NULL, &tid,
                                            0 /*flags*/)) {
                logmsg(LOGMSG_ERROR,
                       "%s: failed to begin trans for deleteing file: %s\n",
                       __func__, ent->d_name);
                continue;
            }
            if (bdb_del_file(bdb_state, tid, munged_name, bdberr)) {
                logmsg(LOGMSG_ERROR, "%s: failed to delete file: %s\n",
                       __func__, ent->d_name);
                tid->abort(tid);
            } else if (tid->commit(tid, 0)) {
                logmsg(LOGMSG_ERROR,
                       "%s: failed to commit trans for deleteing file: %s\n",
                       __func__, ent->d_name);
            }
        }
    }

    closedir(dirp);

    Pthread_mutex_lock(&owner_mtx);
    owner = NULL;
    Pthread_mutex_unlock(&owner_mtx);

    *bdberr = BDBERR_NOERROR;
    return 0;
}

int bdb_del_unused_files_tran(bdb_state_type *bdb_state, tran_type *tran,
                              int *bdberr)
{
    return bdb_process_unused_files(bdb_state, tran, bdberr, "del_unused", 0);
}

int bdb_del_unused_files(bdb_state_type *bdb_state, int *bdberr)
{
    return bdb_del_unused_files_tran(bdb_state, NULL, bdberr);
}

int bdb_list_unused_files_tran(bdb_state_type *bdb_state, tran_type *tran,
                               int *bdberr, char *powner)
{
    return bdb_process_unused_files(bdb_state, tran, bdberr, powner, 1);
}

int bdb_list_unused_files(bdb_state_type *bdb_state, int *bdberr, char *powner)
{
    return bdb_list_unused_files_tran(bdb_state, NULL, bdberr, powner);
}

int bdb_have_unused_files(void) { return oldfile_is_empty() != 1; }

int bdb_purge_unused_files(bdb_state_type *bdb_state, tran_type *tran,
                           int *bdberr)
{
    int spew_debug =
        bdb_attr_get(bdb_state->attr, BDB_ATTR_DELETE_OLD_FILE_DEBUG);
    int rc;
    unsigned lowfilenum = 0;
    struct stat sb;

    if (bdb_state->attr->keep_referenced_files) {
        int ourlowfilenum;

        /* if there's no cluster, use our log file, otherwise use the cluster
         * low watermark,
         * or our low watermark, whichever is lower */
        lowfilenum = get_lowfilenum_sanclist(bdb_state);

        ourlowfilenum = bdb_get_first_logfile(bdb_state, bdberr);
        if (ourlowfilenum == -1) return -1;
        if (lowfilenum == 0) lowfilenum = ourlowfilenum;

        if (ourlowfilenum < lowfilenum) lowfilenum = ourlowfilenum;
    }

    *bdberr = 0;

    if (bdb_state->parent)
        bdb_state = bdb_state->parent;

    if (bdb_write_preamble(bdb_state, bdberr)) {
        return -1;
    }

    assert(tran);

    struct unused_file *uf_ptr = oldfile_get_first(spew_debug);

    /* wait some more */
    if (!uf_ptr) return 1;

    /* skip already deleted files */
    char path[PATH_MAX];
    bdb_trans(uf_ptr->fname, path);
    if (stat(path, &sb)) {
        free(uf_ptr);
        return 0;
    }

    if (uf_ptr->lognum && lowfilenum && uf_ptr->lognum >= lowfilenum) {
        if (oldfile_add_ptr(uf_ptr, __func__, __LINE__, spew_debug))
            free(uf_ptr); /* failed to add back so need to free */
        return 1;
    }

    logmsg(LOGMSG_INFO, "deleting file %s\n", uf_ptr->fname);
    print(bdb_state, "deleting file %s\n", uf_ptr->fname);

    if ((rc = bdb_del_file(bdb_state, tran->tid, uf_ptr->fname, bdberr))) {
        logmsg(LOGMSG_ERROR, "%s: failed to delete file rc %d bdberr %d: %s\n",
                __func__, rc, *bdberr, uf_ptr->fname);

        if (*bdberr == BDBERR_DELNOTFOUND)
            rc = 0;
        else if (oldfile_add_ptr(uf_ptr, __func__, __LINE__, spew_debug))
            print(bdb_state,
                  "bdb_del_file failed bdberr=%d and failed to requeue \"%s\"\n",
                  *bdberr, uf_ptr->fname);
        else /* Added back, dont free uf_ptr */
            return rc;
    }

    free(uf_ptr);
    return rc;
}

/* Refactor to not access berkley while holding children lock */
int bdb_osql_cache_table_versions(bdb_state_type *bdb_state, tran_type *tran,
                                  int trak, int *bdberr)
{
    int i = 0;
    int retry;
    char **tablenames;
    int tablecount;
    int rc;

retry:
    rc = retry = 0;
    tablenames = NULL;

    if (bdb_state->parent)
        bdb_state = bdb_state->parent;

    if (tran->table_version_cache) {
        tran->table_version_cache_sz = 0;
        free(tran->table_version_cache);
        tran->table_version_cache = NULL;
    }

    bdb_lock_children_lock(bdb_state);
    tran->table_version_cache_sz = tablecount = bdb_state->numchildren;
    tablenames = (char **)calloc(sizeof(char *), tablecount);
    tran->table_version_cache =
        (unsigned long long *)calloc(tablecount, sizeof(unsigned long long));

    for (int i = 0; i < tablecount; i++) {
        if (bdb_state->children[i]) {
            tablenames[i] = strdup(bdb_state->children[i]->name);
            tran->table_version_cache[i] = bdb_state->children[i]->version_num;
        }
    }

    bdb_unlock_children_lock(bdb_state);

    if (!tran->table_version_cache) {
        logmsg(LOGMSG_ERROR, "%s: failed to allocated %zu bytes\n", __func__,
               sizeof(unsigned long long) * tran->table_version_cache_sz);
        *bdberr = BDBERR_MALLOC;
        rc = -1;
        goto done;
    }

    for (i = 0; i < tran->table_version_cache_sz; i++) {
        if (tablenames[i] == NULL)
            continue;
        if (tran->table_version_cache[i] == 0) {
            /* read it */
            rc = bdb_get_file_version_data_by_name(
                NULL, tablenames[i], 0, &tran->table_version_cache[i], bdberr);
            if (rc) {
                if (*bdberr == BDBERR_FETCH_DTA) {
                    rc = 0;
                    *bdberr = BDBERR_NOERROR;
                    tran->table_version_cache[i] = -1;
                } else {
                    logmsg(LOGMSG_ERROR, "%s: failed to read file version number "
                                    "rc=%d bdberr=%d\n",
                            __func__, rc, *bdberr);
                    free(tran->table_version_cache);
                    tran->table_version_cache = NULL;
                    tran->table_version_cache_sz = 0;
                    goto done;
                }
            } else {
                /*printf("Caching %s %llx\n", bdb_state->children[i]->name,
                 * bdb_state->children[i]->version_num);*/
            }
        }
    }

    /* Recheck and copy back */
    bdb_lock_children_lock(bdb_state);
    if (bdb_state->numchildren != tablecount)
        retry = 1;
    for (int i = 0; i < tablecount && retry == 0; i++) {
        if ((tablenames[i] && !bdb_state->children[i]) ||
            (!tablenames[i] && bdb_state->children[i]) ||
            (tablenames[i] && bdb_state->children[i] &&
             strcmp(tablenames[i], bdb_state->children[i]->name))) {
            retry = 1;
            /* Update children version number if it hasn't been set (is 0) */
        } else if (bdb_state->children[i] &&
                   bdb_state->children[i]->version_num > 0 &&
                   bdb_state->children[i]->version_num !=
                       tran->table_version_cache[i]) {
            retry = 1;
        }
    }
    if (!retry) {
        for (int i = 0; i < tablecount; i++) {
            if (bdb_state->children[i])
                bdb_state->children[i]->version_num =
                    tran->table_version_cache[i];
        }
    }
    bdb_unlock_children_lock(bdb_state);

done:
    if (tablenames) {
        for (int i = 0; i < tablecount; i++) {
            if (tablenames[i])
                free(tablenames[i]);
        }
        free(tablenames);
    }
    if (retry != 0)
        goto retry;

    return rc;
}

int bdb_osql_check_table_version(bdb_state_type *bdb_state, tran_type *tran,
                                 int trak, int *bdberr)
{
    int i = 0;
    bdb_state_type *parent;

    parent = bdb_state->parent;
    assert(parent != 0);

    bdb_lock_children_lock(bdb_state);
    for (i = 0; i < parent->numchildren; i++) {
        if (bdb_state == parent->children[i]) {
            break;
        }
    }
    if (i == parent->numchildren) /* this looks more like a locking bug */
        i = -1;

    bdb_unlock_children_lock(bdb_state);

    if ((i >= 0) && (i < tran->table_version_cache_sz) &&
        (tran->table_version_cache[i] != 0) &&
        (tran->table_version_cache[i] == bdb_state->version_num)) {
        /*printf("OK %s [%d] %llx vs %llx\n", bdb_state->name, i,
         * tran->table_version_cache[i], bdb_state->version_num);*/
        return 0;
    } else {
        logmsg(LOGMSG_ERROR, "FAILED table \"%s\" changed, index=%d\n", bdb_state->name, i);
    }

    return -1;
}

int getpgsize(void *handle_)
{
    bdb_state_type *handle = handle_;
    DB *dbp = handle->dbp_data[0][0];
    int x = 0;
    dbp->get_pagesize(dbp, (u_int32_t *)&x);
    return x;
}

void bdb_set_key_compression(bdb_state_type *bdb_state)
{
    if (!gbl_keycompr)
        return;
    int i;
    DB *db;
    uint8_t flags;
    // COMPRESS KEY IN DTA FILES
    if (bdb_state->lrl < bdb_state->attr->genid_comp_threshold ||
        (bdb_state->compress &&
         bdb_state->lrl < (bdb_state->attr->genid_comp_threshold * 2))) {
        flags = DB_PFX_COMP;
        if (bdb_state->inplace_updates)
            flags |= DB_SFX_COMP;
        for (i = 0; i < bdb_state->attr->dtastripe; ++i) {
            db = bdb_state->dbp_data[0][i];
            db->set_compression_flags(db, flags);
        }
    }
    // COMPRESS KEY IN IX FILES
    flags = DB_PFX_COMP | DB_RLE_COMP;
    for (i = 0; i < bdb_state->numix; ++i) {
        db = bdb_state->dbp_ix[i];
        db->set_compression_flags(db, flags);
    }
}

#define YESNO(x) ((x) ? "yes" : "no")
void bdb_print_compression_flags(bdb_state_type *bdb_state)
{
    DB *db = bdb_state->dbp_data[0][0];
    uint8_t flags = db->get_compression_flags(db);
    logmsg(LOGMSG_USER, "table:%s data-> pfx:%s sfx:%s rle:%s", bdb_state->name,
           YESNO(flags & DB_PFX_COMP), YESNO(flags & DB_SFX_COMP),
           YESNO(flags & DB_RLE_COMP));
    if (bdb_state->numix <= 0) {
        logmsg(LOGMSG_ERROR, "\n");
        return;
    }
    db = bdb_state->dbp_ix[0];
    flags = db->get_compression_flags(db);
    logmsg(LOGMSG_ERROR, "   keys-> pfx:%s sfx:%s rle:%s\n", YESNO(flags & DB_PFX_COMP),
           YESNO(flags & DB_SFX_COMP), YESNO(flags & DB_RLE_COMP));
}

int bdb_enable_page_scan_for_table(bdb_state_type *bdb_state)
{
    assert(bdb_state->parent);
    bdb_state->disable_page_order_tablescan = 0;
    return 0;
}

int bdb_disable_page_scan_for_table(bdb_state_type *bdb_state)
{
    assert(bdb_state->parent);
    bdb_state->disable_page_order_tablescan = 1;
    return 0;
}

int bdb_get_page_scan_for_table(bdb_state_type *bdb_state)
{
    assert(bdb_state->parent);
    return !(bdb_state->disable_page_order_tablescan);
}

#define ERRDONE                                                                \
    do {                                                                       \
        rc = -1;                                                               \
        goto done;                                                             \
    } while (0)
/* Basic IO test.  Open a file, write a page, read a page, close file, delete
 * it. */
static int bdb_watchdog_test_io_dir(bdb_state_type *bdb_state, char *dir)
{
    int fd = -1;
    char *path = NULL;
    int pathlen;
    void *buf = NULL;
    int use_directio = bdb_attr_get(bdb_state->attr, BDB_ATTR_DIRECTIO);
    int flags = 0;
    int rc = 0;
    const int bufsz = 4096;
    const int align = 4096;
    const char wdog[] = "watchdog";

    /* We can supposedly allocate memory - that check is done before this one.
     * If memory allocation broke between then and now, we'll flag a wrong
     * failure.
     * But it'll trip the watchdog timer anyway. */
    pathlen = strlen(dir) + sizeof(wdog) + 1;
    path = malloc(pathlen);
    if (path == NULL) {
        logmsg(LOGMSG_ERROR, "Can't allocate filename buffer\n");
        ERRDONE;
    }
    sprintf(path, "%s/%s", dir, wdog);

    rc = posix_memalign(&buf, align, bufsz);
    if (rc) {
        logmsg(LOGMSG_ERROR, "Can't allocate page buffer\n");
        ERRDONE;
    }
    memset(buf, 0, bufsz);

    flags = O_CREAT | O_TRUNC | O_RDWR;
#if !defined(_SUN_SOURCE) && !defined(__APPLE__)
    if (use_directio)
        flags |= O_DIRECT;
#endif
    fd = open(path, flags, 0666);
    if (fd == -1) {
        logmsg(LOGMSG_ERROR, "Can't open/create %s: %d %s\n", path, errno,
                strerror(errno));
        ERRDONE;
    }
#ifdef _SUN_SOURCE
    if (use_directio)
        directio(fd, DIRECTIO_ON);
#elif defined(__APPLE__)
    if (use_directio)
        fcntl(fd, F_SETFL, F_NOCACHE);
#endif

    /* Can I write? */
    rc = pwrite(fd, buf, bufsz, 0);
    if (rc != bufsz) {
        logmsg(LOGMSG_ERROR, "write %s rc %d errno %d %s\n", path, rc, errno,
               strerror(errno));
        ERRDONE;
    }
    /* If not directio, flush - we are trying to test IO, but filesystem
     * buffering. */
    if (!use_directio) {
        rc = fsync(fd);
        if (rc) {
            logmsg(LOGMSG_ERROR, "sync %s rc errno %d %s\n", path, errno,
                   strerror(errno));
            ERRDONE;
        }
    }

    /* Can I read? */
    rc = pread(fd, buf, bufsz, 0);
    if (rc != bufsz) {
        logmsg(LOGMSG_ERROR, "read %s rc %d errno %d %s\n", path, rc, errno,
               strerror(errno));
        ERRDONE;
    }

    /* If we get this far, let's call basic IO working */
    rc = 0;

done:
    // printf("watchdog %s fd %d test rc %d\n", path, fd, rc);
    if (path) {
        /* If we can't clean up, just warn. */
        if (unlink(path))
            logmsg(LOGMSG_ERROR, "unlink(%s) rc %d %s\n", path, errno,
                    strerror(errno));
        free(path);
    }
    if (fd != -1)
        close(fd);
    os_free(buf);

    return rc;
}
#undef ERRDONE

/* Test writing to the directories we care about. */
int bdb_watchdog_test_io(bdb_state_type *bdb_state)
{
    return bdb_watchdog_test_io_dir(bdb_state, bdb_state->dir) ||
           bdb_watchdog_test_io_dir(bdb_state, bdb_state->txndir) ||
           bdb_watchdog_test_io_dir(bdb_state, bdb_state->tmpdir);
    /* TODO: Should we test writing to log directory?  That may
     * legitimately be not writable, but blocking forever writing to it can
     * still
     * break the database. */
}

void rename_bdb_state(bdb_state_type *bdb_state, const char *newname)
{
    if (bdb_state->name)
        free(bdb_state->name);
    bdb_state->name = strdup(newname);
}

int bdb_list_all_fileids_for_newsi(bdb_state_type *bdb_state,
                                   hash_t *fileid_tbl)
{
    const char blob_ext[] = ".blob";
    const char data_ext[] = ".data";
    const char index_ext[] = ".index";

    DB_ENV *dbenv;
    DB *dbp;

    struct dirent *buf;
    struct dirent *ent;
    DIR *dirp;
    int error;

    if (bdb_state->parent)
        bdb_state = bdb_state->parent;

    buf = malloc(bb_dirent_size(bdb_state->dir));
    if (!buf) {
        logmsg(LOGMSG_ERROR, "%s: malloc failed\n", __func__);
        return -1;
    }

    dbenv = bdb_state->dbenv;

    dirp = opendir(bdb_state->dir);
    if (!dirp) {
        logmsg(LOGMSG_ERROR, "%s: opendir failed\n", __func__);
        free(buf);
        return -1;
    }

    while ((error = bb_readdir(dirp, buf, &ent)) == 0 && ent != NULL) {
        if (strlen(ent->d_name) > 5 &&
            (strstr(ent->d_name, blob_ext) || strstr(ent->d_name, data_ext) ||
             strstr(ent->d_name, index_ext))) {
            char munged_name[FILENAMELEN];
            char transname[256];
            char *pname = NULL;
            unsigned char *fileid = NULL;
            if (snprintf(munged_name, sizeof(munged_name), "XXX.%s",
                         ent->d_name) >= sizeof(munged_name)) {
                logmsg(LOGMSG_ERROR, "%s: filename too long to munge: %s\n",
                       __func__, ent->d_name);
                closedir(dirp);
                free(buf);
                return -1;
            }
            pname = bdb_trans(munged_name, transname);

            if (db_create(&dbp, dbenv, 0) == 0 &&
                dbp->open(dbp, NULL, pname, NULL, DB_BTREE, 0, 0666) == 0) {
                fileid = malloc(DB_FILE_ID_LEN);
                if (fileid == NULL) {
                    closedir(dirp);
                    free(buf);
                    return -1;
                }
                memcpy(fileid, dbp->fileid, DB_FILE_ID_LEN);
                hash_add(fileid_tbl, fileid);
#ifdef NEWSI_DEBUG
                char *txt;
                hexdumpbuf(fileid, DB_FILE_ID_LEN, &txt);
                logmsg(LOGMSG_DEBUG, "%s: hash_add fileid %s\n", __func__, txt);
                free(txt);
#endif
                dbp->close(dbp, DB_NOSYNC);
            }
        }
    }

    closedir(dirp);
    free(buf);
    return 0;
}

void bdb_assert_notran(bdb_state_type *bdb_state)
{
    bdb_state->dbenv->txn_assert_notran(bdb_state->dbenv);
}

int bdb_debug_log(bdb_state_type *bdb_state, tran_type *trans, int inop)
{
    DB_TXN *tid = trans ? trans->tid : NULL;
    int endianized = htonl(inop);
    DBT op = {0};
    op.size = sizeof(int);
    op.data = &endianized;
    return bdb_state->dbenv->debug_log(bdb_state->dbenv, tid, &op, NULL, NULL);
}<|MERGE_RESOLUTION|>--- conflicted
+++ resolved
@@ -7853,7 +7853,6 @@
     assert(bdb_state->parent == NULL);
 
     if (bdb_state->attr->keep_referenced_files) {
-<<<<<<< HEAD
         int ourlowfilenum;
 
         /* if there's no cluster, use our log file, otherwise use the cluster
@@ -7866,11 +7865,6 @@
         if (lognum == 0) lognum = ourlowfilenum;
 
         if (ourlowfilenum < lognum) lognum = ourlowfilenum;
-=======
-        lognum = bdb_get_last_logfile(bdb_state, bdberr);
-        if (lognum == -1)
-            return -1;
->>>>>>> 81b75a66
     }
 
     if (!bdb_state || !bdberr) {
@@ -8069,7 +8063,6 @@
     assert(bdb_state->parent != NULL);
 
     if (delay && bdb_state->attr->keep_referenced_files) {
-<<<<<<< HEAD
         int ourlowfilenum;
 
         /* if there's no cluster, use our log file, otherwise use the cluster
@@ -8082,11 +8075,6 @@
         if (lognum == 0) lognum = ourlowfilenum;
 
         if (ourlowfilenum < lognum) lognum = ourlowfilenum;
-=======
-        lognum = bdb_get_last_logfile(bdb_state, bdberr);
-        if (lognum == -1)
-            return -1;
->>>>>>> 81b75a66
     }
 
     if (!bdb_state || !bdberr) {
