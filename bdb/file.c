--- conflicted
+++ resolved
@@ -115,6 +115,8 @@
 
 extern int is_db_roomsync();
 
+int gbl_debug_children_lock = 0;
+int gbl_queuedb_genid_filename = 1;
 static const char NEW_PREFIX[] = "new.";
 
 static pthread_once_t ONCE_LOCK = PTHREAD_ONCE_INIT;
@@ -634,7 +636,6 @@
                           0 /*isstriped*/, 0 /*stripenum*/, outbuf, buflen);
 }
 
-int gbl_queuedb_genid_filename = 1;
 static int form_queuedb_name(bdb_state_type *bdb_state, tran_type *tran,
                              int create, char *name, size_t len)
 {
@@ -1431,11 +1432,6 @@
     return rc;
 }
 
-<<<<<<< HEAD
-void bdb_prepare_close(bdb_state_type *bdb_state)
-=======
-int gbl_debug_children_lock = 0;
-
 static int bdb_lock_children_lock(bdb_state_type *bdb_state)
 {
     if (bdb_state->parent)
@@ -1465,9 +1461,7 @@
     return 0;
 }
 
-/* this routine is only used to CLOSE THE WHOLE DB (env) */
-static int bdb_close_int(bdb_state_type *bdb_state, int envonly)
->>>>>>> eec8b445
+void bdb_prepare_close(bdb_state_type *bdb_state)
 {
     netinfo_type *netinfo_ptr = bdb_state->repinfo->netinfo;
 
