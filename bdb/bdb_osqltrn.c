--- conflicted
+++ resolved
@@ -865,14 +865,7 @@
         logmsg(LOGMSG_WARN, "%s: No trn repo???\n", __func__);
     }
 
-<<<<<<< HEAD
-    if (pthread_mutex_unlock(&trn_repo_mtx)) {
-        logmsg(LOGMSG_ERROR, "%s:%d pthread_mutex_unlock failed\n", __func__,
-                __LINE__);
-    }
-=======
     Pthread_mutex_unlock(&trn_repo_mtx);
->>>>>>> a6d32c35
 
     return 0;
 }
