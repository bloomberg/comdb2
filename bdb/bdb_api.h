--- conflicted
+++ resolved
@@ -1653,12 +1653,9 @@
                                       int retries, int *bdberr);
 void bdb_lockspeed(bdb_state_type *bdb_state);
 int bdb_lock_table_write(bdb_state_type *bdb_state, tran_type *tran);
-<<<<<<< HEAD
 int bdb_lock_tablename_write(bdb_state_type *bdb_state, const char *tblname,
                              tran_type *tran);
-=======
 int bdb_lock_tablename_read(bdb_state_type *, const char *name, tran_type *);
->>>>>>> b2974caf
 int bdb_reset_csc2_version(tran_type *trans, const char *dbname, int ver);
 void bdb_set_skip(bdb_state_type *bdb_state, int node);
 unsigned long long get_id(bdb_state_type *bdb_state);
@@ -1809,14 +1806,8 @@
 int bdb_get_genid_format(uint64_t *genid_format, int *bdberr);
 int bdb_set_genid_format(uint64_t genid_format, int *bdberr);
 
-<<<<<<< HEAD
-int bdb_get_table_csonparameters(const char *table, char **value, int *len);
-int bdb_get_table_csonparameters_tran(void *tran, const char *table, 
-                                      char **value, int *len);
-=======
 int bdb_get_table_csonparameters(tran_type *tran, const char *table,
                                  char **value, int *len);
->>>>>>> b2974caf
 int bdb_set_table_csonparameters(void *parent_tran, const char *table,
                                  const char *value, int len);
 int bdb_del_table_csonparameters(void *parent_tran, const char *table);
