/*
   Copyright 2015 Bloomberg Finance L.P.

   Licensed under the Apache License, Version 2.0 (the "License");
   you may not use this file except in compliance with the License.
   You may obtain a copy of the License at

       http://www.apache.org/licenses/LICENSE-2.0

   Unless required by applicable law or agreed to in writing, software
   distributed under the License is distributed on an "AS IS" BASIS,
   WITHOUT WARRANTIES OR CONDITIONS OF ANY KIND, either express or implied.
   See the License for the specific language governing permissions and
   limitations under the License.
 */

/*
   all the custom lock primitives.

   hashed row lock:  24  bytes  :  fileid(20) + hashed row lock(4)
   row lock:         30  bytes  :  fileid(20) + fluff(2)  + genid(8)
   minmax lock:      31  bytes  :  fileid(20) + fluff(10) + min0/max1(1)
   stripe lock:      20  bytes  :  fileid(20)
   table lock:       32  bytes  :  shorttablename(28) + crc32(4)

   additionally berkeley already uses the following locks:

   page lock:        28  bytes  :  pgno(4) + fileid(20) + type(4)
   recovery lock:     4  bytes  :  inrecovery(4)

   locks are kept unique in the namespace by virtue of the length of their name

   routines in this file DO NOT obtain bdb locks.  it's presumed that whatever
   caller managed to get low enough level to need a custom lock is already
   running with a bdb library lock held.  it would be weird if this werent
   the case.
*/

#include <errno.h>
#include <fcntl.h>
#include <limits.h>
#include <netinet/in.h>
#include <netinet/tcp.h>
#include <pthread.h>
#include <stdarg.h>
#include <stdio.h>
#include <stdlib.h>
#include <string.h>
#include <strings.h>
#include <sys/stat.h>
#include <sys/types.h>
#include <sys/socket.h>
#include <sys/socketvar.h>
#include <sys/uio.h>
#include <unistd.h>
#include <assert.h>
#include <stddef.h>

#include <db.h>
#include <epochlib.h>

#include <ctrace.h>

#include <net.h>
#include "bdb_int.h"
#include "locks.h"
#include "dbinc/hmac.h"
#include "genid.h"
#include "crc32c.h"

#include <plbitlib.h> /* for bset/btst */
#include <logmsg.h>

extern int __dbreg_get_name(DB_ENV *, u_int8_t *, char **);

static inline u_int32_t resolve_locker_id(tran_type *tran)
{
    if (tran->tranclass == TRANCLASS_LOGICAL) {
        assert(NULL == tran->tid);
        return tran->logical_lid;
    } else {
        return tran->tid->txnid;
    }
}

/* See comment at the top of this file for lock types. */
int bdb_describe_lock_dbt(DB_ENV *dbenv, DBT *dbtlk, char *out, int outlen)
{
    char *file;
    int lklen = dbtlk->size;
    void *lkname = dbtlk->data;
    int rc;

    struct berk_page_lock {
        unsigned int pgno;
        char fileid[20];
        int type;
    } * berk_page_lock;

    /* berkeley page lock */
    if (lklen == 28) {
        berk_page_lock = lkname;
        rc = __dbreg_get_name(dbenv, (u_int8_t *)berk_page_lock->fileid, &file);
        if (rc)
            snprintf(out, outlen, "%s lock unknown file page %d",
                     (berk_page_lock->type == 1) ? "handle" : "page",
                     berk_page_lock->pgno);
        else
            snprintf(out, outlen, "%s lock %s page %d",
                     (berk_page_lock->type == 1) ? "handle" : "page", file,
                     berk_page_lock->pgno);
    }
    /* berkeley recovery lock */
    else if (lklen == 4) {
        snprintf(out, outlen, "berkley rep lock");
    }
    /* lsn lock */
    else if (lklen == 8) {
        DB_LSN lsn;
        memcpy(&lsn, lkname, 8);
        snprintf(out, outlen, "lsn lock %u:%u", lsn.file, lsn.offset);
    }
    /* hashed row lock */
    else if (lklen == 24) {
        snprintf(out, outlen, "hashed row lock?");
    }
    /* row lock */
    else if (lklen == 30) {
        unsigned long long genid;
        memcpy(&genid, ((char *)lkname) + 22, sizeof(unsigned long long));
        rc = __dbreg_get_name(dbenv, (u_int8_t *)lkname, &file);
        if (rc)
            snprintf(out, outlen, "rowlock, unknown file, genid %016llx",
                     genid);
        else
            snprintf(out, outlen, "rowlock %s %016llx", file, genid);
    }
    /* minmax lock */
    else if (lklen == 31) {
        char minmax = 0;
        memcpy(&minmax, ((char *)lkname) + 30, sizeof(char));
        rc = __dbreg_get_name(dbenv, (u_int8_t *)lkname, &file);
        if (rc)
            snprintf(out, outlen, "minmax, unknown file %s",
                     minmax == 0 ? "min" : "max");
        else
            snprintf(out, outlen, "minmax %s %s", file,
                     minmax == 0 ? "min" : "max");
    }
    /* stripe lock */
    else if (lklen == 20) {
        rc = __dbreg_get_name(dbenv, (u_int8_t *)lkname, &file);
        if (rc)
            snprintf(out, outlen, "stripelock, unknown file");
        else
            snprintf(out, outlen, "stripelock %s", file);
    }
    /* stripe lock */
    else if (lklen == 32) {
        rc = __dbreg_get_name(dbenv, (u_int8_t *)lkname, &file);
        if (rc)
            snprintf(out, outlen, "tablelock, unknown file");
        else
            snprintf(out, outlen, "tablelock %s", file);
    } else {
        snprintf(out, outlen, "unknown lock %d\n", lklen);
        abort();
    }

    return 0;
}

/* Describe a DB_LOCK object */
int bdb_describe_lock(DB_ENV *dbenv, DB_LOCK *lk, char *out, int outlen)
{
    DBT lkdbt = {0};
    char mem[33];
    int ret;

    lkdbt.data = mem;
    lkdbt.ulen = sizeof(mem);
    lkdbt.flags = DB_DBT_USERMEM;

    if ((ret = dbenv->lock_to_dbt(dbenv, lk, &lkdbt)) != 0) {
        return ret;
    }

    return bdb_describe_lock_dbt(dbenv, &lkdbt, out, outlen);
}

static char *lock_mode_to_str(int mode)
{
    switch (mode) {
    case DB_LOCK_NG:
        return "DB_LOCK_NG";
    case DB_LOCK_READ:
        return "DB_LOCK_READ";
    case DB_LOCK_WRITE:
        return "DB_LOCK_WRITE";
    case DB_LOCK_WAIT:
        return "DB_LOCK_WAIT";
    case DB_LOCK_IWRITE:
        return "DB_LOCK_IWRITE";
    case DB_LOCK_IREAD:
        return "DB_LOCK_IREAD";
    case DB_LOCK_IWR:
        return "DB_LOCK_IWR";
    case DB_LOCK_DIRTY:
        return "DB_LOCK_DIRTY";
    case DB_LOCK_WWRITE:
        return "DB_LOCK_WWRITE";
    case DB_LOCK_WRITEADD:
        return "DB_LOCK_WRITEADD";
    case DB_LOCK_WRITEDEL:
        return "DB_LOCK_WRITEDEL";
    default:
        return "???";
    }
}

extern int gbl_rep_lockid;

/* Throw a rowlock deadlock once every 1000 records or so */
extern int gbl_simulate_rowlock_deadlock_interval;

/* Wrapper around berkeley lock call.  Makes debugging easier. */
int berkdb_lock(DB_ENV *dbenv, int lid, int flags, DBT *lkname, int mode,
                DB_LOCK *lk)
{
    int rc;
    char lock_description[100];

#if 0
    bdb_describe_lock(dbenv, lkname->data, lkname->size, lock_description,
                      sizeof(lock_description));
    printf("get: %s\n", lock_description);
    if (lid && lid == gbl_rep_lockid && lkname->size == 30) {
        printf("Replication thread getting row lock?\n");
        abort();
    }
#endif

    if (lid == gbl_rep_lockid && (lkname->size == 30 || lkname->size > 32)) {
        logmsg(LOGMSG_WARN, "replication thread getting logical locks!\n");
    }

    if (gbl_simulate_rowlock_deadlock_interval &&
        !(rand() % gbl_simulate_rowlock_deadlock_interval)) {
        logmsg(LOGMSG_USER, "Simulating a deadlock!!\n");
        rc = DB_LOCK_DEADLOCK;
    } else {
        rc = dbenv->lock_get(dbenv, lid, flags, lkname, mode, lk);
    }

    if (rc == DB_LOCK_DEADLOCK)
        return BDBERR_DEADLOCK;

    return rc;
}

#include <time.h>

extern int gbl_random_rowlocks;
extern int gbl_disable_rowlocks;
extern int gbl_disable_rowlocks_sleepns;

extern void comdb2_nanosleep(struct timespec *req);

int berkdb_lock_random_rowlock(bdb_state_type *bdb_state, int lid, int flags,
                               void *inlkname, int mode, void *lk)
{
    DBT *lkname = (DBT *)inlkname;
    static __thread int rowlock_rand_seq = 0;
    int *p = (int *)lkname->data;

    (*p) = pthread_self();
    p = (int *)(&((char *)lkname->data)[24]);
    (*p) = rowlock_rand_seq++;

    lkname->size = 30;

    if (gbl_disable_rowlocks) {
        if (gbl_disable_rowlocks_sleepns) {
            struct timespec ts = {0};
            ts.tv_nsec = gbl_disable_rowlocks_sleepns;
            comdb2_nanosleep(&ts);
        }
        return 0;
    }

    return berkdb_lock(bdb_state->dbenv, lid, flags, lkname, mode,
                       (DB_LOCK *)lk);
}

int berkdb_lock_rowlock(bdb_state_type *bdb_state, int lid, int flags,
                        void *lkname, int mode, void *lk)
{
    if (gbl_random_rowlocks && lkname) {
        return berkdb_lock_random_rowlock(bdb_state, lid, flags, lkname, mode,
                                          lk);
    }

    if (gbl_disable_rowlocks) {
        if (gbl_disable_rowlocks_sleepns) {
            struct timespec ts = {0};
            ts.tv_nsec = gbl_disable_rowlocks_sleepns;
            comdb2_nanosleep(&ts);
        }
        return 0;
    }

    return berkdb_lock(bdb_state->dbenv, lid, flags, (DBT *)lkname, mode,
                       (DB_LOCK *)lk);
}

int form_stripelock_keyname(bdb_state_type *bdb_state, int stripe,
                            char *keynamebuf, DBT *dbt_out)
{
    bzero(keynamebuf, STRIPELOCK_KEY_SIZE);
    bzero(dbt_out, sizeof(DBT));

    memcpy(keynamebuf, bdb_state->dbp_data[0][stripe]->fileid, FILEID_LEN);

    dbt_out->data = keynamebuf;
    dbt_out->size = STRIPELOCK_KEY_SIZE;

    return 0;
}

int form_tablelock_keyname(const char *name, char *keynamebuf, DBT *dbt_out)
{
    int len;
    u_int32_t cksum;

    bzero(keynamebuf, TABLELOCK_KEY_SIZE);
    bzero(dbt_out, sizeof(DBT));

    len = strlen(name);

    memcpy(keynamebuf, name, MIN(len, SHORT_TABLENAME_LEN));

    if (len > SHORT_TABLENAME_LEN) {
        cksum = crc32c(name, len);
        memcpy(keynamebuf + SHORT_TABLENAME_LEN, &cksum, sizeof(u_int32_t));
    }

    dbt_out->data = keynamebuf;
    dbt_out->size = TABLELOCK_KEY_SIZE;

    return 0;
}

/* FNV-1a */
static inline unsigned long long hash_key(DBT *key)
{
    unsigned char *p = (unsigned char *)key->data;
    unsigned long long h = 0xcbf29ce484222325;
    int ii;

    for (ii = 0; ii < key->size; ii++) {
        h ^= p[ii];
        h = (h * 0x100000001b3);
    }

    return h;
}

/* Same format as a normal rowlock */
int form_ixhash_keyname(bdb_state_type *bdb_state, int ixnum, DBT *key,
                        unsigned long long *outkhash, DBT *dbt_out)
{
    unsigned long long keyhash;
    char *keynamebuf = dbt_out->data;
    keyhash = hash_key(key);
    assert(ixnum != -1);
    memcpy(keynamebuf, bdb_state->dbp_ix[ixnum]->fileid, FILEID_LEN);
    bzero(keynamebuf + FILEID_LEN, sizeof(short));
    memcpy(keynamebuf + FILEID_LEN + sizeof(short), &keyhash,
           sizeof(unsigned long long));
    dbt_out->size = IXHASH_KEY_SIZE;
    if (outkhash)
        *outkhash = keyhash;
    return 0;
}

/* Doesn't need to differentiate stripe (it's in the genid).
 * Masking the genid allows us to get only one rowlock for inplace updates. */
int form_rowlock_keyname(bdb_state_type *bdb_state, int ixnum,
                         unsigned long long genid, char *keynamebuf,
                         DBT *dbt_out)
{
    unsigned long long mgenid = get_search_genid(bdb_state, genid);
    bzero(keynamebuf, ROWLOCK_KEY_SIZE);
    bzero(dbt_out, sizeof(DBT));

#if defined ROWLOCKS_ONELOCK
    int stripe = get_dtafile_from_genid(genid);
    memcpy(keynamebuf, bdb_state->dbp_data[0][stripe]->fileid, FILEID_LEN);
#else
    if (ixnum == -1) {
        int stripe = get_dtafile_from_genid(genid);
        memcpy(keynamebuf, bdb_state->dbp_data[0][stripe]->fileid, FILEID_LEN);
    } else {
        memcpy(keynamebuf, bdb_state->dbp_ix[ixnum]->fileid, FILEID_LEN);
    }
#endif

    memcpy(keynamebuf + FILEID_LEN + sizeof(short), &mgenid,
           sizeof(unsigned long long));
    dbt_out->data = keynamebuf;
    dbt_out->size = ROWLOCK_KEY_SIZE;

    return 0;
}

/* Use the stripe argument to resolve the correct fileid */
int form_minmaxlock_keyname(bdb_state_type *bdb_state, int ixnum, int stripe,
                            int minmax, char *keynamebuf, DBT *dbt_out)
{
    unsigned char minmaxvar;

    if (minmax)
        minmaxvar = 1;
    else
        minmaxvar = 0;

    bzero(keynamebuf, MINMAX_KEY_SIZE);
    bzero(dbt_out, sizeof(DBT));

    if (ixnum == -1)
        memcpy(keynamebuf, bdb_state->dbp_data[0][stripe]->fileid, FILEID_LEN);
    else
        memcpy(keynamebuf, bdb_state->dbp_ix[ixnum]->fileid, FILEID_LEN);

    memcpy(keynamebuf + FILEID_LEN + MINMAXFLUFF_LEN, &minmaxvar,
           sizeof(unsigned char));

    dbt_out->data = keynamebuf;
    dbt_out->size = MINMAX_KEY_SIZE;

    return 0;
}

/* fileid (20) =  20 byte names */
static int bdb_lock_stripe_int(bdb_state_type *bdb_state, tran_type *tran,
                               int stripe, int how)
{
    DB_LOCK dblk;
    DBT lk;
    int rc;
    int lockmode;
    char name[STRIPELOCK_KEY_SIZE];

    /* parent transaction inherits the locks */
    if (tran->parent) tran = tran->parent;

    /* bdb_state is the table that we're locking */
    assert(bdb_state->parent);
    /*
    if (!bdb_state->parent) {
       return BDBERR_BADARGS;
    }
    */

    rc = form_stripelock_keyname(bdb_state, stripe, name, &lk);
    if (rc) {
        logmsg(LOGMSG_ERROR, "%s form name %d\n", __func__, rc);
        return rc;
    }

    if (how == BDB_LOCK_READ)
        lockmode = DB_LOCK_READ;
    else if (how == BDB_LOCK_WRITE)
        lockmode = DB_LOCK_WRITE;
    else {
        logmsg(LOGMSG_ERROR, "%s unknown lock mode %d requested\n", __func__,
               how);
        return BDBERR_BADARGS;
    }

    rc = berkdb_lock(bdb_state->dbenv, resolve_locker_id(tran), 0, &lk,
                     lockmode, &dblk);

    if (rc != 0 && rc != BDBERR_DEADLOCK) {
        logmsg(LOGMSG_ERROR, "berkdb_lock %d\n", rc);
    }

    return rc;
}

/* first 28 bytes of table tablename(28) + optional crc32c(4) = 32 byte names */
static int bdb_lock_table_int(DB_ENV *dbenv, const char *tblname, int lid,
                              int how)
{
    DB_LOCK dblk;
    DBT lk;
    int rc;
    int lockmode;
    char name[TABLELOCK_KEY_SIZE];

    rc = form_tablelock_keyname(tblname, name, &lk);
    if (rc)
        return rc;

    if (how == BDB_LOCK_READ)
        lockmode = DB_LOCK_READ;
    else if (how == BDB_LOCK_WRITE)
        lockmode = DB_LOCK_WRITE;
    else {
        logmsg(LOGMSG_ERROR, "%s unknown lock mode %d requested\n", __func__,
               how);
        return BDBERR_BADARGS;
    }

    rc = berkdb_lock(dbenv, lid, 0, &lk, lockmode, &dblk);

<<<<<<< HEAD
#ifdef DEBUG
=======
#ifdef DEBUG_LOCKS
>>>>>>> a421c370
    fprintf(stderr, "%llx:%s: mode %d, name %s, lid=%x\n", pthread_self(),
            __func__, how, name, lid);
#endif

    return rc;
}

/* fileid (20) + fluff (20) + min/max (1)  =  31 byte names */
int bdb_lock_minmax(bdb_state_type *bdb_state, int ixnum, int stripe,
                    int minmax, int how, DB_LOCK *dblk, DBT *lkname, int lid,
                    int trylock)
{
    DBT lk, *lkptr;
    int rc;
    int lockmode;
    char name[MINMAX_KEY_SIZE];
    char *nameptr;
    int tryflags = 0;

    if (lkname) {
        nameptr = lkname->data;
        lkptr = lkname;
    } else {
        lkptr = &lk;
        nameptr = name;
    }

    /* bdb_state is the table that we're locking */
    assert(bdb_state->parent);
    /*
    if (!bdb_state->parent) {
       return BDBERR_BADARGS;
    }
    */

    rc = form_minmaxlock_keyname(bdb_state, ixnum, stripe, minmax, nameptr,
                                 lkptr);
    if (rc)
        return rc;

    if (how == BDB_LOCK_READ)
        lockmode = DB_LOCK_READ;
    else if (how == BDB_LOCK_WRITE)
        lockmode = DB_LOCK_WRITE;
    else {
        logmsg(LOGMSG_ERROR, "bdb_lock_row_int unknown lock mode %d requested\n",
                how);
        return BDBERR_BADARGS;
    }
    if (trylock)
        tryflags = DB_LOCK_NOWAIT;

    rc = berkdb_lock_rowlock(bdb_state, lid, tryflags, lkptr, lockmode, dblk);

    if (BDBERR_DEADLOCK == rc)
        rc = BDBERR_DEADLOCK_ROWLOCK;

    return rc;
}

static int bdb_lock_ix_value_fromlid(bdb_state_type *bdb_state, int lid,
                                     unsigned long long *hashval, int idx,
                                     DBT *key, DB_LOCK *dblk, DBT *lkname)
{
    int rc;

    /* bdb_state is the table that we're locking */
    assert(bdb_state->parent);

    rc = form_ixhash_keyname(bdb_state, idx, key, hashval, lkname);
    if (rc)
        return rc;

    rc = berkdb_lock_rowlock(bdb_state, lid, 0, lkname, DB_LOCK_WRITE, dblk);
    if (BDBERR_DEADLOCK == rc)
        rc = BDBERR_DEADLOCK_ROWLOCK;

    return rc;
}

/* fileid (20) + fluff (2) + genid (8)  =  30 byte names */
int bdb_lock_row_fromlid_int(bdb_state_type *bdb_state, int lid, int idx,
                             unsigned long long genid, int how, DB_LOCK *dblk,
                             DBT *lkname, int trylock, int flags)
{
    DBT lk, *lkptr;
    int rc;
    int lockmode;
    char name[ROWLOCK_KEY_SIZE];
    char *nameptr;
    int tryflags;

    /* bdb_state is the table that we're locking */
    assert(bdb_state->parent);

    if (lkname) {
        lkptr = lkname;
        nameptr = lkname->data;
    } else {
        lkptr = &lk;
        nameptr = name;
    }

    rc = form_rowlock_keyname(bdb_state, idx, genid, nameptr, lkptr);
    if (rc)
        return rc;

    if (how == BDB_LOCK_READ)
        lockmode = DB_LOCK_READ;
    else if (how == BDB_LOCK_WRITE)
        lockmode = DB_LOCK_WRITE;
    else {
        logmsg(LOGMSG_ERROR, "bdb_lock_row_int unknown lock mode %d requested\n",
                how);
        return BDBERR_BADARGS;
    }

    if (trylock)
        tryflags = flags | DB_LOCK_NOWAIT;
    else
        tryflags = flags;

    rc = berkdb_lock_rowlock(bdb_state, lid, tryflags, lkptr, lockmode, dblk);
    if (BDBERR_DEADLOCK == rc)
        rc = BDBERR_DEADLOCK_ROWLOCK;

    return rc;
}

int bdb_lock_row_fromlid(bdb_state_type *bdb_state, int lid, int idx,
                         unsigned long long genid, int how, DB_LOCK *dblk,
                         DBT *lkname, int trylock)
{
    return bdb_lock_row_fromlid_int(bdb_state, lid, idx, genid, how, dblk,
                                    lkname, trylock, 0);
}

static int bdb_lock_row_int(bdb_state_type *bdb_state, tran_type *tran, int idx,
                            unsigned long long genid, int how, DB_LOCK *dblk,
                            DBT *lkname, int trylock)
{
    if (tran->tranclass != TRANCLASS_LOGICAL)
        return BDBERR_BADARGS;

    assert(NULL == tran->tid);
    return bdb_lock_row_fromlid(bdb_state, tran->logical_lid, idx, genid, how,
                                dblk, lkname, trylock);
}

int bdb_lock_stripe_read(bdb_state_type *bdb_state, int stripe, tran_type *tran)
{
    return bdb_lock_stripe_int(bdb_state, tran, stripe, BDB_LOCK_READ);
}

int bdb_lock_stripe_write(bdb_state_type *bdb_state, int stripe,
                          tran_type *tran)
{
    return bdb_lock_stripe_int(bdb_state, tran, stripe, BDB_LOCK_WRITE);
}

int bdb_lock_table_read_fromlid(bdb_state_type *bdb_state, int lid)
{
    return bdb_lock_table_int(bdb_state->dbenv, bdb_state->name, lid,
                              BDB_LOCK_READ);
}

int bdb_lock_table_read(bdb_state_type *bdb_state, tran_type *tran)
{
    int rc;

    /* Readlocks on tables & stripes must be owned by the parent, 
     * as they are quietly dropped if the child aborts */
    if (tran->parent)
        tran = tran->parent;

    rc = bdb_lock_table_int(bdb_state->dbenv, bdb_state->name,
                            resolve_locker_id(tran), BDB_LOCK_READ);

    return rc;
}

int bdb_lock_table_write(bdb_state_type *bdb_state, tran_type *tran)
{
    int rc;

    if (tran->parent)
        tran = tran->parent;

    rc = bdb_lock_table_int(bdb_state->dbenv, bdb_state->name,
                            resolve_locker_id(tran), BDB_LOCK_WRITE);

    return rc;
}

int bdb_lock_tablename_write(DB_ENV *dbenv, const char *name, tran_type *tran)
{
    int rc;

    if (tran->parent) tran = tran->parent;

    rc = bdb_lock_table_int(dbenv, name, resolve_locker_id(tran),
                            BDB_LOCK_WRITE);
    return rc;
}

int bdb_lock_ix_value_write(bdb_state_type *bdb_state, tran_type *tran, int idx,
                            DBT *key, DB_LOCK *dblk, DBT *lkname)
{
    if (tran->tranclass != TRANCLASS_LOGICAL)
        return BDBERR_BADARGS;

    assert(NULL == tran->tid);
    return bdb_lock_ix_value_fromlid(bdb_state, tran->logical_lid, NULL, idx,
                                     key, dblk, lkname);
}

int bdb_lock_row_write_getlock(bdb_state_type *bdb_state, tran_type *tran,
                               int idx, unsigned long long genid, DB_LOCK *dblk,
                               DBT *lkname)
{
    int rc;

    rc = bdb_lock_row_int(bdb_state, tran, idx, genid, BDB_LOCK_WRITE, dblk,
                          lkname, 0);

    return rc;
}

int bdb_lock_row_write_getlock_fromlid(bdb_state_type *bdb_state, int lid,
                                       int idx, unsigned long long genid,
                                       DB_LOCK *lk, DBT *lkname)
{
    int rc;
    rc = bdb_lock_row_fromlid(bdb_state, lid, idx, genid, BDB_LOCK_WRITE, lk,
                              lkname, 0);
    return rc;
}

extern int __lock_to_dbt(DB_ENV *dbenv, DB_LOCK *lock, void **ptr, int *sz);

int bdb_release_lock(bdb_state_type *bdb_state, DB_LOCK *lk)
{
    int rc;

    rc = bdb_state->dbenv->lock_put(bdb_state->dbenv, lk);
    if (rc != 0) {
        logmsg(LOGMSG_ERROR, "%s:%d cant release lock rc %d\n", __FILE__, __LINE__,
                rc);
    }

    return rc;
}

int bdb_release_row_lock(bdb_state_type *bdb_state, DB_LOCK *lk)
{
    if (gbl_disable_rowlocks)
        return 0;
    return bdb_release_lock(bdb_state, lk);
}

extern int __nlocks_for_locker(DB_ENV *dbenv, u_int32_t id);
int bdb_nlocks_for_locker(bdb_state_type *bdb_state, int lid)
{
    return __nlocks_for_locker(bdb_state->dbenv, lid);
}<|MERGE_RESOLUTION|>--- conflicted
+++ resolved
@@ -514,11 +514,7 @@
 
     rc = berkdb_lock(dbenv, lid, 0, &lk, lockmode, &dblk);
 
-<<<<<<< HEAD
-#ifdef DEBUG
-=======
 #ifdef DEBUG_LOCKS
->>>>>>> a421c370
     fprintf(stderr, "%llx:%s: mode %d, name %s, lid=%x\n", pthread_self(),
             __func__, how, name, lid);
 #endif
