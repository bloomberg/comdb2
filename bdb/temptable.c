--- conflicted
+++ resolved
@@ -1368,12 +1368,8 @@
 
     rc = tbl->tmpdb->cursor(tbl->tmpdb, NULL, &dbcur, 0);
     if (rc != 0) {
-<<<<<<< HEAD
-        logmsg(LOGMSG_FATAL, "bdb_temp_table_truncate_temp_db couldnt get cursor\n");
-=======
         logmsg(LOGMSG_FATAL,
                "bdb_temp_table_truncate_temp_db couldnt get cursor\n");
->>>>>>> e9815046
         exit(1);
     }
 
@@ -2191,12 +2187,8 @@
     return -1;
 }
 
-<<<<<<< HEAD
-void bdb_temp_table_debug_dump(bdb_state_type *bdb_state, tmpcursor_t *cur, int level)
-=======
 void bdb_temp_table_debug_dump(bdb_state_type *bdb_state, tmpcursor_t *cur,
                                int level)
->>>>>>> e9815046
 {
     int rc = 0;
     int bdberr = 0;
