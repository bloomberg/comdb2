--- conflicted
+++ resolved
@@ -2724,12 +2724,8 @@
     if ((coherent_state = bdb_state->coherent_state[nodeix(host)]) == STATE_INCOHERENT) {
         pthread_mutex_unlock(&(bdb_state->coherent_state_lock));
         if (bdb_state->attr->wait_for_seqnum_trace) {
-<<<<<<< HEAD
-            logmsg(LOGMSG_USER, " %s is incoherent, not waiting\n", host);
-=======
             logmsg(LOGMSG_USER, PR_LSN " %s is incoherent, not waiting\n",
                    PARM_LSN(seqnum->lsn), host);
->>>>>>> 88db4afd
         }
         return 1;
     }
@@ -2756,12 +2752,8 @@
         pthread_mutex_unlock(&(bdb_state->coherent_state_lock));
 
         if (bdb_state->attr->wait_for_seqnum_trace) {
-<<<<<<< HEAD
-            logmsg(LOGMSG_USER, " %s became incoherent, not waiting\n", host);
-=======
             logmsg(LOGMSG_USER, PR_LSN " %s became incoherent, not waiting\n",
                    PARM_LSN(seqnum->lsn), host);
->>>>>>> 88db4afd
         }
         return -2;
     }
@@ -2780,12 +2772,8 @@
         Pthread_mutex_unlock(&(bdb_state->seqnum_info->lock));
 
         if (bdb_state->attr->wait_for_seqnum_trace) {
-<<<<<<< HEAD
-            logmsg(LOGMSG_USER, " %s is catching up, not waiting\n", host);
-=======
             logmsg(LOGMSG_USER, PR_LSN " %s is catching up, not waiting\n",
                    PARM_LSN(seqnum->lsn), host);
->>>>>>> 88db4afd
         }
         return 1;
     }
@@ -2849,16 +2837,10 @@
             Pthread_mutex_unlock(&(bdb_state->seqnum_info->lock));
             trigger_unregister_node(host);
             if (bdb_state->attr->wait_for_seqnum_trace) {
-<<<<<<< HEAD
-                logmsg(LOGMSG_USER, "err waiting for seqnum: host %s no "
-                                    "longer connected\n",
-                       host);
-=======
                 logmsg(LOGMSG_USER,
                        PR_LSN " err waiting for seqnum: host %s no "
                               "longer connected\n",
                        PARM_LSN(seqnum->lsn), host);
->>>>>>> 88db4afd
             }
             return -1;
         }
