--- conflicted
+++ resolved
@@ -470,28 +470,10 @@
     uint8_t *buff_end = buff + 1024;
     ssize_t nrecv;
     time_t now;
-<<<<<<< HEAD
-
-    while (!db_is_stopped()) {
-        struct pollfd pol;
-        pol.fd = fd;
-        pol.events = POLLIN;
-
-        int rc = poll(&pol, 1, 1000);
-        if (rc == 0 || (pol.revents & POLLIN) == 0)
-            continue;
-        if (rc < 0) {
-            logmsg(LOGMSG_ERROR, "udp_reader:%d: poll err %d %s\n", __LINE__,
-                   errno, strerror(errno));
-            break;
-        }
-
-=======
     static time_t lastpr = 0;
     char *from;
     int type;
     filepage_type fp;
->>>>>>> 07cab48a
 #ifdef UDP_DEBUG
     repinfo_type *repinfo = bdb_state->repinfo;
     netinfo_type *netinfo = repinfo->netinfo;
