/*
   Copyright 2015 Bloomberg Finance L.P.

   Licensed under the Apache License, Version 2.0 (the "License");
   you may not use this file except in compliance with the License.
   You may obtain a copy of the License at

       http://www.apache.org/licenses/LICENSE-2.0

   Unless required by applicable law or agreed to in writing, software
   distributed under the License is distributed on an "AS IS" BASIS,
   WITHOUT WARRANTIES OR CONDITIONS OF ANY KIND, either express or implied.
   See the License for the specific language governing permissions and
   limitations under the License.
 */

#include <stdio.h>
#include <string.h>
#include <alloca.h>
#include <pthread.h>
#include <sys/types.h>
#include <sys/socket.h>
#include <arpa/inet.h>
#include <netdb.h>
#include <poll.h>
#include <sys/time.h>
#include <errno.h>
#include <ctype.h>

#include "bdb_api.h"
#include "bdb_int.h"
#include <net.h>
#include <locks.h>
#include <locks_wrap.h>

#include <util.h>
#include <gettimeofday_ms.h>

#include <compat.h>
#include "nodemap.h"
#include "endian_core.h"
#include "printformats.h"
#include "crc32c.h"

#undef UDP_DEBUG
#undef UDP_TRACE

#define TOSTR_(x) #x
#define TOSTR(x) TOSTR_(x)

#define trace(x, args...)                                                      \
    printf("%-15s%-20s[" x "]\n", __FILE__ ":" TOSTR(__LINE__), __func__,      \
           ##args)

#ifdef UDP_TRACE
#define debug_trace(x, args...)                                                \
    printf("%-15s%-20s[" x "]\n", __FILE__ ":" TOSTR(__LINE__), __func__,      \
           ##args)
#else
#define debug_trace(...)
#endif

extern void fsnapf(FILE *, void *, int);
extern int db_is_stopped(void);

static unsigned int sent_udp = 0;
static unsigned int fail_udp = 0;

static unsigned int recd_udp = 0;
static unsigned int recl_udp = 0; /* problem with recv'd len */
static unsigned int rect_udp = 0; /* problem with recv'd to */

int bdb_udp_send(bdb_state_type *bdb_state, const char *to, size_t len,
                 void *data)
{
    repinfo_type *repinfo = bdb_state->repinfo;
    netinfo_type *netinfo = repinfo->netinfo;
    ssize_t nsent = net_udp_send(repinfo->udp_fd, netinfo, to, len, data);
    if (nsent < 0) {
        if (nsent != -999) {
            logmsgperror("udp_send:sendto");
            logmsg(LOGMSG_ERROR, "sz:%zu, to:%s\n", len, to);
        }
        ++fail_udp;
    } else {
        ++sent_udp;
    }
    return nsent;
}

static int udp_send_hostname(bdb_state_type *bdb_state, ack_info *info,
                             const char *to)
{
    size_t len = ack_info_size(info);
    ack_info_from_cpu(info);
    return bdb_udp_send(bdb_state, to, len, info);
}

udp_sender *udp_send_impl = udp_send_hostname;
void set_udp_sender(udp_sender *s)
{
    udp_send_impl = s;
}

static int udp_send(bdb_state_type *bdb_state, ack_info *info, const char *to)
{
    return udp_send_impl(bdb_state, info, to);
}

static int udp_recv_hostname(ack_info *info, ssize_t *new_size)
{
    ack_info_to_cpu(info);
    return *new_size;
}

udp_receiver *udp_recv_impl = udp_recv_hostname;
void set_udp_receiver(udp_receiver *r)
{
    udp_recv_impl = r;
}

static int udp_recv(ack_info *i, ssize_t *new_size)
{
    return udp_recv_impl(i, new_size);
}

int gbl_ack_trace = 0;

void enable_ack_trace(void)
{
    gbl_ack_trace = 1;
}

void disable_ack_trace(void)
{
    gbl_ack_trace = 0;
}

int do_ack(bdb_state_type *bdb_state, DB_LSN permlsn, uint32_t generation)
{
    int rc;
    char *master;
    ack_info *info;
    uint8_t *p_buf;
    uint8_t *p_buf_end;
    static time_t lastpr = 0;
    time_t now = 0;
    static unsigned long long cnt = 0;
    static unsigned long long lpcnt = 0;

    cnt++;
    if (gbl_ack_trace && (now = time(NULL)) > lastpr) {
        fprintf(stderr,
                "Sending ack %d:%d, generation=%u cnt=%llu diff=%llu, udp=%d\n",
                permlsn.file, permlsn.offset, generation, cnt, cnt - lpcnt,
                gbl_udp);
        lpcnt = cnt;
        lastpr = now;
    }

    seqnum_type seqnum = {{0}, 0};
    seqnum.lsn = permlsn;
    seqnum.commit_generation = generation;
    bdb_state->dbenv->get_rep_gen(bdb_state->dbenv, &seqnum.generation);
    /* Master lease time is 0 (master will ignore) */

    if (permlsn.file == 0 || seqnum.lsn.file == 0)
        abort();

    new_ack_info(info, BDB_SEQNUM_TYPE_LEN, bdb_state->repinfo->myhost);

    p_buf = ack_info_data(info);
    p_buf_end = p_buf + BDB_SEQNUM_TYPE_LEN;
    rep_berkdb_seqnum_type_put(&seqnum, p_buf, p_buf_end);
    master = bdb_state->repinfo->master_host;

    if (unlikely(bdb_state->rep_trace)) {
        char str[80];
        lsn_to_str(str, &seqnum.lsn);
        fprintf(stderr, "sending NEWSEQ to %s <%s>\n", master, str);
    }

    if (gbl_udp) {
        info->from = 0;
        info->to = 0;
        info->type = USER_TYPE_BERKDB_NEWSEQ;
        udp_send(bdb_state, info, master);
        debug_trace("%d -> %d", ntohl(info->from), ntohl(info->to));
        rc = 0;
    } else {
        rc = net_send(bdb_state->repinfo->netinfo, master,
                      USER_TYPE_BERKDB_NEWSEQ, p_buf, sizeof(seqnum), 1);
    }
    return rc;
}

void comdb2_early_ack(DB_ENV *dbenv, DB_LSN permlsn, uint32_t generation)
{
    bdb_state_type *bdb_state = (bdb_state_type *)dbenv->app_private;
    do_ack(bdb_state, permlsn, generation);
}

char *print_addr(struct sockaddr_in *addr, char *buf)
{
    buf[0] = '\0';
    if (addr == NULL) {
        return buf;
    }
    if(addr->sin_addr.s_addr == htonl(INADDR_ANY)) {
        sprintf(buf, "[0.0.0.0 0.0.0.0:%d ]", ntohs(addr->sin_port));
        return buf;
    }
    char ip[32] = {0};
    char name[256] = {0};
    char service[256] = {0};
    char errbuf[256] = {0};
    socklen_t len;

    len = sizeof(*addr);
    int rc = getnameinfo((struct sockaddr *)addr, len, name, sizeof(name),
                         service, sizeof(service), 0);
    if (rc) {
        strerror_r(rc, errbuf, sizeof(errbuf));
        sprintf(buf, "%s:getnameinfo errbuf=%s", __func__, errbuf);
        return buf;
    }

    if (inet_ntop(addr->sin_family, &addr->sin_addr.s_addr, ip, sizeof(ip))) {
        sprintf(buf, "[%s %s:%s] ", name, ip, service);
    } else {
        strerror_r(errno, errbuf, sizeof(errbuf));
        sprintf(buf, "%s:inet_ntop:%s", __func__, errbuf);
    }
    return buf;
}

static int send_timestamp(bdb_state_type *bdb_state, const char *to, int type)
{
    size_t size;
    ack_info *info;
    new_ack_info(info, sizeof(struct timeval), bdb_state->repinfo->myhost);
    info->from = 0;
    info->to = 0;
    info->type = type;
    gettimeofday(ack_info_data(info), NULL);
    switch (type) {
    case USER_TYPE_UDP_TIMESTAMP:
        return udp_send(bdb_state, info, to);
    case USER_TYPE_PING_TIMESTAMP:
    case USER_TYPE_TCP_TIMESTAMP:
        size = ack_info_size(info);
        ack_info_from_cpu(info);
        return net_send(bdb_state->repinfo->netinfo, to, type, info, size, 1);
    default:
        fprintf(stderr, "unknown timestamp type: %d\n", type);
        return 1;
    }
}

static int udp_send_header(bdb_state_type *bdb_state, char *to, int type)
{
    ack_info *info;
    new_ack_info(info, 0, bdb_state->repinfo->myhost);
    info->from = 0;
    info->to = 0;
    info->type = type;
    return udp_send(bdb_state, info, to);
}

void udp_ping(bdb_state_type *bdb_state, char *to)
{
    /* udp_send_header(bdb_state, to, USER_TYPE_UDP_PING); */
    if (send_timestamp(bdb_state, to, USER_TYPE_UDP_TIMESTAMP) > 0) {
        debug_trace("sent ping %s -> %s", bdb_state->repinfo->mynode, to);
    }
}

static void ping_all_int(bdb_state_type *bdb_state, int type)
{
    repinfo_type *repinfo = bdb_state->repinfo;
    const char *nodes[REPMAX];
    int i = net_get_all_nodes(repinfo->netinfo, nodes);

    while (i--) {
        send_timestamp(bdb_state, nodes[i], type);
    }
}

void udp_ping_all(bdb_state_type *bdb_state)
{
    ping_all_int(bdb_state, USER_TYPE_UDP_TIMESTAMP);
}

void udp_ping_ip(bdb_state_type *bdb_state, char *ip)
{
    char straddr[256];
    char *strport = strstr(ip, ":");
    *strport = '\0';
    ++strport;
    int port = strtol(strport, NULL, 10);

    struct sockaddr_in addr;
    struct sockaddr *paddr = (struct sockaddr *)&addr;
    int rc = inet_pton(AF_INET, ip, &addr.sin_addr);
    if (rc < 0) {
        logmsgperror("upd_ping_ip:inet_pton");
        return;
    } else if (rc == 0) {
        fprintf(stderr, "%s not a valid address\n", ip);
        return;
    }
    addr.sin_port = htons(port);
    addr.sin_family = AF_INET;

    repinfo_type *repinfo = bdb_state->repinfo;
    ack_info *info;
    new_ack_info(info, sizeof(struct timeval), bdb_state->repinfo->myhost);

    size_t len = ack_info_size(info);
    void *payload = ack_info_data(info);

    info->from = 0;
    info->to = 0;
    info->type = USER_TYPE_UDP_TIMESTAMP;
    gettimeofday(payload, NULL);
    ack_info_from_cpu(info);

    size_t nsent = sendto(repinfo->udp_fd, info, len, 0, paddr, sizeof(addr));
    if (nsent != len) {
        logmsgperror("udp_ping_ip:sendto");
        ack_info_to_cpu(info);
        printf("total len:%zu, hdr:%d type:%d len:%d from:%d to:%d %s\n", len,
               info->hdrsz, info->type, info->len, info->from, info->to,
               print_addr(&addr, straddr));
        return;
    }
    debug_trace("sent ping to %s", print_addr(&addr, straddr));
}

static void udp_bind(repinfo_type *repinfo)
{
    struct sockaddr_in *addr;
    socklen_t socklen = sizeof(*addr);

    repinfo->udp_fd = socket(AF_INET, SOCK_DGRAM, 0);
    if (repinfo->udp_fd < 0) {
        logmsgperror("udp_bind:socket");
        exit(1);
    }

    repinfo->udp_addr = addr = calloc(1, socklen);
    addr->sin_addr.s_addr = htonl(INADDR_ANY);
    addr->sin_port = htons(get_host_port(repinfo->netinfo));
    addr->sin_family = AF_INET;

    if (bind(repinfo->udp_fd, (struct sockaddr *)addr, socklen)) {
        logmsgperror("udp_bind:bind");
        exit(1);
    }
}
struct thdpool *gbl_udppfault_thdpool = NULL;

int udppfault_thdpool_init(void)
{
    gbl_udppfault_thdpool = thdpool_create("udppfaultpool", 0);

    thdpool_set_exit(gbl_udppfault_thdpool);

    thdpool_set_minthds(gbl_udppfault_thdpool, 0);
    thdpool_set_maxthds(gbl_udppfault_thdpool, 8);
    thdpool_set_maxqueue(gbl_udppfault_thdpool, 1000);
    thdpool_set_linger(gbl_udppfault_thdpool, 10);
    thdpool_set_longwaitms(gbl_udppfault_thdpool, 10000);

    return 0;
}

static int send_prefault(bdb_state_type *bdb_state, const char *tohost,
                         unsigned int fileid, unsigned int pgno)
{
    ack_info *info;
    uint8_t *p_buf;
    uint8_t *p_buf_end;

    filepage_type filepage;
    filepage.fileid = fileid;
    filepage.pgno = pgno;

    new_ack_info(info, BDB_FILEPAGE_TYPE_LEN, bdb_state->repinfo->myhost);
    p_buf = ack_info_data(info);
    p_buf_end = p_buf + BDB_FILEPAGE_TYPE_LEN;
    rep_udp_filepage_type_put(&filepage, p_buf, p_buf_end);

    info->from = 0;
    info->to = 0;
    info->type = USER_TYPE_UDP_PREFAULT;
    info->len = sizeof(filepage_type);

    udp_send(bdb_state, info, tohost);

    return 0;
}

void udp_prefault_all(bdb_state_type *bdb_state, unsigned int fileid,
                      unsigned int pgno)
{
    repinfo_type *repinfo = bdb_state->repinfo;
    const char *hosts[REPMAX];
    int i;

    if (!gbl_prefault_udp)
        return;

    if (repinfo->myhost != repinfo->master_host)
        return;

    i = net_get_all_nodes_connected(repinfo->netinfo, hosts);

    while (i--) {
        send_prefault(bdb_state, hosts[i], fileid, pgno);
    }
}

static void print_ping_rtt(ack_info *info)
{
    struct timeval now, *sent, diff;
    gettimeofday(&now, NULL);
    sent = ack_info_data(info);
    timeval_diff(sent, &now, &diff);
    const char *type;
    switch (info->type) {
    case USER_TYPE_UDP_TIMESTAMP_ACK:
        type = "UDP";
        break;
    case USER_TYPE_TCP_TIMESTAMP_ACK:
        type = "TCP";
        break;
    case USER_TYPE_PING_TIMESTAMP_ACK:
        type = "TCP->UDP";
        break;
    default:
        type = "???";
        break;
    }
    logmsg(LOGMSG_USER, "NODE:%s %s time:%.3fms\n", ack_info_from_host(info), 
           type, (double)diff.tv_sec * 1000 + (double)diff.tv_usec / 1000);
}

int enque_udppfault_filepage(bdb_state_type *bdb_state, unsigned int fileid,
                             unsigned int pgno);

const uint8_t *rep_udp_filepage_type_get(filepage_type *p_filepage_type,
                                         const uint8_t *p_buf,
                                         const uint8_t *p_buf_end);

static void *udp_reader(void *arg)
{
    bdb_state_type *bdb_state = (bdb_state_type *)arg;
    bdb_thread_event(bdb_state, BDBTHR_EVENT_START_RDONLY);

    repinfo_type *repinfo = bdb_state->repinfo;
    void *data;
    uint8_t buff[1024];
    ssize_t nrecv;
    ack_info *info = (ack_info *)buff;
#ifdef UDP_DEBUG
    netinfo_type *netinfo = repinfo->netinfo;
    char straddr[256];
#endif
    char *from;
    int type;
    int fd = repinfo->udp_fd;
    uint8_t *p_buf, *p_buf_end;
    filepage_type fp;

    while (!db_is_stopped()) {
#ifdef UDP_DEBUG
        struct sockaddr_in addr;
        struct sockaddr_in *paddr = &addr;
        struct sockaddr *ptr;
        socklen_t socklen = sizeof(addr);
        ptr = (struct sockaddr *)&addr;
        nrecv = recvfrom(fd, &buff, sizeof(buff), 0, ptr, &socklen);
        struct sockaddr_in *paddr = NULL;
#else
        nrecv = recvfrom(fd, &buff, sizeof(buff), 0, NULL, NULL);
#endif

        if (nrecv < 0) {
            logmsgperror("udp_reader:recvfrom");
            continue;
        }

        ++recd_udp;

        if (udp_recv(info, &nrecv) == 0) {
            continue;
        }

        if (ack_info_size(info) != nrecv) {
            fprintf(stderr, "%s:invalid read of %zd (header suggests: %u)\n",
                    __func__, nrecv, ack_info_size(info));
            ++recl_udp;
            continue;
        }

        /* Old format included source/dest node numbers - no longer have that
         * luxury - read them from
         * the packet past the data payload. */
        if (info->to != 0 && info->from != 0) {
            logmsg(LOGMSG_ERROR,
                   "unexpected to/from setting: from=%d to=%d type=%d\n",
                   info->from, info->to, info->type);
            ++recl_udp;
            continue;
        }

        from = ack_info_from_host(info);
        /* sanity check? */
        if (info->hdrsz + info->fromlen > sizeof(buff) ||
            from[info->fromlen - 1] != 0) {
            fprintf(stderr, "invalid packet? %d %d\n",
                    info->hdrsz + info->fromlen > sizeof(buff),
                    from[info->fromlen] != 0);
            fsnapf(stdout, info, 64);
            continue;
        }
        from = intern(from);

/* If to == 0 it was probably through udp_ping_ip */
#if 0
        if(info->to && info->to != bdb_state->repinfo->myhost) {
            ++rect_udp;
            /* Not intended for me; discard it */
            continue;
        }
#endif

        type = info->type;
        switch (type) {
        case USER_TYPE_BERKDB_NEWSEQ:
            data = ack_info_data(info);
            berkdb_receive_rtn(NULL, bdb_state, from, type, data, info->len, 0);
            debug_trace("received lsn from: %d %s", from,
                        print_addr(paddr, straddr));
#ifdef UDP_DEBUG
            /* ack every received lsn. */
            udp_send_header(bdb_state, from, USER_TYPE_UDP_ACK);
            debug_trace("sent ack %d -> %d", info->to, from);
#endif
            break;

        case USER_TYPE_UDP_PREFAULT:
            data = ack_info_data(info);
            p_buf = data;
            p_buf_end = ((uint8_t *)data + info->len);
            p_buf = (uint8_t *)rep_udp_filepage_type_get(&fp, p_buf, p_buf_end);
            enque_udppfault_filepage(bdb_state, fp.fileid, fp.pgno);
#ifdef UDP_DEBUG
            /* ack every received lsn. */
            udp_send_header(bdb_state, from, USER_TYPE_UDP_ACK);
            debug_trace("sent ack %d -> %d", info->to, from);
#endif
            break;

        case USER_TYPE_UDP_ACK:
            debug_trace("received ack from %d %s", from,
                        print_addr(paddr, straddr));
            break;

        case USER_TYPE_UDP_PING: {
            udp_send_header(bdb_state, from, USER_TYPE_UDP_ACK);
            debug_trace("sent ack %d -> %d", info->to, from);
            break;
        }

        case USER_TYPE_UDP_TIMESTAMP: {
            /* Just send the packet back */
            ack_info *ackrsp;
            new_ack_info(ackrsp, info->len, bdb_state->repinfo->myhost);
            ackrsp->type = USER_TYPE_UDP_TIMESTAMP_ACK;
            memcpy(ack_info_data(ackrsp), ack_info_data(info), info->len);
            udp_send(bdb_state, ackrsp, from);
            debug_trace("recd timestamp from %d %s", from,
                        print_addr(paddr, straddr));
            break;
        }

        case USER_TYPE_COHERENCY_LEASE:
            data = ack_info_data(info);
            receive_coherency_lease(NULL, bdb_state, from,
                                    USER_TYPE_COHERENCY_LEASE, data, info->len,
                                    0);
            break;

        case USER_TYPE_PAGE_COMPACT:
            data = ack_info_data(info);
            berkdb_receive_msg(NULL, bdb_state, from, USER_TYPE_PAGE_COMPACT,
                               data, info->len, 0);
            break;

        case USER_TYPE_UDP_TIMESTAMP_ACK:
        case USER_TYPE_PING_TIMESTAMP_ACK:
            print_ping_rtt(info);
            break;


        default:
            printf("%s: recd unknown packet type:%d from:%s\n", __func__, type,
                   from);
            break;
        }

#ifdef UDP_DEBUG
        /* dont do this accounting unless in debug mode.
         * it slows down because it needs to get a lock */
        net_inc_recv_cnt_from(netinfo, from);
#endif
    }
    bdb_thread_event(bdb_state, BDBTHR_EVENT_DONE_RDONLY);
    return NULL;
}

void start_udp_reader(bdb_state_type *bdb_state)
{
    repinfo_type *repinfo = bdb_state->repinfo;
    netinfo_type *netinfo = repinfo->netinfo;
    if (!is_real_netinfo(netinfo)) {
        return;
    }

    udp_bind(repinfo);

    pthread_t *thread = &repinfo->udp_thread;
    extern pthread_attr_t gbl_pthread_attr;
    int rc = pthread_create(thread, &gbl_pthread_attr, udp_reader, bdb_state);
    if (rc != 0) {
        logmsg(LOGMSG_FATAL, "start_udp_reader:pthread_create udp_reader: %s", strerror(errno));
        exit(1);
    }
}

void udp_summary(void)
{
    logmsg(LOGMSG_USER, 
           "udp packets sent: %u\n"
           "udp packets failed to send: %u\n"
           "udp packets received: %u\n"
           "udp packets received with len mismatch: %u\n"
           "udp packets received with destination mismatch: %u\n",
           sent_udp, fail_udp, recd_udp, recl_udp, rect_udp);
}

void udp_stats(unsigned int *in_sent_udp, unsigned int *in_fail_udp,
               unsigned int *in_recd_udp)
{
    *in_sent_udp = sent_udp;
    *in_fail_udp = fail_udp;
    *in_recd_udp = recd_udp;
}

// Zero out all counters
void udp_reset(netinfo_type *netinfo)
{
    if (!netinfo) return;
    rect_udp = recl_udp = fail_udp = sent_udp = recd_udp = 0;
    net_reset_udp_stat(netinfo);
}

void tcp_ping_all(bdb_state_type *bdb_state)
{
    ping_all_int(bdb_state, USER_TYPE_TCP_TIMESTAMP);
}

void tcp_ping(bdb_state_type *bdb_state, char *to)
{
    if (send_timestamp(bdb_state, to, USER_TYPE_TCP_TIMESTAMP) > 0) {
        debug_trace("sent ping %d -> %d", bdb_state->repinfo->mynode, to);
    }
}

void handle_tcp_timestamp(bdb_state_type *bdb_state, ack_info *info,
                          char *tohost)
{
    int type;

    ack_info_to_cpu(info);
    size_t size = ack_info_size(info);

    info->type = type = USER_TYPE_TCP_TIMESTAMP_ACK;
    info->from = info->to = 0;
    ack_info_from_cpu(info);

    net_send(bdb_state->repinfo->netinfo, tohost, type, info, size, 1);
}

void handle_tcp_timestamp_ack(bdb_state_type *bdb_state, ack_info *info)
{
    ack_info_to_cpu(info);
    print_ping_rtt(info);
}

int send_myseqnum_to_master_udp(bdb_state_type *bdb_state)
{
    int get_myseqnum(bdb_state_type * bdb_state, uint8_t * p_net_seqnum);
    ack_info *info;
    uint8_t *p_buf;
    uint8_t *p_buf_end;
    int rc = 0;

    new_ack_info(info, BDB_SEQNUM_TYPE_LEN, bdb_state->repinfo->myhost);
    p_buf = ack_info_data(info);
    p_buf_end = p_buf + BDB_SEQNUM_TYPE_LEN;

    if (0 == (rc = get_myseqnum(bdb_state, p_buf))) {
        info->from = 0;
        info->to = 0;
        info->type = USER_TYPE_BERKDB_NEWSEQ;
        udp_send(bdb_state, info, bdb_state->repinfo->master_host);
    } else {
        static time_t lastpr = 0;
        time_t now;
        static uint64_t count = 0;

        count++;
        if ((now = time(NULL)) > lastpr) {
            fprintf(stderr,
                    "%s: get_myseqnum returned non-0, count=%" PRIu64 "\n",
                    __func__, count);
            lastpr = now;
        }
    }
    return rc;
}

int gbl_verbose_send_coherency_lease;

void send_coherency_leases(bdb_state_type *bdb_state, int lease_time,
                           int *inc_wait)
{
    int count, comcount, i, do_send, use_udp, master_is_coherent;
    uint8_t *p_buf, *p_buf_end, buf[COLEASE_TYPE_LEN];
    const char *hostlist[REPMAX];
    const char *comlist[REPMAX];
    colease_t colease;
    static int last_count = 0;

    colease.issue_time = gettimeofday_ms();
    colease.lease_ms = lease_time;

    if (bdb_state->attr->leasebase_trace) {
        static time_t lastpr = 0;
        time_t now;
        if ((now = time(NULL)) > lastpr) {
            logmsg(LOGMSG_INFO, "%s: lease base time is %lu\n", __func__,
                   colease.issue_time);
            lastpr = now;
        }
    }

    use_udp = bdb_state->attr->coherency_lease_udp;

    if (!use_udp) {
        p_buf = buf;
        p_buf_end = buf + COLEASE_TYPE_LEN;

        if (!(colease_type_put(&colease, p_buf, p_buf_end)))
            abort();
    }

    count = net_get_all_nodes_connected(bdb_state->repinfo->netinfo, hostlist);
    comcount =
        net_get_all_commissioned_nodes(bdb_state->repinfo->netinfo, comlist);

    if (count != comcount) {
        static time_t lastpr = 0;
        time_t now = time(NULL);

        /* Assume disconnected node(s) are incoherent */
        *inc_wait = 1;

        if (gbl_verbose_send_coherency_lease &&
            (last_count != count || (now = time(NULL)) - lastpr)) {
            char *machs = (char *)malloc(1);
            int machs_len = 0;
            machs[0] = '\0';

            for (i = 0; i < count; i++) {
                machs_len += (strlen(hostlist[i]) + 2);
                machs = (char *)realloc(machs, machs_len);
                strcat(machs, hostlist[i]);
                strcat(machs, " ");
            }
            logmsg(LOGMSG_INFO,
                   "%s: only %d of %d nodes are connected: %s epoch=%ld\n",
                   __func__, count, comcount, machs, time(NULL));
            free(machs);
            lastpr = now;
        }
    } else if (last_count != comcount) {
        logmsg(LOGMSG_INFO, "%s: sending leases to all nodes, epoch=%ld\n",
               __func__, time(NULL));
    }

    last_count = count;

    /* Check our master-lease */
    if (bdb_state->attr->master_lease) {
        int verify_master_leases_int(bdb_state_type * bdb_state,
                                     const char **comlist, int comcount,
                                     const char *func, uint32_t line);
        master_is_coherent = verify_master_leases_int(
            bdb_state, comlist, comcount, __func__, __LINE__);
    } else
        master_is_coherent = 1;

    for (i = 0; i < count; i++) {
<<<<<<< HEAD
        pthread_mutex_lock(&(bdb_state->coherent_state_lock));
=======
        int catchup_window = bdb_state->attr->catchup_window;
        Pthread_mutex_lock(&(bdb_state->coherent_state_lock));
>>>>>>> a6d32c35

        if (!master_is_coherent || bdb_state->coherent_state[
                nodeix(hostlist[i])] != STATE_COHERENT) {
            *inc_wait = 1;
        }
        do_send = master_is_coherent && (bdb_state->coherent_state[
                nodeix(hostlist[i])] == STATE_COHERENT);
        Pthread_mutex_unlock(&(bdb_state->coherent_state_lock));

        if (do_send) {
            if (use_udp) {
                ack_info *info;
                new_ack_info(info, COLEASE_TYPE_LEN,
                        bdb_state->repinfo->myhost);
                p_buf = ack_info_data(info);
                p_buf_end = p_buf + COLEASE_TYPE_LEN;
                if (!(colease_type_put(&colease, p_buf, p_buf_end)))
                    abort();

                info->from = 0;
                info->to = 0;
                info->type = USER_TYPE_COHERENCY_LEASE;
                info->len = COLEASE_TYPE_LEN;

                udp_send(bdb_state, info, hostlist[i]);
            } else {
                net_send_message(bdb_state->repinfo->netinfo, hostlist[i],
                                 USER_TYPE_COHERENCY_LEASE, buf,
                                 COLEASE_TYPE_LEN, 0, 0);
            }
        } else {
            static time_t lastpr = 0;
            time_t now;
            if (gbl_verbose_send_coherency_lease &&
                (now = time(NULL)) - lastpr) {
                logmsg(LOGMSG_ERROR, "%s: not sending to %s\n", __func__,
                       hostlist[i]);
                lastpr = now;
            }
        }
    }
}

void handle_ping_timestamp(bdb_state_type *bdb_state, ack_info *info, char *to)
{
    ack_info_to_cpu(info);
    info->to = 0;
    info->from = 0;
    info->type = USER_TYPE_PING_TIMESTAMP_ACK;
    udp_send(bdb_state, info, to);
}

void ping_all(bdb_state_type *bdb_state)
{
    ping_all_int(bdb_state, USER_TYPE_PING_TIMESTAMP);
}

void ping_node(bdb_state_type *bdb_state, char *to)
{
    if (send_timestamp(bdb_state, to, USER_TYPE_TCP_TIMESTAMP) > 0) {
        debug_trace("sent ping %d -> %d", bdb_state->repinfo->mynode, to);
    }
}

/* vim: set sw=4 ts=4 et: */
static int prepare_pg_compact_msg(bdb_state_type *bdb_state, ack_info *info,
                                  int32_t fileid, uint32_t size,
                                  const void *data)
{
    uint8_t *p_buf;
    uint8_t *p_buf_end;
    pgcomp_snd_t snd;

    snd.id = fileid;
    snd.size = size;

    p_buf = ack_info_data(info);
    p_buf_end = p_buf + BDB_PGCOMP_SND_TYPE_LEN + size;

    (void)pgcomp_snd_type_put(&snd, p_buf, p_buf_end, data);

    info->from = info->to = 0;
    info->type = USER_TYPE_PAGE_COMPACT;

    return 0;
}

int send_pg_compact_req(bdb_state_type *bdb_state, int32_t fileid,
                        uint32_t size, const void *data)
{
    int rc;
    char *master;
    ack_info *info;
    uint8_t *p_buf;
    repinfo_type *repinfo;

/* If the page is from a dta file, `data` is a genid and `size` is 8 bytes.
   However we may have variant-length data if the page is from ix where `data`
   is (ixdata + genid).  Given the fact that we don't touch overflow pages
   and comdb2 maximum page size is 64K, `size` can't be larger than 32K. */
#define PGCOMPMAXLEN (1U << 15)

    if (size > PGCOMPMAXLEN)
        return E2BIG;

    repinfo = bdb_state->repinfo;
    master = repinfo->master_host;

    if (repinfo->myhost == repinfo->master_host)
        rc = enqueue_pg_compact_work(bdb_state, fileid, size, data);
    else {
        new_ack_info(info, BDB_PGCOMP_SND_TYPE_LEN + size, repinfo->myhost);
        rc = prepare_pg_compact_msg(bdb_state, info, fileid, size, data);

        if (rc != 0)
            goto out;

        if (bdb_state->attr->page_compact_udp)
            rc = udp_send(bdb_state, info, master);
        else {
            p_buf = ack_info_data(info);
            rc = net_send(repinfo->netinfo, master, USER_TYPE_PAGE_COMPACT,
                          p_buf, BDB_PGCOMP_SND_TYPE_LEN + size, 1);
        }
    }
#ifdef PGCOMP_DBG
    char dbgbuf[(size << 1) + 1];
    const char *p = data;
    for (int i = 0; i != size; ++i)
        sprintf(dbgbuf + (i << 1), "%02x", *(p + i));
    dbgbuf[size << 1] = 0;
    fprintf(
        stderr,
        "(!) %s %d: sent DBT data (%d bytes) %s in fileid %d for compaction\n",
        __FILE__, __LINE__, size, dbgbuf, fileid);
#endif
out:
    return rc;
}

const char *get_hostname_with_crc32(bdb_state_type *bdb_state,
                                    unsigned int hash)
{
    repinfo_type *repinfo = bdb_state->repinfo;
    int tmp = crc32c((const uint8_t *)repinfo->myhost, strlen(repinfo->myhost));
    if (tmp == hash)
        return repinfo->myhost;

    const char *hosts[REPMAX];
    int count = net_get_all_nodes(repinfo->netinfo, hosts);

    for (int i = 0; i < count; i++) {
        if(crc32c((const uint8_t*)hosts[i], strlen(hosts[i])) == hash) 
            return hosts[i];
    }
    return NULL;
}<|MERGE_RESOLUTION|>--- conflicted
+++ resolved
@@ -815,12 +815,7 @@
         master_is_coherent = 1;
 
     for (i = 0; i < count; i++) {
-<<<<<<< HEAD
-        pthread_mutex_lock(&(bdb_state->coherent_state_lock));
-=======
-        int catchup_window = bdb_state->attr->catchup_window;
         Pthread_mutex_lock(&(bdb_state->coherent_state_lock));
->>>>>>> a6d32c35
 
         if (!master_is_coherent || bdb_state->coherent_state[
                 nodeix(hostlist[i])] != STATE_COHERENT) {
