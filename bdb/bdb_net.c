/*
   Copyright 2015 Bloomberg Finance L.P.

   Licensed under the Apache License, Version 2.0 (the "License");
   you may not use this file except in compliance with the License.
   You may obtain a copy of the License at

       http://www.apache.org/licenses/LICENSE-2.0

   Unless required by applicable law or agreed to in writing, software
   distributed under the License is distributed on an "AS IS" BASIS,
   WITHOUT WARRANTIES OR CONDITIONS OF ANY KIND, either express or implied.
   See the License for the specific language governing permissions and
   limitations under the License.
 */

#include <stdio.h>
#include <string.h>
#include <alloca.h>
#include <pthread.h>
#include <sys/types.h>
#include <sys/socket.h>
#include <arpa/inet.h>
#include <netdb.h>
#include <poll.h>
#include <sys/time.h>
#include <errno.h>
#include <ctype.h>

#include "bdb_api.h"
#include "bdb_int.h"
#include <net.h>
#include <locks.h>

#include <util.h>
#include <gettimeofday_ms.h>

#include "nodemap.h"
#include "endian_core.h"
#include "printformats.h"
#include "crc32c.h"

#undef UDP_DEBUG
#undef UDP_TRACE

#define TOSTR_(x) #x
#define TOSTR(x) TOSTR_(x)

#define trace(x, args...)                                                      \
    printf("%-15s%-20s[" x "]\n", __FILE__ ":" TOSTR(__LINE__), __func__,      \
           ##args)

#ifdef UDP_TRACE
#define debug_trace(x, args...)                                                \
    printf("%-15s%-20s[" x "]\n", __FILE__ ":" TOSTR(__LINE__), __func__,      \
           ##args)
#else
#define debug_trace(...)
#endif

extern void fsnapf(FILE *, void *, int);
extern int db_is_stopped(void);

struct ack_info_t {
    uint32_t hdrsz;
    int32_t type;
    uint32_t len; /* payload len */
    int32_t from;
    int32_t to;
    int32_t fromlen;

    /*
    int32_t  dummy0;
    uint64_t timestamp;
    uint64_t seq;
    */

    /* To prevent double copying of payload, allocate enough
    ** memory beyond every ack_info to hold the payload.
    */
};
BB_COMPILE_TIME_ASSERT(ack_info, sizeof(ack_info) == (6 * sizeof(int32_t)));
static int udp_send(bdb_state_type *, ack_info *, const char *host);

/*
** new_ack_info() allocates storage on the stack as its intended to be sent
** inline. no need to free this storage.
*/
#define ack_info_from_host(info)                                               \
    (char *)((uint8_t *)(info) + ((info)->hdrsz - (info)->fromlen))

#define new_ack_info(ptr, payloadsz, fromhost)                                 \
    do {                                                                       \
        int __len = strlen(fromhost) + 1;                                      \
        (ptr) = alloca(sizeof(ack_info) + payloadsz + __len);                  \
        (ptr)->hdrsz = sizeof(ack_info) + __len;                               \
        (ptr)->len = payloadsz;                                                \
        (ptr)->fromlen = __len;                                                \
        (ptr)->from = (ptr)->to = 0;                                           \
        strcpy(ack_info_from_host(ptr), fromhost);                             \
    } while (0)

#define ack_info_data(info) (void *)((uint8_t *)(info) + (info)->hdrsz)

#define ack_info_size(info) ((info)->hdrsz + (info)->len)

/* Convert ack_info header into big endian */
#define ack_info_from_cpu(info)                                                \
    do {                                                                       \
        (info)->hdrsz = htonl((info)->hdrsz);                                  \
        (info)->type = htonl((info)->type);                                    \
        (info)->len = htonl((info)->len);                                      \
        (info)->from = htonl((info)->from);                                    \
        (info)->to = htonl((info)->to);                                        \
        (info)->fromlen = htonl((info)->fromlen);                              \
    } while (0)

#define ack_info_to_cpu(info)                                                  \
    do {                                                                       \
        (info)->hdrsz = ntohl((info)->hdrsz);                                  \
        (info)->type = ntohl((info)->type);                                    \
        (info)->len = ntohl((info)->len);                                      \
        (info)->from = ntohl((info)->from);                                    \
        (info)->to = ntohl((info)->to);                                        \
        (info)->fromlen = ntohl((info)->fromlen);                              \
    } while (0)

static unsigned int sent_udp = 0;
static unsigned int fail_udp = 0;

static unsigned int recd_udp = 0;
static unsigned int recl_udp = 0; /* problem with recv'd len */
static unsigned int rect_udp = 0; /* problem with recv'd to */

int gbl_ack_trace = 0;

void enable_ack_trace(void)
{
    gbl_ack_trace = 1;
}

void disable_ack_trace(void)
{
    gbl_ack_trace = 0;
}

int do_ack(bdb_state_type *bdb_state, DB_LSN permlsn, uint32_t generation)
{
    int rc;
    char *master;
    ack_info *info;
    uint8_t *p_buf;
    uint8_t *p_buf_end;
    static time_t lastpr = 0;
    time_t now = 0;
    static unsigned long long cnt = 0;
    static unsigned long long lpcnt = 0;

    cnt++;
    if (gbl_ack_trace && (now = time(NULL)) > lastpr) {
        fprintf(stderr,
                "Sending ack %d:%d, generation=%u cnt=%llu diff=%llu, udp=%d\n",
                permlsn.file, permlsn.offset, generation, cnt, cnt - lpcnt,
                gbl_udp);
        lpcnt = cnt;
        lastpr = now;
    }

    seqnum_type seqnum = {{0}, 0};
    seqnum.lsn = permlsn;
    seqnum.commit_generation = generation;
    bdb_state->dbenv->get_rep_gen(bdb_state->dbenv, &seqnum.generation);
    /* Master lease time is 0 (master will ignore) */

    if (permlsn.file == 0 || seqnum.lsn.file == 0)
        abort();

    new_ack_info(info, BDB_SEQNUM_TYPE_LEN, bdb_state->repinfo->myhost);

    p_buf = ack_info_data(info);
    p_buf_end = p_buf + BDB_SEQNUM_TYPE_LEN;
    rep_berkdb_seqnum_type_put(&seqnum, p_buf, p_buf_end);
    master = bdb_state->repinfo->master_host;

    if (unlikely(bdb_state->rep_trace)) {
        char str[80];
        lsn_to_str(str, &seqnum.lsn);
        fprintf(stderr, "sending NEWSEQ to %s <%s>\n", master, str);
    }

    if (gbl_udp) {
        info->from = 0;
        info->to = 0;
        info->type = USER_TYPE_BERKDB_NEWSEQ;
        udp_send(bdb_state, info, master);
        debug_trace("%d -> %d", ntohl(info->from), ntohl(info->to));
        rc = 0;
    } else {
        rc = net_send(bdb_state->repinfo->netinfo, master,
                      USER_TYPE_BERKDB_NEWSEQ, p_buf, sizeof(seqnum), 1);
    }
    return rc;
}

void comdb2_early_ack(DB_ENV *dbenv, DB_LSN permlsn, uint32_t generation)
{
    bdb_state_type *bdb_state = (bdb_state_type *)dbenv->app_private;
    do_ack(bdb_state, permlsn, generation);
}

char *print_addr(struct sockaddr_in *addr, char *buf)
{
    buf[0] = '\0';
    if (addr == NULL) {
        return buf;
    }
    if(addr->sin_addr.s_addr == htonl(INADDR_ANY)) {
        sprintf(buf, "[0.0.0.0 0.0.0.0:%d ]", ntohs(addr->sin_port));
        return buf;
    }
    char ip[32] = {0};
    char name[256] = {0};
    char service[256] = {0};
    char errbuf[256] = {0};
    socklen_t len;

    len = sizeof(*addr);
    int rc = getnameinfo((struct sockaddr *)addr, len, name, sizeof(name),
                         service, sizeof(service), 0);
    if (rc) {
        strerror_r(rc, errbuf, sizeof(errbuf));
        sprintf(buf, "%s:getnameinfo errbuf=%s", __func__, errbuf);
        return buf;
    }

    if (inet_ntop(addr->sin_family, &addr->sin_addr.s_addr, ip, sizeof(ip))) {
        sprintf(buf, "[%s %s:%s] ", name, ip, service);
    } else {
        strerror_r(errno, errbuf, sizeof(errbuf));
        sprintf(buf, "%s:inet_ntop:%s", __func__, errbuf);
    }
    return buf;
}

static int udp_send(bdb_state_type *bdb_state, ack_info *info, const char *to)
{
    repinfo_type *repinfo = bdb_state->repinfo;
    netinfo_type *netinfo = repinfo->netinfo;
    size_t len = ack_info_size(info);

    ack_info_from_cpu(info);
    ssize_t nsent = net_udp_send(repinfo->udp_fd, netinfo, to, len, info);

    if (nsent < 0) {
        if (nsent != -999) {
            logmsgperror("udp_send:sendto");
            ack_info_to_cpu(info);
            printf("sz:%u, hdr:%d payload:%d type:%d from:me to:%s\n", len,
                   info->hdrsz, info->len, info->type, to);
        }
        ++fail_udp;
    } else {
        ++sent_udp;
    }

    return nsent;
}

static int send_timestamp(bdb_state_type *bdb_state, const char *to, int type)
{
    size_t size;
    ack_info *info;
    new_ack_info(info, sizeof(struct timeval), bdb_state->repinfo->myhost);
    info->from = 0;
    info->to = 0;
    info->type = type;
    gettimeofday(ack_info_data(info), NULL);
    switch (type) {
    case USER_TYPE_UDP_TIMESTAMP:
        return udp_send(bdb_state, info, to);
    case USER_TYPE_PING_TIMESTAMP:
    case USER_TYPE_TCP_TIMESTAMP:
        size = ack_info_size(info);
        ack_info_from_cpu(info);
        return net_send(bdb_state->repinfo->netinfo, to, type, info, size, 1);
    default:
        fprintf(stderr, "unknown timestamp type: %d\n", type);
        return 1;
    }
}

static int udp_send_header(bdb_state_type *bdb_state, char *to, int type)
{
    ack_info *info;
    new_ack_info(info, 0, bdb_state->repinfo->myhost);
    info->from = 0;
    info->to = 0;
    info->type = type;
    return udp_send(bdb_state, info, to);
}

void udp_ping(bdb_state_type *bdb_state, char *to)
{
    /* udp_send_header(bdb_state, to, USER_TYPE_UDP_PING); */
    if (send_timestamp(bdb_state, to, USER_TYPE_UDP_TIMESTAMP) > 0) {
        debug_trace("sent ping %s -> %s", bdb_state->repinfo->mynode, to);
    }
}

static void ping_all_int(bdb_state_type *bdb_state, int type)
{
    repinfo_type *repinfo = bdb_state->repinfo;
    const char *nodes[REPMAX];
    int i = net_get_all_nodes(repinfo->netinfo, nodes);

    while (i--) {
        send_timestamp(bdb_state, nodes[i], type);
    }
}

void udp_ping_all(bdb_state_type *bdb_state)
{
    ping_all_int(bdb_state, USER_TYPE_UDP_TIMESTAMP);
}

void udp_ping_ip(bdb_state_type *bdb_state, char *ip)
{
    char straddr[256];
    char *strport = strstr(ip, ":");
    *strport = '\0';
    ++strport;
    int port = strtol(strport, NULL, 10);

    struct sockaddr_in addr;
    struct sockaddr *paddr = (struct sockaddr *)&addr;
    int rc = inet_pton(AF_INET, ip, &addr.sin_addr);
    if (rc < 0) {
        logmsgperror("upd_ping_ip:inet_pton");
        return;
    } else if (rc == 0) {
        fprintf(stderr, "%s not a valid address\n", ip);
        return;
    }
    addr.sin_port = htons(port);
    addr.sin_family = AF_INET;

    repinfo_type *repinfo = bdb_state->repinfo;
    ack_info *info;
    new_ack_info(info, sizeof(struct timeval), bdb_state->repinfo->myhost);

    size_t len = ack_info_size(info);
    void *payload = ack_info_data(info);

    info->from = 0;
    info->to = 0;
    info->type = USER_TYPE_UDP_TIMESTAMP;
    gettimeofday(payload, NULL);
    ack_info_from_cpu(info);

    size_t nsent = sendto(repinfo->udp_fd, info, len, 0, paddr, sizeof(addr));
    if (nsent != len) {
        logmsgperror("udp_ping_ip:sendto");
        ack_info_to_cpu(info);
        printf("total len:%u, hdr:%d type:%d len:%d from:%d to:%d %s\n", len,
               info->hdrsz, info->type, info->len, info->from, info->to,
               print_addr(&addr, straddr));
        return;
    }
    debug_trace("sent ping to %s", print_addr(&addr, straddr));
}

static void udp_bind(repinfo_type *repinfo)
{
    struct sockaddr_in *addr;
    socklen_t socklen = sizeof(*addr);

    repinfo->udp_fd = socket(AF_INET, SOCK_DGRAM, 0);
    if (repinfo->udp_fd < 0) {
        logmsgperror("udp_bind:socket");
        exit(1);
    }

    repinfo->udp_addr = addr = calloc(1, socklen);
    addr->sin_addr.s_addr = htonl(INADDR_ANY);
    addr->sin_port = htons(get_host_port(repinfo->netinfo));
    addr->sin_family = AF_INET;

    if (bind(repinfo->udp_fd, (struct sockaddr *)addr, socklen)) {
        logmsgperror("udp_bind:bind");
        exit(1);
    }
}
struct thdpool *gbl_udppfault_thdpool = NULL;

int udppfault_thdpool_init(void)
{
    gbl_udppfault_thdpool = thdpool_create("udppfaultpool", 0);

    thdpool_set_exit(gbl_udppfault_thdpool);

    thdpool_set_minthds(gbl_udppfault_thdpool, 0);
    thdpool_set_maxthds(gbl_udppfault_thdpool, 8);
    thdpool_set_maxqueue(gbl_udppfault_thdpool, 1000);
    thdpool_set_linger(gbl_udppfault_thdpool, 10);
    thdpool_set_longwaitms(gbl_udppfault_thdpool, 10000);

    return 0;
}

static int send_prefault(bdb_state_type *bdb_state, const char *tohost,
                         unsigned int fileid, unsigned int pgno)
{
    ack_info *info;
    uint8_t *p_buf;
    uint8_t *p_buf_end;

    filepage_type filepage;
    filepage.fileid = fileid;
    filepage.pgno = pgno;

    new_ack_info(info, BDB_FILEPAGE_TYPE_LEN, bdb_state->repinfo->myhost);
    p_buf = ack_info_data(info);
    p_buf_end = p_buf + BDB_FILEPAGE_TYPE_LEN;
    rep_udp_filepage_type_put(&filepage, p_buf, p_buf_end);

    info->from = 0;
    info->to = 0;
    info->type = USER_TYPE_UDP_PREFAULT;
    info->len = sizeof(filepage_type);

    udp_send(bdb_state, info, tohost);

    return 0;
}

void udp_prefault_all(bdb_state_type *bdb_state, unsigned int fileid,
                      unsigned int pgno)
{
    repinfo_type *repinfo = bdb_state->repinfo;
    const char *hosts[REPMAX];
    int i;

    if (!gbl_prefault_udp)
        return;

    if (repinfo->myhost != repinfo->master_host)
        return;

    i = net_get_all_nodes_connected(repinfo->netinfo, hosts);

    while (i--) {
        send_prefault(bdb_state, hosts[i], fileid, pgno);
    }
}

static void print_ping_rtt(ack_info *info)
{
    struct timeval now, *sent, diff;
    gettimeofday(&now, NULL);
    sent = ack_info_data(info);
    timeval_diff(sent, &now, &diff);
    const char *type;
    switch (info->type) {
    case USER_TYPE_UDP_TIMESTAMP_ACK:
        type = "UDP";
        break;
    case USER_TYPE_TCP_TIMESTAMP_ACK:
        type = "TCP";
        break;
    case USER_TYPE_PING_TIMESTAMP_ACK:
        type = "TCP->UDP";
        break;
    default:
        type = "???";
        break;
    }
    logmsg(LOGMSG_USER, "NODE:%s %s time:%.3fms\n", ack_info_from_host(info), 
           type, (double)diff.tv_sec * 1000 + (double)diff.tv_usec / 1000);
}

int enque_udppfault_filepage(bdb_state_type *bdb_state, unsigned int fileid,
                             unsigned int pgno);

const uint8_t *rep_udp_filepage_type_get(filepage_type *p_filepage_type,
                                         const uint8_t *p_buf,
                                         const uint8_t *p_buf_end);

static void *udp_reader(void *arg)
{
    bdb_state_type *bdb_state = (bdb_state_type *)arg;
    bdb_thread_event(bdb_state, BDBTHR_EVENT_START_RDONLY);

    repinfo_type *repinfo = bdb_state->repinfo;
    netinfo_type *netinfo = repinfo->netinfo;
    void *data;
    uint8_t buff[1024];
    ssize_t nrecv;
    ack_info *info = (ack_info *)buff;
    char straddr[256];
    char *from;
    int type;
    int fd = repinfo->udp_fd;
    uint8_t *p_buf, *p_buf_end;
    filepage_type fp;

    while (!db_is_stopped()) {
#ifdef UDP_DEBUG
        struct sockaddr_in addr;
        struct sockaddr_in *paddr = &addr;
        struct sockaddr *ptr;
        socklen_t socklen = sizeof(addr);
        ptr = (struct sockaddr *)&addr;
        nrecv = recvfrom(fd, &buff, sizeof(buff), 0, ptr, &socklen);
#else
        struct sockaddr_in *paddr = NULL;
        nrecv = recvfrom(fd, &buff, sizeof(buff), 0, NULL, NULL);
#endif

        if (nrecv < 0) {
            logmsgperror("udp_reader:recvfrom");
            continue;
        }

        ++recd_udp;
        ack_info_to_cpu(info);

        if (ack_info_size(info) != nrecv) {
            fprintf(stderr, "%s:invalid read of %d (header suggests: %u)\n",
                    __func__, nrecv, ack_info_size(info));
            ++recl_udp;
            continue;
        }

        /* Old format included source/dest node numbers - no longer have that
         * luxury - read them from
         * the packet past the data payload. */
        if (info->to != 0 && info->from != 0) {
            fprintf(stderr, "unexpected to/from setting: from=%d to=%d\n",
                    info->from, info->to);
            continue;
        }
        from = ack_info_from_host(info);
        /* sanity check? */
        if (info->hdrsz + info->fromlen > sizeof(buff) ||
            from[info->fromlen - 1] != 0) {
            fprintf(stderr, "invalid packet? %d %d\n",
                    info->hdrsz + info->fromlen > sizeof(buff),
                    from[info->fromlen] != 0);
            fsnapf(stdout, info, 64);
            continue;
        }
        from = intern(from);

/* If to == 0 it was probably through udp_ping_ip */
#if 0
        if(info->to && info->to != bdb_state->repinfo->myhost) {
            ++rect_udp;
            /* Not intended for me; discard it */
            continue;
        }
#endif

        type = info->type;
        switch (type) {
        case USER_TYPE_BERKDB_NEWSEQ:
            data = ack_info_data(info);
            berkdb_receive_rtn(NULL, bdb_state, from, type, data, info->len, 0);
            debug_trace("received lsn from: %d %s", from,
                        print_addr(paddr, straddr));
#ifdef UDP_DEBUG
            /* ack every received lsn. */
            udp_send_header(bdb_state, from, USER_TYPE_UDP_ACK);
            debug_trace("sent ack %d -> %d", info->to, from);
#endif
            break;

        case USER_TYPE_UDP_PREFAULT:
            data = ack_info_data(info);
            p_buf = data;
            p_buf_end = ((uint8_t *)data + info->len);
            p_buf = (uint8_t *)rep_udp_filepage_type_get(&fp, p_buf, p_buf_end);
            enque_udppfault_filepage(bdb_state, fp.fileid, fp.pgno);
#ifdef UDP_DEBUG
            /* ack every received lsn. */
            udp_send_header(bdb_state, from, USER_TYPE_UDP_ACK);
            debug_trace("sent ack %d -> %d", info->to, from);
#endif
            break;

        case USER_TYPE_UDP_ACK:
            debug_trace("received ack from %d %s", from,
                        print_addr(paddr, straddr));
            break;

        case USER_TYPE_UDP_PING: {
            udp_send_header(bdb_state, from, USER_TYPE_UDP_ACK);
            debug_trace("sent ack %d -> %d", info->to, from);
            break;
        }

        case USER_TYPE_UDP_TIMESTAMP: {
            /* Just send the packet back */
            ack_info *ackrsp;
            new_ack_info(ackrsp, info->len, bdb_state->repinfo->myhost);
            ackrsp->type = USER_TYPE_UDP_TIMESTAMP_ACK;
            memcpy(ack_info_data(ackrsp), ack_info_data(info), info->len);
            udp_send(bdb_state, ackrsp, from);
            debug_trace("recd timestamp from %d %s", from,
                        print_addr(paddr, straddr));
            break;
        }

        case USER_TYPE_COHERENCY_LEASE:
            data = ack_info_data(info);
            receive_coherency_lease(NULL, bdb_state, from,
                                    USER_TYPE_COHERENCY_LEASE, data, info->len,
                                    0);
            break;

        case USER_TYPE_PAGE_COMPACT:
            data = ack_info_data(info);
            berkdb_receive_msg(NULL, bdb_state, from, USER_TYPE_PAGE_COMPACT,
                               data, info->len, 0);
            break;

        case USER_TYPE_UDP_TIMESTAMP_ACK:
        case USER_TYPE_PING_TIMESTAMP_ACK:
            print_ping_rtt(info);
            break;


        default:
            printf("%s: recd unknown packet type:%d from:%s\n", __func__, type,
                   from);
            break;
        }

#ifdef UDP_DEBUG
        /* dont do this accounting unless in debug mode.
         * it slows down because it needs to get a lock */
        net_inc_recv_cnt_from(netinfo, from);
#endif
    }
    bdb_thread_event(bdb_state, BDBTHR_EVENT_DONE_RDONLY);
    return NULL;
}

void start_udp_reader(bdb_state_type *bdb_state)
{
    repinfo_type *repinfo = bdb_state->repinfo;
    netinfo_type *netinfo = repinfo->netinfo;
    if (!is_real_netinfo(netinfo)) {
        return;
    }

    udp_bind(repinfo);

    pthread_t *thread = &repinfo->udp_thread;
    extern pthread_attr_t gbl_pthread_attr;
    int rc = pthread_create(thread, &gbl_pthread_attr, udp_reader, bdb_state);
    if (rc != 0) {
        logmsg(LOGMSG_FATAL, "start_udp_reader:pthread_create udp_reader: %s", strerror(errno));
        exit(1);
    }
}

void udp_summary(void)
{
    logmsg(LOGMSG_USER, 
           "udp packets sent: %u\n"
           "udp packets failed to send: %u\n"
           "udp packets received: %u\n"
           "udp packets received with len mismatch: %u\n"
           "udp packets received with destination mismatch: %u\n",
           sent_udp, fail_udp, recd_udp, recl_udp, rect_udp);
}

// Zero out all counters
void udp_reset(netinfo_type *netinfo)
{
    rect_udp = recl_udp = fail_udp = sent_udp = recd_udp = 0;
    net_reset_udp_stat(netinfo);
}

void tcp_ping_all(bdb_state_type *bdb_state)
{
    ping_all_int(bdb_state, USER_TYPE_TCP_TIMESTAMP);
}

void tcp_ping(bdb_state_type *bdb_state, char *to)
{
    if (send_timestamp(bdb_state, to, USER_TYPE_TCP_TIMESTAMP) > 0) {
        debug_trace("sent ping %d -> %d", bdb_state->repinfo->mynode, to);
    }
}

void handle_tcp_timestamp(bdb_state_type *bdb_state, ack_info *info,
                          char *tohost)
{
    int type;

    ack_info_to_cpu(info);
    size_t size = ack_info_size(info);

    info->type = type = USER_TYPE_TCP_TIMESTAMP_ACK;
    info->from = info->to = 0;
    ack_info_from_cpu(info);

    net_send(bdb_state->repinfo->netinfo, tohost, type, info, size, 1);
}

void handle_tcp_timestamp_ack(bdb_state_type *bdb_state, ack_info *info)
{
    ack_info_to_cpu(info);
    print_ping_rtt(info);
}

int send_myseqnum_to_master_udp(bdb_state_type *bdb_state)
{
    int get_myseqnum(bdb_state_type * bdb_state, uint8_t * p_net_seqnum);
    ack_info *info;
    uint8_t *p_buf;
    uint8_t *p_buf_end;
    static int lastpr = 0;
    int rc = 0, now;

    new_ack_info(info, BDB_SEQNUM_TYPE_LEN, bdb_state->repinfo->myhost);
    p_buf = ack_info_data(info);
    p_buf_end = p_buf + BDB_SEQNUM_TYPE_LEN;

    if (0 == (rc = get_myseqnum(bdb_state, p_buf))) {
        info->from = 0;
        info->to = 0;
        info->type = USER_TYPE_BERKDB_NEWSEQ;
        udp_send(bdb_state, info, bdb_state->repinfo->master_host);
    } else {
        static time_t lastpr = 0;
        time_t now;
        static uint64_t count = 0;

        count++;
        if ((now = time(NULL)) > lastpr) {
            fprintf(stderr, "%s: get_myseqnum returned non-0, count=%llu\n",
                    __func__, count);
            lastpr = now;
        }
    }
    return rc;
}

int gbl_verbose_send_coherency_lease;

void send_coherency_leases(bdb_state_type *bdb_state, int lease_time,
                           int *inc_wait)
{
    int count, comcount, i, do_send, use_udp, master_is_coherent;
    uint8_t *p_buf, *p_buf_end, buf[COLEASE_TYPE_LEN];
    const char *hostlist[REPMAX];
    const char *comlist[REPMAX];
    colease_t colease;
    ack_info *info;
    static int last_count = 0;

    colease.issue_time = gettimeofday_ms();
    colease.lease_ms = lease_time;

    if (bdb_state->attr->leasebase_trace) {
        static time_t lastpr = 0;
        time_t now;
        if ((now = time(NULL)) > lastpr) {
            logmsg(LOGMSG_INFO, "%s: lease base time is %lu\n", __func__,
                   colease.issue_time);
            lastpr = now;
        }
    }

    use_udp = bdb_state->attr->coherency_lease_udp;

    if (!use_udp) {
        p_buf = buf;
        p_buf_end = buf + COLEASE_TYPE_LEN;

        if (!(colease_type_put(&colease, p_buf, p_buf_end)))
            abort();
    }

    count = net_get_all_nodes_connected(bdb_state->repinfo->netinfo, hostlist);
    comcount =
        net_get_all_commissioned_nodes(bdb_state->repinfo->netinfo, comlist);


    if (count != comcount) {
        static time_t lastpr = 0;
        time_t now;

        /* Assume disconnected node(s) are incoherent */
        *inc_wait = 1;

        if (gbl_verbose_send_coherency_lease && (last_count != count || 
                    (now = time(NULL)) - lastpr)) {
            char *machs = (char *)malloc(1);
            int machs_len = 0;
            machs[0] = '\0';

            for (i = 0; i < count; i++) {
                machs_len += (strlen(hostlist[i]) + 2);
                machs = (char *)realloc(machs, machs_len);
                strcat(machs, hostlist[i]);
                strcat(machs, " ");
            }
<<<<<<< HEAD
            logmsg(LOGMSG_ERROR,
                    "%s: only %d of %d nodes are connected: %s epoch=%u\n",
                    __func__, count, comcount, machs, time(NULL));
            free(machs);
            lastpr = now;
        }
    } else if (gbl_verbose_send_coherency_lease && (last_count != comcount)) {
        logmsg(LOGMSG_ERROR, "%s: sending leases to all nodes, epoch=%u\n", 
                __func__, time(NULL));
=======
            logmsg(LOGMSG_INFO,
                   "%s: only %d of %d nodes are connected: %s epoch=%ld\n",
                   __func__, count, comcount, machs, time(NULL));
            free(machs);
            lastpr = now;
        }
    } else if (last_count != comcount) {
        logmsg(LOGMSG_INFO, "%s: sending leases to all nodes, epoch=%ld\n",
               __func__, time(NULL));
>>>>>>> 88db4afd
    }

    last_count = count;

    /* Check our master-lease */
    if (bdb_state->attr->master_lease) {
        int verify_master_leases_int(bdb_state_type * bdb_state,
                                     const char **comlist, int comcount,
                                     const char *func, uint32_t line);
        master_is_coherent = verify_master_leases_int(
            bdb_state, comlist, comcount, __func__, __LINE__);
    } else
        master_is_coherent = 1;

    for (i = 0; i < count; i++) {
        int catchup_window = bdb_state->attr->catchup_window;
        pthread_mutex_lock(&(bdb_state->coherent_state_lock));

        if (!master_is_coherent || bdb_state->coherent_state[
                nodeix(hostlist[i])] != STATE_COHERENT) {
            *inc_wait = 1;
        }
        do_send = master_is_coherent && (bdb_state->coherent_state[
                nodeix(hostlist[i])] == STATE_COHERENT);
        pthread_mutex_unlock(&(bdb_state->coherent_state_lock));

        if (do_send) {
            if (use_udp) {
                ack_info *info;
                new_ack_info(info, COLEASE_TYPE_LEN,
                        bdb_state->repinfo->myhost);
                p_buf = ack_info_data(info);
                p_buf_end = p_buf + COLEASE_TYPE_LEN;
                if (!(colease_type_put(&colease, p_buf, p_buf_end)))
                    abort();

                info->from = 0;
                info->to = 0;
                info->type = USER_TYPE_COHERENCY_LEASE;
                info->len = COLEASE_TYPE_LEN;

                udp_send(bdb_state, info, hostlist[i]);
            } else {
                net_send_message(bdb_state->repinfo->netinfo_signal,
                        hostlist[i], USER_TYPE_COHERENCY_LEASE,
                        buf, COLEASE_TYPE_LEN, 0, 0);
            }
        } else {
            static time_t lastpr = 0;
            time_t now;
            if (gbl_verbose_send_coherency_lease && (now = time(NULL)) - lastpr) {
                logmsg(LOGMSG_ERROR, "%s: not sending to %s\n", __func__,
                        hostlist[i]);
                lastpr = now;
            }
        }
    }
}

void handle_ping_timestamp(bdb_state_type *bdb_state, ack_info *info, char *to)
{
    ack_info_to_cpu(info);
    info->to = 0;
    info->from = 0;
    info->type = USER_TYPE_PING_TIMESTAMP_ACK;
    udp_send(bdb_state, info, to);
}

void ping_all(bdb_state_type *bdb_state)
{
    ping_all_int(bdb_state, USER_TYPE_PING_TIMESTAMP);
}

void ping_node(bdb_state_type *bdb_state, char *to)
{
    if (send_timestamp(bdb_state, to, USER_TYPE_TCP_TIMESTAMP) > 0) {
        debug_trace("sent ping %d -> %d", bdb_state->repinfo->mynode, to);
    }
}

/* vim: set sw=4 ts=4 et: */
static int prepare_pg_compact_msg(bdb_state_type *bdb_state, ack_info *info,
                                  int32_t fileid, uint32_t size,
                                  const void *data)
{
    uint8_t *p_buf;
    uint8_t *p_buf_end;
    pgcomp_snd_t snd;

    snd.id = fileid;
    snd.size = size;

    p_buf = ack_info_data(info);
    p_buf_end = p_buf + BDB_PGCOMP_SND_TYPE_LEN + size;

    (void)pgcomp_snd_type_put(&snd, p_buf, p_buf_end, data);

    info->from = info->to = 0;
    info->type = USER_TYPE_PAGE_COMPACT;

    return 0;
}

int send_pg_compact_req(bdb_state_type *bdb_state, int32_t fileid,
                        uint32_t size, const void *data)
{
    int rc;
    char *master;
    ack_info *info;
    uint8_t *p_buf;
    repinfo_type *repinfo;

/* If the page is from a dta file, `data` is a genid and `size` is 8 bytes.
   However we may have variant-length data if the page is from ix where `data`
   is (ixdata + genid).  Given the fact that we don't touch overflow pages
   and comdb2 maximum page size is 64K, `size` can't be larger than 32K. */
#define PGCOMPMAXLEN (1U << 15)

    if (size > PGCOMPMAXLEN)
        return E2BIG;

    repinfo = bdb_state->repinfo;
    master = repinfo->master_host;

    if (repinfo->myhost == repinfo->master_host)
        rc = enqueue_pg_compact_work(bdb_state, fileid, size, data);
    else {
        new_ack_info(info, BDB_PGCOMP_SND_TYPE_LEN + size, repinfo->myhost);
        rc = prepare_pg_compact_msg(bdb_state, info, fileid, size, data);

        if (rc != 0)
            goto out;

        if (bdb_state->attr->page_compact_udp)
            rc = udp_send(bdb_state, info, master);
        else {
            p_buf = ack_info_data(info);
            rc = net_send(repinfo->netinfo, master, USER_TYPE_PAGE_COMPACT,
                          p_buf, BDB_PGCOMP_SND_TYPE_LEN + size, 1);
        }
    }
#ifdef PGCOMP_DBG
    char dbgbuf[(size << 1) + 1];
    const char *p = data;
    for (int i = 0; i != size; ++i)
        sprintf(dbgbuf + (i << 1), "%02x", *(p + i));
    dbgbuf[size << 1] = 0;
    fprintf(
        stderr,
        "(!) %s %d: sent DBT data (%d bytes) %s in fileid %d for compaction\n",
        __FILE__, __LINE__, size, dbgbuf, fileid);
#endif
out:
    return rc;
}

const char *get_hostname_with_crc32(bdb_state_type *bdb_state,
                                    unsigned int hash)
{
    repinfo_type *repinfo = bdb_state->repinfo;
    if(crc32c(repinfo->myhost, strlen(repinfo->myhost)) == hash)
        return repinfo->myhost;

    const char *hosts[REPMAX];
    int count = net_get_all_nodes(repinfo->netinfo, hosts);

    for (int i = 0; i < count; i++) {
        if(crc32c(hosts[i], strlen(hosts[i])) == hash) 
            return hosts[i];
    }
    return NULL;
}<|MERGE_RESOLUTION|>--- conflicted
+++ resolved
@@ -808,17 +808,6 @@
                 strcat(machs, hostlist[i]);
                 strcat(machs, " ");
             }
-<<<<<<< HEAD
-            logmsg(LOGMSG_ERROR,
-                    "%s: only %d of %d nodes are connected: %s epoch=%u\n",
-                    __func__, count, comcount, machs, time(NULL));
-            free(machs);
-            lastpr = now;
-        }
-    } else if (gbl_verbose_send_coherency_lease && (last_count != comcount)) {
-        logmsg(LOGMSG_ERROR, "%s: sending leases to all nodes, epoch=%u\n", 
-                __func__, time(NULL));
-=======
             logmsg(LOGMSG_INFO,
                    "%s: only %d of %d nodes are connected: %s epoch=%ld\n",
                    __func__, count, comcount, machs, time(NULL));
@@ -828,7 +817,6 @@
     } else if (last_count != comcount) {
         logmsg(LOGMSG_INFO, "%s: sending leases to all nodes, epoch=%ld\n",
                __func__, time(NULL));
->>>>>>> 88db4afd
     }
 
     last_count = count;
