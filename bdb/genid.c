/*
   Copyright 2015 Bloomberg Finance L.P.

   Licensed under the Apache License, Version 2.0 (the "License");
   you may not use this file except in compliance with the License.
   You may obtain a copy of the License at

       http://www.apache.org/licenses/LICENSE-2.0

   Unless required by applicable law or agreed to in writing, software
   distributed under the License is distributed on an "AS IS" BASIS,
   WITHOUT WARRANTIES OR CONDITIONS OF ANY KIND, either express or implied.
   See the License for the specific language governing permissions and
   limitations under the License.
 */

/*
 * Genids
 *
 */

#include <pthread.h>

#include <arpa/inet.h>

#include <errno.h>
#include <fcntl.h>
#include <limits.h>
#include <netinet/in.h>
#include <netinet/tcp.h>
#include <stdarg.h>
#include <stdio.h>
#include <stdlib.h>
#include <string.h>
#include <strings.h>
#include <sys/stat.h>
#include <sys/types.h>
#include <sys/socket.h>
#include <sys/socketvar.h>
#include <sys/uio.h>
#include <unistd.h>
#include <stddef.h>
#include <alloca.h>

#include <sys/poll.h>
#include <sys/select.h>
#include <sys/types.h>

#include <build/db.h>
#include <epochlib.h>
#include <ctrace.h>
#include <plbitlib.h>
#include <plhash.h>
#include <list.h>

#include <net.h>
#include "bdb_int.h"
#include "locks.h"
#include "flibc.h"

#ifndef MAXSTACKDEPTH
#define MAXSTACKDEPTH 200
#endif

#include "genid.h"
#include "logmsg.h"

int gbl_block_set_commit_genid_trace = 0;
static unsigned long long commit_genid;
static DB_LSN commit_lsn;
static uint32_t commit_generation;

unsigned long long get_lowest_genid_for_datafile(int stripe)
{
    unsigned long long g = stripe;
    g = (g << GENID_STRIPE_SHIFT) & GENID_STRIPE_MASK;
    return g;
}

int get_slotnum_from_genid(int modnum, unsigned long long genid)
{
    uint16_t slot_part;

    /* grab the 2 bytes containing slot part of the genid in net byte order */
    slot_part = (uint16_t)((genid & GENID_SLOT_MASK) >> GENID_SLOT_PRE_SHIFT);

    return (ntohs(slot_part) >> GENID_SLOT_POST_SHIFT) % modnum;
}

/* the search genid will have the updateid portion masked out */
unsigned long long get_search_genid(bdb_state_type *bdb_state,
                                    unsigned long long genid)
{
    int mask, bits, pidb = bdb_state->attr->participantid_bits;

    if (!bdb_state->ondisk_header)
        return genid;

    genid = flibc_ntohll(genid);
    bits = (12 - pidb);
    mask = (0x1 << bits) - 1;
    genid &= ~(mask << 4);

    return flibc_htonll(genid);
}

/* The rep stream needs to operate without a bdb_state */
unsigned long long get_search_genid_rowlocks(unsigned long long genid)
{
    int mask;

    genid = flibc_ntohll(genid);
    mask = (0x1 << 12) - 1;
    genid &= ~(mask << 4);

    return flibc_htonll(genid);
}

unsigned long long bdb_mask_updateid(bdb_state_type *bdb_state,
                                     unsigned long long genid)
{
    unsigned long long updateid;
    unsigned long long noupdateid;

    if (!bdb_state->ondisk_header && (genid & (~GENID_NORMALIZE_MASK))) {
        /*fprintf(stderr, "fixing genid 0x%llx genid\n", genid);*/

        /* no ondisk header, but updateid is set!  this means its an old style
           record and these are actually the rightmost bits of the previously
           larger dupcount area.  shift that area back into the new place to
           fix it */

        genid = flibc_ntohll(genid);

        /* mask out the old dupcount area, which includes the updateid area */
        noupdateid = genid & GENID_OLD_DUP_MASK;

        /* extract out the old update id, shift it over to the new position */
        updateid = genid & (~GENID_OLD_DUP_MASK);
        updateid = updateid << 12;

        /* or in the "new style" update id */
        genid = noupdateid | updateid;

        genid = flibc_htonll(genid);
    } else {
        /* Mask out the updateid field since it must be zero */
        genid = get_search_genid(bdb_state, genid);
    }

    /*fprintf(stderr, "genid masked to 0x%llx genid\n", genid);*/

    return genid;
}

/*

   To support live schema change, we need to guarantee that the
   genids will always be monotonically increasing.  So we reset the counter
   whenever the epoch time wraps.  This has the neat side effect that we know
   how many genids were allocated in a second just by inspecting the genids..

   To support ODH and the fast updates plan the new genid

   time/32 + dupecount/16 + (particip&upd)/12 + stripe/4

   the attribute variable, participantid_bits, specifies the number of bits
   allocated to the participant stripe id.  The remainder of those 12 bits
   are used for the updateid

*/

struct call {
    int ncalls;
    int nframes;
    intptr_t ip[1];
};

static u_int call_hashfunc(void *key, int len)
{
    struct call *c = (struct call *)key;
    int i;
    u_int h = 0;
    for (i = 0; i < c->nframes; i++)
        h ^= (u_int)c->ip[i];

    return h;
}

static int call_cmpfunc(void *key1, void *key2, int len)
{
    struct call *c1, *c2;
    int i;
    c1 = (struct call *)key1;
    c2 = (struct call *)key2;

    if (c1->nframes != c2->nframes)
        return -1;

    for (i = 0; i < c1->nframes; i++)
        if (c1->ip[i] != c2->ip[i])
            return -1;

    return 0;
}

static int dumpandclear(void *obj, void *arg)
{
    struct call *c;
    int i;
    c = (struct call *)obj;
    if (c->ncalls > 0) {
        printf("----------------\n");
        printf("%d: ", c->ncalls);
        for (i = 0; i < c->nframes; i++) {
            printf(" 0x%p", (void *)c->ip[i]);
        }
        printf("\n");
    }
    c->ncalls = 0;
    return 0;
}

unsigned long long get_genid_counter48(unsigned long long genid)
{
    uint32_t *iptr;
    uint16_t *sptr;
    unsigned long long counter;
    iptr = (uint32_t *)&genid;
    sptr = (uint16_t *)&genid;

#if defined(_LINUX_SOURCE)
    counter = ntohl(iptr[0]);
    counter <<= 16;
    counter |= ntohs(sptr[2]);
#else
    counter = genid >> 16;
#endif

    return counter;
}

int bdb_genid_timestamp(unsigned long long genid)
{
    int *iptr;

    iptr = (int *)&genid;

    /* genids (their components at least) are always "big-endian" */
    return ntohl(iptr[0]);
}

/* Fabricated (recno) genids are retrieved from sqlite3BtreeNewRowid-
   They will always have a timestamp value of 0 */
int bdb_genid_is_recno(bdb_state_type *bdb_state, unsigned long long genid)
{
    if (bdb_state->genid_format == LLMETA_GENID_ORIGINAL) {
        if(0 == bdb_genid_timestamp(genid))
        {
            return 1;
        }
        else
        {
            return 0;
        }
    }
    else if (bdb_state->genid_format == LLMETA_GENID_48BIT) {
        /* I don't think this is right - check. */
        return is_genid_add(genid) || is_genid_upd(genid);
    }
    else {
        logmsg(LOGMSG_FATAL, "Unknown genid format!\n");
        abort();
    }
}

/* this is for sqlite3BtreeNewRowid- I don't have to bother endianizing recno */
unsigned long long bdb_recno_to_genid(int recno)
{
    unsigned long long genid = 0;
    int *iptr = (int *)&genid;

    iptr[1] = recno;

    return genid;
}

static unsigned int get_dupecount_from_genid(unsigned long long genid)
{
    unsigned short *sptr;

    sptr = (unsigned short *)&genid;

    /* genids (their components at least) are always "big-endian" */
    return ntohs(sptr[2]);
}

static inline void set_gblcontext_int(bdb_state_type *bdb_state,
                                      unsigned long long gblcontext)
{
    if (gblcontext == -1ULL) {
        logmsg(LOGMSG_ERROR, "SETTING CONTEXT TO -1\n");
        cheap_stack_trace();
    }
    if (bdb_cmp_genids(gblcontext, bdb_state->gblcontext) < 0) {
        if (gbl_block_set_commit_genid_trace) {
            logmsg(LOGMSG_ERROR, "Blocked attempt to set lower gblcontext\n");
            cheap_stack_trace();
        }
    } else {
        bdb_state->gblcontext = gblcontext;
    }
}

/* setter/getters that grab a lock. */
void set_gblcontext(bdb_state_type *bdb_state, unsigned long long gblcontext)
{
    if (bdb_state->parent)
        bdb_state = bdb_state->parent;

    Pthread_mutex_lock(&(bdb_state->gblcontext_lock));

    set_gblcontext_int(bdb_state, gblcontext);

    Pthread_mutex_unlock(&(bdb_state->gblcontext_lock));
}

unsigned long long get_gblcontext(bdb_state_type *bdb_state)
{
    unsigned long long gblcontext;

    if (bdb_state->parent)
        bdb_state = bdb_state->parent;

    Pthread_mutex_lock(&(bdb_state->gblcontext_lock));
    gblcontext = bdb_state->gblcontext;
    Pthread_mutex_unlock(&(bdb_state->gblcontext_lock));

    return gblcontext;
}

unsigned long long get_id(bdb_state_type *bdb_state)
{
    unsigned int dupcount;
    unsigned long long id;
    unsigned int *iptr;

    if (bdb_state->parent)
        bdb_state = bdb_state->parent;

    iptr = (unsigned int *)&id;

    Pthread_mutex_lock(&(bdb_state->id_lock));
    bdb_state->id++;
    dupcount = bdb_state->id;
    Pthread_mutex_unlock(&(bdb_state->id_lock));

    iptr[0] = htonl(comdb2_time_epoch());
    iptr[1] = htonl(dupcount);

    return id;
}

int get_epoch_plusplus(bdb_state_type *bdb_state)
{
    static int x = 0;
    x++;
    return x;
}

int genid_contains_time(bdb_state_type *bdb_state)
{
    return bdb_state->genid_format == LLMETA_GENID_ORIGINAL;
}

static inline void set_commit_genid_lsn_gen(bdb_state_type *bdb_state,
                                            unsigned long long genid,
                                            const DB_LSN *lsn,
                                            const uint32_t *generation)
{
    if (bdb_state->parent)
        bdb_state = bdb_state->parent;
    if (bdb_cmp_genids(genid, commit_genid) < 0) {

        /* This can occur legitamately after a rep_verify_match */
        if (gbl_block_set_commit_genid_trace) {
            logmsg(LOGMSG_ERROR, "Blocked attempt to set lower commit_genid\n");
            cheap_stack_trace();
        }
        return;
    }
    commit_genid = genid;
    if (lsn) commit_lsn = *lsn;
    if (generation) commit_generation = *generation;

    set_gblcontext_int(bdb_state, genid);
}

static unsigned long long get_genid_48bit(bdb_state_type *bdb_state,
                                          unsigned int dtafile, DB_LSN *lsn,
                                          uint32_t generation, uint64_t seed)
{
    unsigned int *iptr;
    unsigned long long genid;
    unsigned long long seed48;
    static time_t lastwarn = 0;
    time_t now;
    uint32_t highorder = 0, loworder = 0;
    uint16_t *s48ptr;
    int prwarn = 0;

    Pthread_mutex_lock(&(bdb_state->gblcontext_lock));
    if (!seed)
        seed48 = get_genid_counter48(bdb_state->gblcontext);
    else
        seed48 = seed;

    while (seed48 >= 0x0000ffffffffffffULL) {
        /* This database needs a clean dump & load (or we need to expand our
         * genids */
        logmsg(LOGMSG_ERROR, "%s: this database has run out of genids!\n",
               __func__);
        sleep(1);
    }

    seed48++;

    if (bdb_state->attr->genid48_warn_threshold &&
            (0x0000ffffffffffffULL - seed48) <=
            bdb_state->attr->genid48_warn_threshold)
        prwarn = 1;

    s48ptr = (uint16_t *)&seed48;
    iptr = (unsigned int *)&genid;

#if defined(_LINUX_SOURCE)
    memcpy(&highorder, &s48ptr[1], 4);
    loworder = s48ptr[0] << 16;
#else
    memcpy(&highorder, &s48ptr[1], 4);
    memcpy(&loworder, &s48ptr[3], 2);
#endif
    loworder |= (dtafile & 0x0000000f);
    iptr[0] = htonl(highorder);
    iptr[1] = htonl(loworder);

    bdb_state->gblcontext = genid;

    if (lsn) {
        set_commit_genid_lsn_gen(bdb_state, genid, lsn, &generation);
    }

    Pthread_mutex_unlock(&(bdb_state->gblcontext_lock));
    if (prwarn && (now = time(NULL)) > lastwarn) {
        logmsg(LOGMSG_WARN, "%s: low-genid warning: this database has only "
                            "%llu genids remaining\n",
               __func__, 0x0000ffffffffffffULL - seed48);
        lastwarn = now;
    }
    return genid;
}

void seed_genid48(bdb_state_type *bdb_state, uint64_t seed)
{
    get_genid_48bit(bdb_state, 0, NULL, 0, seed);
}

static unsigned long long get_genid_timebased(bdb_state_type *bdb_state,
                                      unsigned int dtafile, DB_LSN *lsn,
                                      uint32_t generation)
{
    /* keep a stable copy of the gblcontext */
    unsigned int *iptr;
    unsigned long long genid;
    unsigned long long gblcontext;
    unsigned int epoch;
    unsigned int next_seed;
    unsigned int munged_seed;
    unsigned int munged_dtafile;
    int epochtime;
    int contexttime;
    gblcontext = get_gblcontext(bdb_state);

    if (!bdb_state->attr->genidplusplus) {
    stall:
        epochtime = comdb2_time_epoch();
        contexttime = bdb_genid_timestamp(gblcontext);

        if (contexttime > epochtime) {
            logmsg(LOGMSG_WARN, "context is %d epoch is %d  - stalling!!!\n",
                   contexttime, epochtime);
            poll(NULL, 0, 100);
            goto stall;
        }

        iptr = (unsigned int *)&genid;

try_again:

        Pthread_mutex_lock(&(bdb_state->gblcontext_lock));

        epoch = comdb2_time_epoch();
        gblcontext = bdb_state->gblcontext;
        contexttime = bdb_genid_timestamp(gblcontext);

        if (contexttime == epoch) {
            bdb_state->seed = get_dupecount_from_genid(gblcontext);
            bdb_state->seed++;
        } else {
            bdb_state->seed = 1;
        }

        if (bdb_state->seed >= 0x10000) {
            /* I can't conceive that this code will every execute - 64K
             * insertions
             * or updates a second would be rather good though. */
            Pthread_mutex_unlock(&(bdb_state->gblcontext_lock));

            /*fprintf(stderr, "WARNING: needed more than max genids per
             * second (%d).\n", 0x10000); */
            poll(NULL, 0, 10);
            goto try_again;
        }
    } else {
        iptr = (unsigned int *)&genid;

        gblcontext = contexttime = epoch = get_epoch_plusplus(bdb_state);
        bdb_state->seed = 1;
    }

    next_seed = bdb_state->seed;

    /* shift over the seed then or in the dtafile */
    munged_seed = next_seed << 16;

    munged_dtafile = dtafile & 0x0000000f;
    munged_seed = munged_seed | munged_dtafile;

    /* genids (their components at least) are always "big-endian" */
    iptr[0] = htonl(epoch);
    iptr[1] = htonl(munged_seed);

    bdb_state->gblcontext = genid;

    /* this limps at a different speed compare to gblcontext */
    if (lsn) {
        set_commit_genid_lsn_gen(bdb_state, genid, lsn, &generation);
    }

    Pthread_mutex_unlock(&(bdb_state->gblcontext_lock));
    return genid;
}

static inline 
unsigned long long get_genid_int(bdb_state_type *bdb_state,
                                 unsigned int dtafile, DB_LSN *lsn,
                                 uint32_t generation)
{
    /* if we were passed a child, find his parent */
    /* this means we have a single genid allocator PER DB rather than PER TABLE
       now.  the nice part about this is maintaining distributed
       "cursor contexts" becomes a much simpler problem rather than the broken
       mess it currently is. */
    extern int gbl_llmeta_open;
    if (bdb_state->parent)
        bdb_state = bdb_state->parent;

    if (gbl_llmeta_open == 0)
        return 0ULL;

#if defined FORCE_GENID48
    if (1)
#else
    if (bdb_state->genid_format == LLMETA_GENID_48BIT)
#endif
    {
        return get_genid_48bit(bdb_state, dtafile, lsn, generation, 0);
    }
    else {
        return get_genid_timebased(bdb_state, dtafile, lsn, generation);
    }
}

unsigned long long get_genid(bdb_state_type *bdb_state, unsigned int dtafile)
{
    return get_genid_int(bdb_state, dtafile, NULL, 0);
}

unsigned long long bdb_get_a_genid(bdb_state_type *bdb_state)
{
    return get_genid(bdb_state, 0);
}

/* set the genid's participant stripe value & return the new genid */
unsigned long long set_participant_stripeid(bdb_state_type *bdb_state,
                                            int stripeid,
                                            unsigned long long genid)
{
    int mask, shift, pidb = (bdb_state->attr->participantid_bits);
    if (pidb <= 0 || stripeid <= 0) {
        return genid;
    }
    if (pidb > 12)
        pidb = 12;
    mask = (0x1 << pidb) - 1;
    stripeid &= mask;
    shift = (16 - pidb);
    genid &= ~(mask << shift);
    genid |= (stripeid << shift);
    return genid;
}

/* set the genid's update id value & return the new genid */
unsigned long long set_updateid(bdb_state_type *bdb_state, int updateid,
                                unsigned long long genid)
{
    int mask, bits, pidb = bdb_state->attr->participantid_bits;
    if (pidb >= 12) {
        return genid;
    }
    genid = flibc_htonll(genid);
    if (pidb < 0)
        pidb = 0;
    bits = (12 - pidb);
    mask = (0x1 << bits) - 1;
    updateid &= mask;
    genid &= ~(mask << 4);
    genid |= (updateid << 4);
    return flibc_ntohll(genid);
}

/* return the maximum updateid for this bdb_state */
int max_updateid(bdb_state_type *bdb_state)
{
    int mask, bits, pidb = bdb_state->attr->participantid_bits;
    if (pidb >= 12) {
        return 0;
    }
    if (pidb < 0)
        pidb = 0;
    bits = (12 - pidb);
    mask = (0x1 << bits) - 1;
    return mask;
}

/* return the maximum participant stripe-id for this bdb_state */
int max_participant_stripeid(bdb_state_type *bdb_state)
{
    int mask, pidb = bdb_state->attr->participantid_bits;
    if (pidb <= 0)
        return 0;
    if (pidb > 12)
        pidb = 12;
    mask = (0x1 << pidb) - 1;
    return mask;
}

/* the bdb_state object tells how many bits are in the participant stripe */
int bdb_get_participant_stripe_from_genid(bdb_state_type *bdb_state,
                                          unsigned long long genid)
{
    int mask, pidb = bdb_state->attr->participantid_bits;
    if (pidb <= 0)
        return 0;
    if (pidb > 12)
        pidb = 12;
    mask = (0x1 << pidb) - 1;
    genid >>= (16 - pidb);
    return (genid & mask);
}

/* using the bdb_state object, return the updateid for this genid */
int get_updateid_from_genid(bdb_state_type *bdb_state, unsigned long long genid)
{
    int mask, bits, pidb = bdb_state->attr->participantid_bits;
    if (pidb >= 12)
        return 0;
    if (pidb < 0)
        pidb = 0;
    bits = (12 - pidb);
    mask = (0x1 << bits) - 1;
    genid = flibc_htonll(genid);
    genid >>= 4;
    return (genid & mask);
}

/* externally callable */
unsigned long long bdb_get_timestamp(bdb_state_type *bdb_state)
{
    return bdb_genid_to_host_order(get_genid(bdb_state, 0));
}

/* convert a genid to host byte order.  this should rarely be used, throughout
 * the codebase genids should remain in network byte order; this is really only
 * used so that genids can be properly printed to a string */
unsigned long long bdb_genid_to_host_order(unsigned long long genid)
{
    return flibc_ntohll(genid);
}

unsigned long long bdb_genid_to_net_order(unsigned long long genid)
{
    return flibc_htonll(genid);
}

/* when the database comes up, we set a master_cmpcontext value by incrementing
 * the slot-component of the maximum genid.
 */
unsigned long long bdb_increment_slot(bdb_state_type *bdb_state,
                                      unsigned long long a)
{
    uint16_t slot;

    /* grab the slot */
    slot = (uint16_t)((a & GENID_SLOT_MASK) >> GENID_SLOT_PRE_SHIFT);

    /* increment */
    slot = (ntohs(slot) >> GENID_SLOT_POST_SHIFT) + 1;

    /* mask out in argument genid */
    a &= ~(GENID_SLOT_MASK);

    /* back to big-endian */
    slot = htons(slot << GENID_SLOT_POST_SHIFT);

    /* replace slot */
    a |= (unsigned long long)(slot) << GENID_SLOT_PRE_SHIFT;

    return a;
}

unsigned long long bdb_mask_stripe(bdb_state_type *bdb_state,
                                   unsigned long long a)
{
    return (a & ~(GENID_STRIPE_MASK));
}

/* Compare two genids to determine which one would have been allocated first.
 * Return codes:
 *    -1    a < b
 *    0     a == b
 *    1     a > b
 */
int bdb_cmp_genids(unsigned long long a, unsigned long long b)
{
    unsigned int *a_iptr;
    unsigned int *b_iptr;
    unsigned int a_epoch;
    unsigned int b_epoch;
    unsigned int a_rhs;
    unsigned int b_rhs;

    a_iptr = (unsigned int *)&a;
    b_iptr = (unsigned int *)&b;

    /* first compare the epoch component in host byte order */

    a_epoch = ntohl(a_iptr[0]);
    b_epoch = ntohl(b_iptr[0]);

    if (a_epoch < b_epoch)
        return -1;

    if (a_epoch > b_epoch)
        return 1;

    /* take the stripe out then get the right hand side in host byte order */

    a &= ~GENID_STRIPE_MASK;
    b &= ~GENID_STRIPE_MASK;
    a_rhs = ntohl(a_iptr[1]);
    b_rhs = ntohl(b_iptr[1]);

    if (a_rhs < b_rhs)
        return -1;

    if (a_rhs > b_rhs)
        return 1;

    return 0;
}

/* return 0 if g1 and g2 are in-place equivalent, non-0 otherwise */
int bdb_inplace_cmp_genids(bdb_state_type *bdb_state, unsigned long long g1,
                           unsigned long long g2)
{
    unsigned long long s1, s2;

    /*
    s1=get_search_genid(bdb_state, g1);
    s2=get_search_genid(bdb_state, g2);
    */

    s1 = bdb_mask_updateid(bdb_state, g1);
    s2 = bdb_mask_updateid(bdb_state, g2);

    return bdb_cmp_genids(s1, s2);
}

unsigned long long bdb_get_cmp_context_int(bdb_state_type *bdb_state)
{
    if (bdb_state->parent)
        bdb_state = bdb_state->parent;

    /* if we're the master, get a context, otherwise use the last one we
       recieved from the master */
    if (bdb_state->repinfo->master_host ==
        net_get_mynode(bdb_state->repinfo->netinfo)) {
        return get_genid(bdb_state, 0);
    } else {
        return get_gblcontext(bdb_state);
    }
}

unsigned long long bdb_get_cmp_context(bdb_state_type *bdb_state)
{
    unsigned long long context;

    context = bdb_get_cmp_context_int(bdb_state);

    /*fprintf(stderr, "bdb_get_cmp_context %p 0x%llx\n", bdb_state, context);*/

    return context;
}

int bdb_next_dtafile(bdb_state_type *bdb_state)
{
    int stripe;
    if (!bdb_state->parent)
        return 0;

    Pthread_mutex_lock(&bdb_state->last_dta_lk);
    stripe = bdb_state->last_dta =
        (bdb_state->last_dta + 1) % bdb_state->attr->dtastripe;
    Pthread_mutex_unlock(&bdb_state->last_dta_lk);
    return stripe;
}

/* Check that the given genid is older than the compare context being given.
 * Returns: 1 genid is older, 0 genid is newer */
int bdb_check_genid_is_older(bdb_state_type *bdb_state,
                             unsigned long long genid,
                             unsigned long long context)
{
    unsigned int *genid_iptr, *context_iptr;
    unsigned int genid_epoch;
    unsigned int context_epoch;

    /*
    fprintf(stderr, "bdb_check_genid_is_older genid: %llx  context: %llx\n",
       genid, context);
    */

    if (!context || !genid)
        return 1;

    genid_iptr = (unsigned int *)&genid;
    context_iptr = (unsigned int *)&context;

    /* first compare epoch times */
    genid_epoch = ntohl(genid_iptr[0]);
    context_epoch = ntohl(context_iptr[0]);
    if (genid_epoch > context_epoch)
        return 0;
    else if (genid_epoch < context_epoch)
        return 1;
    else {
        /* We're in the same second.  compare seeds.  seeds are not reset each
         * second - they wrap.  i found that drawing circles helped me
         *understand
         * this logic.
         *
         * For live schema change the genid allocation system was changed to
         * always hand out monotonically increasing genids.  But I still keep
         * this strange circular logic.  Why?  Just in case we get scenarios
         * like old server is master, new server is replicant receiving genids
         * that have wrapped like this..  This logic is complicated but should
         * be harmless for the new scheme (unless we allocate a thumping large
         * number of records each second). */
        unsigned int genid_seed = ntohl(genid_iptr[1]) >> 4;
        unsigned int context_seed = ntohl(context_iptr[1]) >> 4;
        unsigned int normalised = (genid_seed - context_seed) & 0xfffffff;
        /* once we have normalised the genid seed against the context seed using
         * clock arithmetic, anything in the first hemisphere of the clock is
         * bad (bad = newer). */
        if (normalised < 0x7ffffff)
            return 0;
        else
            return 1;
    }
}

/* just like above, but reverse logic */
int bdb_check_genid_is_newer(bdb_state_type *bdb_state,
                             unsigned long long genid,
                             unsigned long long context)
{
    unsigned int *genid_iptr, *context_iptr;
    unsigned int genid_epoch;
    unsigned int context_epoch;

    if (!context || !genid)
        return 0;

    genid_iptr = (unsigned int *)&genid;
    context_iptr = (unsigned int *)&context;

    genid_epoch = ntohl(genid_iptr[0]);
    context_epoch = ntohl(context_iptr[0]);

    if (genid_epoch <= context_epoch)
        return 0;
    else if (genid_epoch > context_epoch)
        return 1;
    else {
        unsigned int genid_seed = ntohl(genid_iptr[1]) >> 4;
        unsigned int context_seed = ntohl(context_iptr[1]) >> 4;
        unsigned int normalized = (context_seed - genid_seed) & 0xfffffff;
        if (normalized < 0x7ffffff)
            return 1;
        else
            return 0;
    }
}

DB *get_dbp_from_genid(bdb_state_type *bdb_state, int dtanum,
                       unsigned long long genid, int *out_dtafile)
{
    int dtafile;
    if (bdb_state->attr->dtastripe) {
        if (0 == dtanum || bdb_state->attr->blobstripe) {
            dtafile = get_dtafile_from_genid(genid);
            if (dtanum > 0 && bdb_state->blobstripe_convert_genid) {
                /* kludge for records that were inserted/updated before we
                 * converted the db to blobstripe. */
                if (bdb_check_genid_is_older(
                        bdb_state, genid, bdb_state->blobstripe_convert_genid))
                    dtafile = 0;
            }
        } else
            dtafile = 0;
    } else {
        dtafile = 0;
    }
    if (out_dtafile)
        *out_dtafile = dtafile;
    return bdb_state->dbp_data[dtanum][dtafile];
}

unsigned long long bdb_normalise_genid(bdb_state_type *bdb_state,
                                       unsigned long long genid)
{
    if (!bdb_state->ondisk_header || !bdb_state->inplace_updates) {
        return bdb_mask_updateid(bdb_state, genid);
    } else {
        return genid;
    }
}

unsigned long long increment_seq(unsigned long long crt)
{
    crt = bdb_genid_to_host_order(crt);
    return bdb_genid_to_net_order(++crt);
}

/* gets the datafile/stripe that an add from this thread would write to
 */
int bdb_get_active_stripe_int(bdb_state_type *bdb_state)
{
    bdb_state_type *parent;
    size_t id;

    if (bdb_state->parent)
        parent = bdb_state->parent;
    else
        parent = bdb_state;

    if (parent->attr->round_robin_stripes)
        return bdb_next_dtafile(bdb_state);

    id = (size_t)pthread_getspecific(parent->tid_key);

    return id % bdb_state->attr->dtastripe;
}

int bdb_get_active_stripe(bdb_state_type *bdb_state)
{
    int dtafile;

    BDB_READLOCK("bdb_get_active_dtafile");
    dtafile = bdb_get_active_stripe_int(bdb_state);
    BDB_RELLOCK();

    return dtafile;
}

<<<<<<< HEAD
/* get a unique genid that can be used in comdb2 prefault to reference next
 * block to allocate by database for new data records. */
unsigned long long bdb_get_next_genid(bdb_state_type *bdb_state)
{
    bdb_state_type *parent = NULL;

    if (bdb_state->parent)
        parent = bdb_state->parent;
    else
        parent = bdb_state;

    return get_genid(bdb_state, bdb_get_active_stripe_int(bdb_state));
}

=======
>>>>>>> d5f93f58
/* this is called by writers on the master */
unsigned long long bdb_gen_commit_genid(bdb_state_type *bdb_state,
                                        const void *plsn, uint32_t generation)
{
    unsigned long long ret;

    /* locks embedded */
    ret = get_genid_int(bdb_state, 0, (DB_LSN *)plsn, generation);

    /*
    fprintf( stderr, "%s:%d got context %llx\n", __FILE__, __LINE__, ret);
    */
    return ret;
}

/* this is called by readers that need starting context */
unsigned long long bdb_get_commit_genid_generation( bdb_state_type *bdb_state, void *plsn, uint32_t *generation)
{
    unsigned long long ret = 0;

    if (bdb_state->parent)
        bdb_state = bdb_state->parent;

    Pthread_mutex_lock(&(bdb_state->gblcontext_lock));

    ret = commit_genid;
    if (plsn)
        *(DB_LSN *)plsn = commit_lsn;

   if (generation)
       *generation = commit_generation;

   Pthread_mutex_unlock(&(bdb_state->gblcontext_lock));

    /*
   fprintf( stderr, "%d %s:%d retrieved context %llx\n",
         pthread_self(), __FILE__, __LINE__, ret);
    */

    return ret;
}

void bdb_set_commit_lsn_gen(bdb_state_type *bdb_state, const void *inlsn, uint32_t gen)
{
    DB_LSN *lsn = (DB_LSN *)inlsn;
    Pthread_mutex_lock(&(bdb_state->gblcontext_lock));
    commit_lsn = *lsn;
    commit_generation = gen;
    Pthread_mutex_unlock(&(bdb_state->gblcontext_lock));
}

unsigned long long bdb_get_commit_genid(bdb_state_type *bdb_state, void *plsn)
{
    return bdb_get_commit_genid_generation(bdb_state, plsn, NULL);
}

/* this is called on the replicant to set the context upon applying commits */
void bdb_set_commit_genid( bdb_state_type *bdb_state, unsigned long long context, const uint32_t *generation, 
        const void *plsn, const void *args, unsigned int rectype)
{
    if (bdb_state->parent)
        bdb_state = bdb_state->parent;

    if (plsn)
        bdb_update_ltran_lsns(bdb_state, *(const DB_LSN *)plsn, args, rectype);

    Pthread_mutex_lock(&(bdb_state->gblcontext_lock));

    set_commit_genid_lsn_gen(bdb_state, context, (const DB_LSN *)plsn,
                             (const uint32_t *)generation);

    Pthread_mutex_unlock(&(bdb_state->gblcontext_lock));
}

int bdb_genid_allow_original_format(bdb_state_type *bdb_state)
{
    unsigned long long gblcontext;
    unsigned int *iptr;
    time_t gentime;
    assert(!bdb_state->parent);
    assert(bdb_state->genid_format == LLMETA_GENID_48BIT);
    gblcontext = get_gblcontext(bdb_state);
    iptr = (unsigned int *)&gblcontext;
    gentime = ntohl(iptr[0]);
    if (gentime > time(NULL))
        return 0;
    return 1;
}

int bdb_genid_format(bdb_state_type *bdb_state)
{
    assert(!bdb_state->parent);
    return bdb_state->genid_format;
}

int bdb_genid_set_format(bdb_state_type *bdb_state, int format)
{
    assert(format == LLMETA_GENID_ORIGINAL || format == LLMETA_GENID_48BIT);
    bdb_state->genid_format = format;
    return 0;
}<|MERGE_RESOLUTION|>--- conflicted
+++ resolved
@@ -994,23 +994,6 @@
     return dtafile;
 }
 
-<<<<<<< HEAD
-/* get a unique genid that can be used in comdb2 prefault to reference next
- * block to allocate by database for new data records. */
-unsigned long long bdb_get_next_genid(bdb_state_type *bdb_state)
-{
-    bdb_state_type *parent = NULL;
-
-    if (bdb_state->parent)
-        parent = bdb_state->parent;
-    else
-        parent = bdb_state;
-
-    return get_genid(bdb_state, bdb_get_active_stripe_int(bdb_state));
-}
-
-=======
->>>>>>> d5f93f58
 /* this is called by writers on the master */
 unsigned long long bdb_gen_commit_genid(bdb_state_type *bdb_state,
                                         const void *plsn, uint32_t generation)
