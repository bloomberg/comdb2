/*
   Copyright 2015 Bloomberg Finance L.P.

   Licensed under the Apache License, Version 2.0 (the "License");
   you may not use this file except in compliance with the License.
   You may obtain a copy of the License at

       http://www.apache.org/licenses/LICENSE-2.0

   Unless required by applicable law or agreed to in writing, software
   distributed under the License is distributed on an "AS IS" BASIS,
   WITHOUT WARRANTIES OR CONDITIONS OF ANY KIND, either express or implied.
   See the License for the specific language governing permissions and
   limitations under the License.
 */

#include <string.h>
#include <strings.h>
#include <limits.h>
#include <alloca.h>
#include <compile_time_assert.h>
#include <flibc.h>
#include "bdb_int.h"
#include "sql_bdb.h"
#include "endian_core.h"
#include "locks.h"
#include "genid.h"
#include <fsnapf.h>
#include <cdb2_constants.h>
#include <openssl/evp.h>
#include <openssl/rand.h>
#include "logmsg.h"

#include <sys/time.h>

extern int gbl_maxretries;

static bdb_state_type *llmeta_bdb_state = NULL; /* the low level meta table */

enum {
    LLMETA_IXLEN = 120 /* length of a llmeta key */
    ,
    LLMETA_TBLLEN = MAXTABLELEN /* maximum table name length */
    ,
    LLMETA_SPLEN = MAX_SPNAME /* maximum SP length. see also */
    ,
    LLMETA_STATS_IXLEN =
        64 /* maximum index name length for sqlite_stat1 & 2. */
    ,
    LLMETA_ALIASLEN =
        63 /* maximum alias name, must be at least MAXALIASNAME in comdb2.h! */
    ,
    LLMETA_URLLEN = 255 /* maximum target name, format [CLASS_]DBNAME.TBLNAME */
};

/* this enum serves as a header for the llmeta keys */
typedef enum {
    LLMETA_FVER_FILE_TYPE_TBL = 1 /* file version for a table */
    ,
    LLMETA_FVER_FILE_TYPE_IX = 2 /* file version for a index */
    ,
    LLMETA_FVER_FILE_TYPE_DTA = 3 /* file version for a data/blob */

    ,
    LLMETA_TBL_NAMES = 3 /* the names of tables */
    ,
    LLMETA_IN_SCHEMA_CHANGE = 4 /* whether a table is in a schema chg */
    ,
    LLMETA_HIGH_GENID = 5 /* highest in its stripe in schema chg */
    ,
    LLMETA_CSC2 = 6 /* csc2 schema */

    /* per table records */
    ,
    LLMETA_PAGESIZE_FILE_TYPE_IX = 7 /* pagesize for a index */
    ,
    LLMETA_PAGESIZE_FILE_TYPE_DTA = 8 /* pagesize for a data */
    ,
    LLMETA_PAGESIZE_FILE_TYPE_BLOB = 9 /* pagesize for a blob */

    /* defaults for all tables that are overriden with the above
       per table records */
    ,
    LLMETA_PAGESIZE_FILE_TYPE_ALLIX = 10 /* pagesize for a index */
    ,
    LLMETA_PAGESIZE_FILE_TYPE_ALLDTA = 11 /* pagesize for a data */
    ,
    LLMETA_PAGESIZE_FILE_TYPE_ALLBLOB = 12 /* pagesize for a blob */

    /* first LSN whose log file is safe to delete for
       the purposes of logecovery - aka Low Water Mark */
    ,
    LLMETA_LOGICAL_LSN_LWM = 13

    ,
    LLMETA_SC_SEEDS = 14

    ,
    LLMETA_TABLE_USER_READ = 15 /* key  = 15 + TABLENAME[32] + USERNAME[16]
                                   data = no data
                                   for this table, this user can read? */
    ,
    LLMETA_TABLE_USER_WRITE = 16 /* key  = 16 + TABLENAME[32] + USERNAME[16]
                                    data = no data
                                    for this table, this user can write? */
    ,
    LLMETA_USER_PASSWORD = 17 /* key  = 17 + USER[16]
                                 data = PASSWORD[16]
                                 whats the password for this user? */
    ,
    LLMETA_AUTHENTICATION = 18 /* key  = 18
                                  data = no data
                                  does db use authentication? */
    ,
    LLMETA_ACCESSCONTROL_TABLExNODE = 19

    ,
    LLMETA_SQLITE_STAT1_PREV_DONT_USE =
        20 /* store previous sqlite-stat1 records- dont use this. */
    ,
    LLMETA_SQLITE_STAT2_PREV_DONT_USE =
        21 /* store previous sqlite-stat2 records- dont use this. */
    ,
    LLMETA_SQLITE_STAT1_PREV = 22 /* store previous sqlite-stat1 records. */
    ,
    LLMETA_SQLITE_STAT2_PREV = 23 /* store previous sqlite-stat2 records. */
    ,
    LLMETA_SP_LUA_FILE = 24 /* Store the LUA sp data. */
    ,
    LLMETA_SP_LUA_SOURCE = 25 /* Store the LUA sp source. */
    ,
    LLMETA_BS = 26,
    LLMETA_ANALYZECOVERAGE_TABLE = 27 /* analyze coverage percent for a table */
    /* default is 20, meaninful range [0:100] */
    ,
    LLMETA_ANALYZETHRESHOLD_TABLE = 28 /* analyze threshold size for a table */
    ,
    LLMETA_CURR_ANALYZE_COUNT = 29,
    LLMETA_LAST_ANALYZE_COUNT = 30,
    LLMETA_LAST_ANALYZE_EPOCH = 31,
    LLMETA_FDB_TABLENAME_ALIAS = 32 /* table name to replace a full path
                                    DBNAME.TABLENAME */
    ,
    LLMETA_TABLE_VERSION =
        33 /* reliable table version, updated by any schema change
            */
    ,
    LLMETA_TABLE_PARAMETERS = 34 /* store various parameter values for tables
                              stored as a blob */
    ,
    LLMETA_ROWLOCKS_STATE = 35
    /* for some reason we skip 36 */
    ,
    LLMETA_TABLE_USER_OP = 37 /* The user can use DDL-like commands on the table
                                 key = 37 + TABLENAME[32] + USERNAME[16] */
    ,
    LLMETA_TRIGGER = 38,
    LLMETA_GENID_FORMAT = 39,
    LLMETA_LUA_SFUNC = 40,
    LLMETA_LUA_AFUNC = 41,
    LLMETA_VERSIONED_SP = 42,
    LLMETA_DEFAULT_VERSIONED_SP = 43,
    LLMETA_TABLE_USER_SCHEMA = 44,
    LLMETA_USER_PASSWORD_HASH = 45,
    LLMETA_FVER_FILE_TYPE_QDB = 46, /* file version for a dbqueue */
    LLMETA_TABLE_NUM_SC_DONE = 47,
    LLMETA_GLOBAL_STRIPE_INFO = 48,
    LLMETA_SC_START_LSN = 49,
    LLMETA_SCHEMACHANGE_STATUS = 50
} llmetakey_t;

struct llmeta_file_type_key {
    int file_type;
};

enum { LLMETA_FILE_TYPE_KEY_LEN = 4 };

BB_COMPILE_TIME_ASSERT(llmeta_file_type_key,
                       sizeof(struct llmeta_file_type_key) ==
                           LLMETA_FILE_TYPE_KEY_LEN);

BB_COMPILE_TIME_ASSERT(llmeta_file_type_key_overflow,
                       sizeof(struct llmeta_file_type_key) <= LLMETA_IXLEN);

static uint8_t *
llmeta_file_type_key_put(const struct llmeta_file_type_key *p_file_type_key,
                         uint8_t *p_buf, const uint8_t *p_buf_end)
{
    if (p_buf_end < p_buf || LLMETA_FILE_TYPE_KEY_LEN > (p_buf_end - p_buf))
        return NULL;

    p_buf = buf_put(&(p_file_type_key->file_type),
                    sizeof(p_file_type_key->file_type), p_buf, p_buf_end);

    return p_buf;
}

struct llmeta_version_number_type {
    unsigned long long version_num;
};

enum { LLMETA_VERSION_NUMBER_TYPE_SIZE = 8 };

BB_COMPILE_TIME_ASSERT(llmeta_version_number_type,
                       sizeof(struct llmeta_version_number_type) ==
                           LLMETA_VERSION_NUMBER_TYPE_SIZE);

BB_COMPILE_TIME_ASSERT(llmeta_version_number_type_overflow,
                       sizeof(struct llmeta_version_number_type) <=
                           LLMETA_IXLEN);

static const uint8_t *
llmeta_version_number_get(struct llmeta_version_number_type *p_version_num,
                          const uint8_t *p_buf, const uint8_t *p_buf_end)
{
    if (p_buf_end < p_buf ||
        LLMETA_VERSION_NUMBER_TYPE_SIZE > (p_buf_end - p_buf))
        return NULL;

    p_buf =
        buf_no_net_get(&(p_version_num->version_num),
                       sizeof(p_version_num->version_num), p_buf, p_buf_end);

    return p_buf;
}

static uint8_t *llmeta_version_number_put(
    const struct llmeta_version_number_type *p_version_num, uint8_t *p_buf,
    const uint8_t *p_buf_end)
{
    if (p_buf_end < p_buf ||
        LLMETA_VERSION_NUMBER_TYPE_SIZE > (p_buf_end - p_buf))
        return NULL;

    p_buf =
        buf_no_net_put(&(p_version_num->version_num),
                       sizeof(p_version_num->version_num), p_buf, p_buf_end);

    return p_buf;
}

struct llmeta_table_name {
    char table_name[LLMETA_TBLLEN + 1];
    char padding1[3];
    int table_name_len;
    int dbnum;
};

enum {
    LLMETA_TABLE_NAME_LEN = LLMETA_TBLLEN + 1 + 3 + 4 + 4,
    LLMETA_TABLE_NAME_MIN_LEN = 2 + 4
};

BB_COMPILE_TIME_ASSERT(llmeta_table_name_len,
                       sizeof(struct llmeta_table_name) ==
                           LLMETA_TABLE_NAME_LEN);

BB_COMPILE_TIME_ASSERT(llmeta_table_name_len_overflow,
                       sizeof(struct llmeta_table_name) <= LLMETA_IXLEN);

/* formulates a table_names data-packet for the llmeta module */
static uint8_t *
llmeta_table_name_put(const struct llmeta_table_name *p_table_name,
                      uint8_t *p_buf, const uint8_t *p_buf_end)
{
    if (p_buf_end < p_buf || LLMETA_TABLE_NAME_MIN_LEN > p_buf_end - p_buf)
        return NULL;

    if (p_table_name->table_name_len > sizeof(p_table_name->table_name))
        return NULL;

    p_buf = buf_no_net_put(&(p_table_name->table_name),
                           p_table_name->table_name_len, p_buf, p_buf_end);
    p_buf = buf_put(&(p_table_name->dbnum), sizeof(p_table_name->dbnum), p_buf,
                    p_buf_end);

    return p_buf;
}

static const uint8_t *
llmeta_table_name_get(struct llmeta_table_name *p_table_name,
                      const uint8_t *p_buf, const uint8_t *p_buf_end)
{
    if (p_buf_end < p_buf || LLMETA_TABLE_NAME_MIN_LEN > p_buf_end - p_buf)
        return NULL;

    if ((p_table_name->table_name_len = strlen((const char *)p_buf) + 1) >
        sizeof(p_table_name->table_name))
        return NULL;

    p_buf = buf_no_net_get(&(p_table_name->table_name),
                           p_table_name->table_name_len, p_buf, p_buf_end);
    p_buf = buf_get(&(p_table_name->dbnum), sizeof(p_table_name->dbnum), p_buf,
                    p_buf_end);

    return p_buf;
}

struct llmeta_file_type_dbname_file_num_key {
    int file_type;
    char dbname[LLMETA_TBLLEN + 1];
    char padding1[3];
    int dbname_len;
    int file_num;
};

enum {
    LLMETA_FILE_TYPE_DBNAME_FILE_NUM_KEY_LEN = 4 + LLMETA_TBLLEN + 1 + 3 + 4 + 4
};

BB_COMPILE_TIME_ASSERT(llmeta_file_type_dbname_file_num_key,
                       sizeof(struct llmeta_file_type_dbname_file_num_key) ==
                           LLMETA_FILE_TYPE_DBNAME_FILE_NUM_KEY_LEN);

BB_COMPILE_TIME_ASSERT(llmeta_file_type_dbname_file_num_key_overflow,
                       sizeof(struct llmeta_file_type_dbname_file_num_key) <=
                           LLMETA_IXLEN);

static uint8_t *llmeta_file_type_dbname_file_num_put(
    const struct llmeta_file_type_dbname_file_num_key
        *p_file_type_dbname_file_num_key,
    uint8_t *p_buf, const uint8_t *p_buf_end)
{
    if (p_buf_end < p_buf)
        return NULL;

    if (p_file_type_dbname_file_num_key->dbname_len >
        sizeof(p_file_type_dbname_file_num_key->dbname))
        return NULL;

    p_buf = buf_put(&(p_file_type_dbname_file_num_key->file_type),
                    sizeof(p_file_type_dbname_file_num_key->file_type), p_buf,
                    p_buf_end);
    p_buf = buf_no_net_put(&(p_file_type_dbname_file_num_key->dbname),
                           p_file_type_dbname_file_num_key->dbname_len, p_buf,
                           p_buf_end);
    p_buf = buf_put(&(p_file_type_dbname_file_num_key->file_num),
                    sizeof(p_file_type_dbname_file_num_key->file_num), p_buf,
                    p_buf_end);

    return p_buf;
}

static const uint8_t *
llmeta_file_type_dbname_file_num_get(struct llmeta_file_type_dbname_file_num_key
                                         *p_file_type_dbname_file_num_key,
                                     const uint8_t *p_buf,
                                     const uint8_t *p_buf_end)
{
    if (p_buf_end < p_buf ||
        LLMETA_FILE_TYPE_DBNAME_FILE_NUM_KEY_LEN > (p_buf_end - p_buf))
        return NULL;

    p_buf = buf_get(&(p_file_type_dbname_file_num_key->file_type),
                    sizeof(p_file_type_dbname_file_num_key->file_type), p_buf,
                    p_buf_end);
    p_buf = buf_no_net_get(&(p_file_type_dbname_file_num_key->dbname),
                           sizeof(p_file_type_dbname_file_num_key->dbname),
                           p_buf, p_buf_end);
    p_buf += 3;
    p_buf = buf_get(&(p_file_type_dbname_file_num_key->dbname_len),
                    sizeof(p_file_type_dbname_file_num_key->dbname_len), p_buf,
                    p_buf_end);
    p_buf = buf_get(&(p_file_type_dbname_file_num_key->file_num),
                    sizeof(p_file_type_dbname_file_num_key->file_num), p_buf,
                    p_buf_end);

    return p_buf;
}

struct llmeta_file_type_dbname_key {
    int file_type;
    char dbname[LLMETA_TBLLEN + 1];
    char padding1[3];
    int dbname_len;
};

enum { LLMETA_FILE_TYPE_DBNAME_KEY_LEN = 4 + LLMETA_TBLLEN + 1 + 3 + 4 };

BB_COMPILE_TIME_ASSERT(llmeta_file_type_dbname_key,
                       sizeof(struct llmeta_file_type_dbname_key) ==
                           LLMETA_FILE_TYPE_DBNAME_KEY_LEN);

BB_COMPILE_TIME_ASSERT(llmeta_file_type_dbname_key_overflow,
                       sizeof(struct llmeta_file_type_dbname_key) <=
                           LLMETA_IXLEN);

static uint8_t *llmeta_file_type_dbname_key_put(
    const struct llmeta_file_type_dbname_key *p_file_type_dbname_key,
    uint8_t *p_buf, const uint8_t *p_buf_end)
{
    if (p_buf_end < p_buf)
        return NULL;
    if (p_file_type_dbname_key->dbname_len >
        sizeof(p_file_type_dbname_key->dbname))
        return NULL;

    p_buf =
        buf_put(&(p_file_type_dbname_key->file_type),
                sizeof(p_file_type_dbname_key->file_type), p_buf, p_buf_end);
    p_buf =
        buf_no_net_put(&(p_file_type_dbname_key->dbname),
                       p_file_type_dbname_key->dbname_len, p_buf, p_buf_end);

    return p_buf;
}

/* for bdb_get_pagesize */
struct llmeta_page_size_type {
    int page_size;
};

enum { LLMETA_PAGE_SIZE_TYPE = 4 };

BB_COMPILE_TIME_ASSERT(llmeta_page_size_type,
                       sizeof(struct llmeta_page_size_type) ==
                           LLMETA_PAGE_SIZE_TYPE);

BB_COMPILE_TIME_ASSERT(llmeta_page_size_type_overflow,
                       sizeof(struct llmeta_page_size_type) <= LLMETA_IXLEN);

static uint8_t *
llmeta_page_size_put(const struct llmeta_page_size_type *p_page_size,
                     uint8_t *p_buf, const uint8_t *p_buf_end)
{
    if (p_buf_end < p_buf || LLMETA_PAGE_SIZE_TYPE > (p_buf_end - p_buf))
        return NULL;

    p_buf = buf_put(&(p_page_size->page_size), sizeof(p_page_size->page_size),
                    p_buf, p_buf_end);

    return p_buf;
}

static const uint8_t *
llmeta_page_size_get(struct llmeta_page_size_type *p_page_size,
                     const uint8_t *p_buf, const uint8_t *p_buf_end)
{
    if (p_buf_end < p_buf || LLMETA_PAGE_SIZE_TYPE > (p_buf_end - p_buf))
        return NULL;

    p_buf = buf_get(&(p_page_size->page_size), sizeof(p_page_size->page_size),
                    p_buf, p_buf_end);

    return p_buf;
}

struct llmeta_file_type_spname_lua_vers_key {
    int file_type;
    char spname[LLMETA_SPLEN + 1];
    char padding1[3];
    int lua_vers;
    int spname_len;
};

enum {
    LLMETA_FILE_TYPE_SPNAME_LUA_VERS_LEN = 4 + LLMETA_SPLEN + 1 + 3 + 4 + 4,
    LLMETA_FILE_TYPE_SPNAME_LUA_VERS_MIN_LEN = 4 + 2 + 4
};

BB_COMPILE_TIME_ASSERT(llmeta_file_type_spname_lua_vers_key,
                       sizeof(struct llmeta_file_type_spname_lua_vers_key) ==
                           LLMETA_FILE_TYPE_SPNAME_LUA_VERS_LEN);

BB_COMPILE_TIME_ASSERT(llmeta_file_type_spname_lua_vers_key_overflow,
                       sizeof(struct llmeta_file_type_spname_lua_vers_key) <=
                           LLMETA_IXLEN);

static uint8_t *llmeta_file_type_spname_lua_vers_key_put(
    const struct llmeta_file_type_spname_lua_vers_key
        *p_file_type_spname_lua_vers_key,
    uint8_t *p_buf, const uint8_t *p_buf_end)
{
    if (p_buf_end < p_buf ||
        LLMETA_FILE_TYPE_SPNAME_LUA_VERS_MIN_LEN > (p_buf_end - p_buf))
        return NULL;
    if (p_file_type_spname_lua_vers_key->spname_len >
        sizeof(p_file_type_spname_lua_vers_key->spname))
        return NULL;

    p_buf = buf_put(&(p_file_type_spname_lua_vers_key->file_type),
                    sizeof(p_file_type_spname_lua_vers_key->file_type), p_buf,
                    p_buf_end);
    p_buf = buf_no_net_put(&(p_file_type_spname_lua_vers_key->spname),
                           p_file_type_spname_lua_vers_key->spname_len, p_buf,
                           p_buf_end);
    p_buf = buf_put(&(p_file_type_spname_lua_vers_key->lua_vers),
                    sizeof(p_file_type_spname_lua_vers_key->lua_vers), p_buf,
                    p_buf_end);

    return p_buf;
}

static const uint8_t *llmeta_file_type_spname_lua_vers_key_get(
    struct llmeta_file_type_spname_lua_vers_key
        *p_file_type_spname_lua_vers_key,
    const uint8_t *p_buf, const uint8_t *p_buf_end)
{
    if (p_buf_end < p_buf ||
        LLMETA_FILE_TYPE_SPNAME_LUA_VERS_MIN_LEN > (p_buf_end - p_buf))
        return NULL;
    p_buf = buf_get(&(p_file_type_spname_lua_vers_key->file_type),
                    sizeof(p_file_type_spname_lua_vers_key->file_type), p_buf,
                    p_buf_end);
    if ((p_file_type_spname_lua_vers_key->spname_len =
             (strlen((const char *)p_buf) + 1)) >
        sizeof(p_file_type_spname_lua_vers_key->spname))
        return NULL;
    p_buf = buf_no_net_get(&(p_file_type_spname_lua_vers_key->spname),
                           p_file_type_spname_lua_vers_key->spname_len, p_buf,
                           p_buf_end);
    p_buf = buf_get(&(p_file_type_spname_lua_vers_key->lua_vers),
                    sizeof(p_file_type_spname_lua_vers_key->lua_vers), p_buf,
                    p_buf_end);

    return p_buf;
}

struct llmeta_file_type_dbname_csc2_vers_key {
    int file_type;
    char dbname[LLMETA_TBLLEN + 1];
    char padding1[3];
    int dbname_len;
    int csc2_vers;
};

enum {
    LLMETA_FILE_TYPE_DBNAME_CSC2_VERS_LEN = 4 + LLMETA_TBLLEN + 1 + 3 + 4 + 4,
    LLMETA_FILE_TYPE_DBNAME_CSC2_VERS_MIN_LEN = 4 + 2 + 4
};

BB_COMPILE_TIME_ASSERT(llmeta_file_type_dbname_csc2_vers_key,
                       sizeof(struct llmeta_file_type_dbname_csc2_vers_key) ==
                           LLMETA_FILE_TYPE_DBNAME_CSC2_VERS_LEN);

BB_COMPILE_TIME_ASSERT(llmeta_file_type_dbname_csc2_vers_key_overflow,
                       sizeof(struct llmeta_file_type_dbname_csc2_vers_key) <=
                           LLMETA_IXLEN);

static uint8_t *llmeta_file_type_dbname_csc2_vers_key_put(
    const struct llmeta_file_type_dbname_csc2_vers_key
        *p_file_type_dbname_csc2_vers_key,
    uint8_t *p_buf, const uint8_t *p_buf_end)
{
    if (p_buf_end < p_buf ||
        LLMETA_FILE_TYPE_DBNAME_CSC2_VERS_MIN_LEN > (p_buf_end - p_buf))
        return NULL;
    if (p_file_type_dbname_csc2_vers_key->dbname_len >
        sizeof(p_file_type_dbname_csc2_vers_key->dbname))
        return NULL;

    p_buf = buf_put(&(p_file_type_dbname_csc2_vers_key->file_type),
                    sizeof(p_file_type_dbname_csc2_vers_key->file_type), p_buf,
                    p_buf_end);
    p_buf = buf_no_net_put(&(p_file_type_dbname_csc2_vers_key->dbname),
                           p_file_type_dbname_csc2_vers_key->dbname_len, p_buf,
                           p_buf_end);
    p_buf = buf_put(&(p_file_type_dbname_csc2_vers_key->csc2_vers),
                    sizeof(p_file_type_dbname_csc2_vers_key->csc2_vers), p_buf,
                    p_buf_end);

    return p_buf;
}

static const uint8_t *llmeta_file_type_dbname_csc2_vers_key_get(
    struct llmeta_file_type_dbname_csc2_vers_key
        *p_file_type_dbname_csc2_vers_key,
    const uint8_t *p_buf, const uint8_t *p_buf_end)
{
    if (p_buf_end < p_buf ||
        LLMETA_FILE_TYPE_DBNAME_CSC2_VERS_MIN_LEN > (p_buf_end - p_buf))
        return NULL;
    p_buf = buf_get(&(p_file_type_dbname_csc2_vers_key->file_type),
                    sizeof(p_file_type_dbname_csc2_vers_key->file_type), p_buf,
                    p_buf_end);
    if ((p_file_type_dbname_csc2_vers_key->dbname_len =
             (strlen((const char *)p_buf) + 1)) >
        sizeof(p_file_type_dbname_csc2_vers_key->dbname))
        return NULL;
    p_buf = buf_no_net_get(&(p_file_type_dbname_csc2_vers_key->dbname),
                           p_file_type_dbname_csc2_vers_key->dbname_len, p_buf,
                           p_buf_end);
    p_buf = buf_get(&(p_file_type_dbname_csc2_vers_key->csc2_vers),
                    sizeof(p_file_type_dbname_csc2_vers_key->csc2_vers), p_buf,
                    p_buf_end);

    return p_buf;
}

struct llmeta_sane_table_version {
    int file_type;
    char tblname[LLMETA_TBLLEN + 1];
    char padding1[3];
};

enum { LLMETA_SANE_TABLE_VERSION_LEN = 4 + LLMETA_TBLLEN + 1 + 3 };

BB_COMPILE_TIME_ASSERT(llmeta_sane_table_version,
                       sizeof(struct llmeta_sane_table_version) ==
                           LLMETA_SANE_TABLE_VERSION_LEN);

BB_COMPILE_TIME_ASSERT(llmeta_sane_table_version_overflow,
                       sizeof(struct llmeta_sane_table_version) <=
                           LLMETA_IXLEN);

static uint8_t *llmeta_sane_table_version_put(
    const struct llmeta_sane_table_version *p_llmeta_sane_table_version,
    uint8_t *p_buf, const uint8_t *p_buf_end)
{
    if (p_buf_end < p_buf ||
        LLMETA_SANE_TABLE_VERSION_LEN > (p_buf_end - p_buf))
        return NULL;

    bzero(p_buf, sizeof(*p_llmeta_sane_table_version));
    p_buf = buf_put(&(p_llmeta_sane_table_version->file_type),
                    sizeof(p_llmeta_sane_table_version->file_type), p_buf,
                    p_buf_end);
    p_buf = buf_no_net_put(&(p_llmeta_sane_table_version->tblname),
                           sizeof(p_llmeta_sane_table_version)->tblname, p_buf,
                           p_buf_end);
    return p_buf;
}

static const uint8_t *llmeta_sane_table_version_get(
    struct llmeta_sane_table_version *p_llmeta_sane_table_version,
    const uint8_t *p_buf, const uint8_t *p_buf_end)
{
    if (p_buf_end < p_buf ||
        LLMETA_SANE_TABLE_VERSION_LEN > (p_buf_end - p_buf))
        return NULL;

    p_buf = buf_get(&(p_llmeta_sane_table_version->file_type),
                    sizeof(p_llmeta_sane_table_version->file_type), p_buf,
                    p_buf_end);
    p_buf = buf_no_net_get(&(p_llmeta_sane_table_version->tblname),
                           sizeof(p_llmeta_sane_table_version->tblname), p_buf,
                           p_buf_end);
    return p_buf;
}

struct llmeta_rowlocks_state_key_type {
    int file_type;
};

enum { LLMETA_ROWLOCKS_STATE_KEY_LEN = 4 };

BB_COMPILE_TIME_ASSERT(llmeta_rowlocks_state_key_len,
                       sizeof(struct llmeta_rowlocks_state_key_type) ==
                           LLMETA_ROWLOCKS_STATE_KEY_LEN);

BB_COMPILE_TIME_ASSERT(llmeta_rowlocks_state_key_len_overflow,
                       sizeof(struct llmeta_rowlocks_state_key_type) <=
                           LLMETA_IXLEN);

static uint8_t *llmeta_rowlocks_state_key_type_put(
    const struct llmeta_rowlocks_state_key_type *p_rowlocks_state,
    uint8_t *p_buf, const uint8_t *p_buf_end)
{
    if (p_buf_end < p_buf ||
        LLMETA_ROWLOCKS_STATE_KEY_LEN > (p_buf_end - p_buf))
        return NULL;
    p_buf = buf_put(&(p_rowlocks_state->file_type),
                    sizeof(p_rowlocks_state->file_type), p_buf, p_buf_end);
    return p_buf;
}

struct llmeta_rowlocks_state_data_type {
    int rowlocks_state;
};

enum { LLMETA_ROWLOCKS_STATE_DATA_LEN = 4 };

BB_COMPILE_TIME_ASSERT(llmeta_rowlocks_state_data_len,
                       sizeof(struct llmeta_rowlocks_state_data_type) ==
                           LLMETA_ROWLOCKS_STATE_DATA_LEN);

BB_COMPILE_TIME_ASSERT(llmeta_rowlocks_state_data_len_overflow,
                       sizeof(struct llmeta_rowlocks_state_data_type) <=
                           LLMETA_IXLEN);

static uint8_t *llmeta_rowlocks_state_data_type_put(
    const struct llmeta_rowlocks_state_data_type *p_rowlocks_state,
    uint8_t *p_buf, const uint8_t *p_buf_end)
{
    if (p_buf_end < p_buf ||
        LLMETA_ROWLOCKS_STATE_DATA_LEN > (p_buf_end - p_buf))
        return NULL;
    p_buf = buf_put(&(p_rowlocks_state->rowlocks_state),
                    sizeof(p_rowlocks_state->rowlocks_state), p_buf, p_buf_end);
    return p_buf;
}

static const uint8_t *llmeta_rowlocks_state_data_type_get(
    struct llmeta_rowlocks_state_data_type *p_rowlocks_state,
    const uint8_t *p_buf, const uint8_t *p_buf_end)
{
    if (p_buf_end < p_buf ||
        LLMETA_ROWLOCKS_STATE_DATA_LEN > (p_buf_end - p_buf))
        return NULL;
    p_buf = buf_get(&(p_rowlocks_state->rowlocks_state),
                    sizeof(p_rowlocks_state->rowlocks_state), p_buf, p_buf_end);
    return p_buf;
}

struct llmeta_schema_change_type {
    int file_type;
    char dbname[LLMETA_TBLLEN + 1];
    char padding1[3];
    int dbname_len;
};

enum { LLMETA_SCHEMA_CHANGE_TYPE_LEN = 4 + LLMETA_TBLLEN + 1 + 3 + 4 };

BB_COMPILE_TIME_ASSERT(llmeta_schema_change_type,
                       sizeof(struct llmeta_schema_change_type) ==
                           LLMETA_SCHEMA_CHANGE_TYPE_LEN);

BB_COMPILE_TIME_ASSERT(llmeta_schema_change_type_overflow,
                       sizeof(struct llmeta_schema_change_type) <=
                           LLMETA_IXLEN);

static uint8_t *llmeta_schema_change_type_put(
    const struct llmeta_schema_change_type *p_schema_change, uint8_t *p_buf,
    const uint8_t *p_buf_end)
{
    if (p_buf_end < p_buf ||
        LLMETA_SCHEMA_CHANGE_TYPE_LEN > (p_buf_end - p_buf))
        return NULL;

    p_buf = buf_put(&(p_schema_change->file_type),
                    sizeof(p_schema_change->file_type), p_buf, p_buf_end);

    p_buf = buf_no_net_put(&(p_schema_change->dbname),
                           p_schema_change->dbname_len, p_buf, p_buf_end);

    return p_buf;
}

static const uint8_t *
llmeta_schema_change_type_get(struct llmeta_schema_change_type *p_schema_change,
                              const uint8_t *p_buf, const uint8_t *p_buf_end)
{
    if (p_buf_end < p_buf ||
        LLMETA_SCHEMA_CHANGE_TYPE_LEN > (p_buf_end - p_buf))
        return NULL;

    p_buf = buf_get(&(p_schema_change->file_type),
                    sizeof(p_schema_change->file_type), p_buf, p_buf_end);

    p_buf = buf_no_net_get(&(p_schema_change->dbname),
                           sizeof(p_schema_change->dbname), p_buf, p_buf_end);

    p_buf += 3;

    p_buf = buf_get(&(p_schema_change->dbname_len),
                    sizeof(p_schema_change->dbname_len), p_buf, p_buf_end);

    return p_buf;
}

struct llmeta_high_genid_key_type {
    int file_type;
    char dbname[LLMETA_TBLLEN + 1];
    int stripe;
    int dbname_len; /* apparently this is the existing on disk order, stripe
                       followed by dbname_len */
};

enum {
    LLMETA_HIGH_GENID_KEY_TYPE_LEN = 4 + LLMETA_TBLLEN + 1 + 4 + 4,
    LLMETA_HIGH_GENID_KEY_TYPE_MIN_LEN = 4 + 2 + 4
};

static uint8_t *llmeta_high_genid_key_type_put(
    const struct llmeta_high_genid_key_type *p_high_genid_key_type,
    uint8_t *p_buf, const uint8_t *p_buf_end)
{
    if (p_buf_end < p_buf ||
        LLMETA_HIGH_GENID_KEY_TYPE_MIN_LEN > (p_buf_end - p_buf))
        return NULL;

    if (p_high_genid_key_type->dbname_len >
        sizeof(p_high_genid_key_type->dbname))
        return NULL;

    p_buf = buf_put(&(p_high_genid_key_type->file_type),
                    sizeof(p_high_genid_key_type->file_type), p_buf, p_buf_end);

    p_buf = buf_no_net_put(&(p_high_genid_key_type->dbname),
                           p_high_genid_key_type->dbname_len, p_buf, p_buf_end);

    p_buf = buf_put(&(p_high_genid_key_type->stripe),
                    sizeof(p_high_genid_key_type->stripe), p_buf, p_buf_end);

    return p_buf;
}

static const uint8_t *llmeta_high_genid_key_type_get(
    struct llmeta_high_genid_key_type *p_high_genid_key_type,
    const uint8_t *p_buf, const uint8_t *p_buf_end)
{
    int i;
    if (p_buf_end < p_buf ||
        LLMETA_HIGH_GENID_KEY_TYPE_MIN_LEN > (p_buf_end - p_buf))
        return NULL;

    p_buf = buf_get(&(p_high_genid_key_type->file_type),
                    sizeof(p_high_genid_key_type->file_type), p_buf, p_buf_end);

    /* the structure is fubar, patching here */
    /* THE STRING IS NOT EVEN NULL TERMINATED !!! */
    for (i = 0; p_buf[i] && i < sizeof(p_high_genid_key_type->dbname); i++)
        ;
    if (i >= sizeof(p_high_genid_key_type->dbname)) {
        return NULL;
    }

    p_buf =
        buf_no_net_get(&(p_high_genid_key_type->dbname), i, p_buf, p_buf_end);

    p_buf = buf_get(&(p_high_genid_key_type->stripe),
                    sizeof(p_high_genid_key_type->stripe), p_buf, p_buf_end);

    /* MIA field
       p_buf = buf_get(&(p_high_genid_key_type->dbname_len),
       sizeof(p_high_genid_key_type->dbname_len),p_buf, p_buf_end);
     */
    p_high_genid_key_type->dbname_len = i + 1;

    return p_buf;
}

struct llmeta_db_lsn_data_type {
    DB_LSN lsn;
};

enum { LLMETA_DB_LSN_DATA_TYPE_LEN = 8 };

static uint8_t *llmeta_db_lsn_data_type_put(
    const struct llmeta_db_lsn_data_type *p_db_lsn_key_type, uint8_t *p_buf,
    const uint8_t *p_buf_end)
{
    if (p_buf_end < p_buf || LLMETA_DB_LSN_DATA_TYPE_LEN > (p_buf_end - p_buf))
        return NULL;

    p_buf = buf_put(&(p_db_lsn_key_type->lsn.file),
                    sizeof(p_db_lsn_key_type->lsn.file), p_buf, p_buf_end);
    p_buf = buf_put(&(p_db_lsn_key_type->lsn.offset),
                    sizeof(p_db_lsn_key_type->lsn.offset), p_buf, p_buf_end);

    return p_buf;
}

static const uint8_t *
llmeta_db_lsn_data_type_get(struct llmeta_db_lsn_data_type *p_db_lsn_key_type,
                            const uint8_t *p_buf, const uint8_t *p_buf_end)
{
    if (p_buf_end < p_buf || LLMETA_DB_LSN_DATA_TYPE_LEN > (p_buf_end - p_buf))
        return NULL;

    p_buf = buf_get(&(p_db_lsn_key_type->lsn.file),
                    sizeof(p_db_lsn_key_type->lsn.file), p_buf, p_buf_end);
    p_buf = buf_get(&(p_db_lsn_key_type->lsn.offset),
                    sizeof(p_db_lsn_key_type->lsn.offset), p_buf, p_buf_end);

    return p_buf;
}

/*************** LLMETA TABLE ACCESS STRUCT AND SERIALIZING METHODS *********/
struct llmeta_tbl_access {
    int file_type;
    char tablename[32];
    char username[32];
};

enum { LLMETA_TBL_ACCESS_LEN = 4 + 32 + 32 };
BB_COMPILE_TIME_ASSERT(llmeta_tbl_access_len,
                       sizeof(struct llmeta_tbl_access) ==
                           LLMETA_TBL_ACCESS_LEN);

BB_COMPILE_TIME_ASSERT(llmeta_tbl_access_len_overflow,
                       sizeof(struct llmeta_tbl_access) <= LLMETA_IXLEN);

static const uint8_t *
llmeta_tbl_access_get(struct llmeta_tbl_access *p_tbl_access,
                      const uint8_t *p_buf, const uint8_t *p_buf_end)
{
    if (p_buf_end < p_buf || LLMETA_TBL_ACCESS_LEN > (p_buf_end - p_buf))
        return NULL;

    p_buf = buf_get(&(p_tbl_access->file_type), sizeof(p_tbl_access->file_type),
                    p_buf, p_buf_end);
    p_buf = buf_no_net_get(&(p_tbl_access->tablename),
                           sizeof(p_tbl_access->tablename), p_buf, p_buf_end);
    p_buf = buf_no_net_get(&(p_tbl_access->username),
                           sizeof(p_tbl_access->username), p_buf, p_buf_end);

    return p_buf;
}

static const uint8_t *
llmeta_tbl_access_put(struct llmeta_tbl_access *p_tbl_access, uint8_t *p_buf,
                      const uint8_t *p_buf_end)
{
    if (p_buf_end < p_buf || LLMETA_TBL_ACCESS_LEN > (p_buf_end - p_buf))
        return NULL;

    p_buf = buf_put(&(p_tbl_access->file_type), sizeof(p_tbl_access->file_type),
                    p_buf, p_buf_end);
    p_buf = buf_no_net_put(&(p_tbl_access->tablename),
                           sizeof(p_tbl_access->tablename), p_buf, p_buf_end);
    p_buf = buf_no_net_put(&(p_tbl_access->username),
                           sizeof(p_tbl_access->username), p_buf, p_buf_end);

    return p_buf;
}

/*******************************************************************************/

/*************** LLMETA PER TABLE OP ACCESS STRUCT AND SERIALIZING METHODS ****/

struct llmeta_tbl_op_access {
    int file_type;
    int command_type;
    char tablename[32];
    char username[32];
};

enum { LLMETA_TBL_OP_ACCESS_LEN = 4 + 4 + 32 + 32 };
BB_COMPILE_TIME_ASSERT(llmeta_tbl_op_access_len,
                       sizeof(struct llmeta_tbl_op_access) ==
                           LLMETA_TBL_OP_ACCESS_LEN);

BB_COMPILE_TIME_ASSERT(llmeta_tbl_op_access_len_overflow,
                       sizeof(struct llmeta_tbl_op_access) <= LLMETA_IXLEN);

static const uint8_t *
llmeta_tbl_op_access_get(struct llmeta_tbl_op_access *p_tbl_access,
                         const uint8_t *p_buf, const uint8_t *p_buf_end)
{
    if (p_buf_end < p_buf || LLMETA_TBL_OP_ACCESS_LEN > (p_buf_end - p_buf))
        return NULL;

    p_buf = buf_get(&(p_tbl_access->file_type), sizeof(p_tbl_access->file_type),
                    p_buf, p_buf_end);
    p_buf = buf_get(&(p_tbl_access->command_type),
                    sizeof(p_tbl_access->command_type), p_buf, p_buf_end);
    p_buf = buf_no_net_get(&(p_tbl_access->tablename),
                           sizeof(p_tbl_access->tablename), p_buf, p_buf_end);
    p_buf = buf_no_net_get(&(p_tbl_access->username),
                           sizeof(p_tbl_access->username), p_buf, p_buf_end);

    return p_buf;
}

static const uint8_t *
llmeta_tbl_op_access_put(struct llmeta_tbl_op_access *p_tbl_access,
                         uint8_t *p_buf, const uint8_t *p_buf_end)
{
    if (p_buf_end < p_buf || LLMETA_TBL_OP_ACCESS_LEN > (p_buf_end - p_buf))
        return NULL;

    p_buf = buf_put(&(p_tbl_access->file_type), sizeof(p_tbl_access->file_type),
                    p_buf, p_buf_end);
    p_buf = buf_put(&(p_tbl_access->command_type),
                    sizeof(p_tbl_access->command_type), p_buf, p_buf_end);
    p_buf = buf_no_net_put(&(p_tbl_access->tablename),
                           sizeof(p_tbl_access->tablename), p_buf, p_buf_end);
    p_buf = buf_no_net_put(&(p_tbl_access->username),
                           sizeof(p_tbl_access->username), p_buf, p_buf_end);

    return p_buf;
}

/*******************************************************************************/

enum { LLMETA_USER_LEN = 16 };

struct llmeta_user_password {
    int file_type;
    char user[LLMETA_USER_LEN];
};

enum { LLMETA_USER_PASSWORD_LEN = LLMETA_FILE_TYPE_KEY_LEN  + LLMETA_USER_LEN };

BB_COMPILE_TIME_ASSERT(llmeta_user_password_len,
                       sizeof(struct llmeta_user_password) ==
                           LLMETA_USER_PASSWORD_LEN);

BB_COMPILE_TIME_ASSERT(llmeta_user_password_len_overflow,
                       sizeof(struct llmeta_user_password) <= LLMETA_IXLEN);

static const uint8_t *
llmeta_user_password_get(struct llmeta_user_password *p_user_password,
                         const uint8_t *p_buf, const uint8_t *p_buf_end)
{
    if (p_buf_end < p_buf || LLMETA_USER_PASSWORD_LEN > (p_buf_end - p_buf))
        return NULL;

    p_buf = buf_get(&(p_user_password->file_type),
                    sizeof(p_user_password->file_type), p_buf, p_buf_end);

    p_buf = buf_no_net_get(&(p_user_password->user),
                           sizeof(p_user_password->user), p_buf, p_buf_end);

    return p_buf;
}

static uint8_t *
llmeta_user_password_put(struct llmeta_user_password *p_user_password,
                         uint8_t *p_buf, const uint8_t *p_buf_end)
{
    if (p_buf_end < p_buf || LLMETA_USER_PASSWORD_LEN > (p_buf_end - p_buf))
        return NULL;

    p_buf = buf_put(&(p_user_password->file_type),
                    sizeof(p_user_password->file_type), p_buf, p_buf_end);

    p_buf = buf_no_net_put(&(p_user_password->user),
                           sizeof(p_user_password->user), p_buf, p_buf_end);

    return p_buf;
}

struct llmeta_authentication {
    int file_type;
};

enum { LLMETA_AUTHENTICATION_LEN = 4 };
BB_COMPILE_TIME_ASSERT(llmeta_authentication_len,
                       sizeof(struct llmeta_authentication) ==
                           LLMETA_AUTHENTICATION_LEN);

BB_COMPILE_TIME_ASSERT(llmeta_authentication_len_overflow,
                       sizeof(struct llmeta_authentication) <= LLMETA_IXLEN);

static const uint8_t *
llmeta_authentication_get(struct llmeta_authentication *p_authentication,
                          const uint8_t *p_buf, const uint8_t *p_buf_end)
{
    if (p_buf_end < p_buf || LLMETA_AUTHENTICATION_LEN > (p_buf_end - p_buf))
        return NULL;

    p_buf = buf_get(&(p_authentication->file_type),
                    sizeof(p_authentication->file_type), p_buf, p_buf_end);

    return p_buf;
}

static uint8_t *
llmeta_authentication_put(struct llmeta_authentication *p_authentication,
                          uint8_t *p_buf, const uint8_t *p_buf_end)
{
    if (p_buf_end < p_buf || LLMETA_AUTHENTICATION_LEN > (p_buf_end - p_buf))
        return NULL;

    p_buf = buf_put(&(p_authentication->file_type),
                    sizeof(p_authentication->file_type), p_buf, p_buf_end);

    return p_buf;
}

/* llmeta sqlite_stats
 *
 * This key is used for storing previous analyze stats for databases.  At
 * commit time, analyze copies and stores the previous data in llmeta.  This
 * facilitates analyze's 'backout' functionality.  In sqlite_stat1
 * the indexes names have the following form:
 *
 * '$KEY1KEY2KEYKEY3_BUNCHOFHASHEDDATA'
 *
 * The hashed data the crc32 of the key attributes.  See sqlglue.csql_index_name
 * for the exact details. The maximum size of this is capped at 64 bytes- the
 * length of the column as defined in the sqlite_stat1 table.
 *
 */
struct llmeta_sqlstat1_key {
    int file_type;
    char table_name[LLMETA_TBLLEN + 1];
    char padding1[3];
    char index_name[LLMETA_STATS_IXLEN + 8];
};

/* enum'd size */
enum {
    LLMETA_SQLSTAT1_KEY_LEN = 4 + LLMETA_TBLLEN + 1 + 3 + LLMETA_STATS_IXLEN + 8
};

/* sanity check */
BB_COMPILE_TIME_ASSERT(llmeta_sqlstat1_key_len,
                       sizeof(struct llmeta_sqlstat1_key) <=
                           LLMETA_SQLSTAT1_KEY_LEN);

BB_COMPILE_TIME_ASSERT(llmeta_sqlstat1_key_len_overflow,
                       sizeof(struct llmeta_sqlstat1_key) <= LLMETA_IXLEN);

/* pack sqlite_stat1 key */
static uint8_t *
llmeta_sqlstat1_key_put(const struct llmeta_sqlstat1_key *p_sqlstat1,
                        uint8_t *p_buf, const uint8_t *p_buf_end)
{
    if (p_buf_end < p_buf || LLMETA_SQLSTAT1_KEY_LEN > (p_buf_end - p_buf))
        return NULL;

    p_buf = buf_put(&(p_sqlstat1->file_type), sizeof(p_sqlstat1->file_type),
                    p_buf, p_buf_end);
    p_buf = buf_no_net_put(&(p_sqlstat1->table_name),
                           sizeof(p_sqlstat1->table_name), p_buf, p_buf_end);
    p_buf = buf_no_net_put(&(p_sqlstat1->padding1),
                           sizeof(p_sqlstat1->padding1), p_buf, p_buf_end);
    p_buf = buf_no_net_put(&(p_sqlstat1->index_name),
                           sizeof(p_sqlstat1->index_name), p_buf, p_buf_end);

    return p_buf;
}

/* I have to keep the broken definitions around temporarily to cleanup the
 * stale llmeta entries.
 */

struct llmeta_sqlstat1_stale_key {
    int file_type;
    char table_name[LLMETA_TBLLEN + 1];
    char padding1[3];
    char index_name[LLMETA_TBLLEN + 8];
};

enum {
    LLMETA_SQLSTAT1_STALE_KEY = 4 + LLMETA_TBLLEN + 1 + 3 + LLMETA_TBLLEN + 8
};

BB_COMPILE_TIME_ASSERT(llmeta_sqlstat1_stale_key,
                       sizeof(struct llmeta_sqlstat1_stale_key) ==
                           LLMETA_SQLSTAT1_STALE_KEY);

BB_COMPILE_TIME_ASSERT(llmeta_sqlstat1_stale_key_overflow,
                       sizeof(struct llmeta_sqlstat1_stale_key) <=
                           LLMETA_IXLEN);

static uint8_t *llmeta_sqlstat1_stale_key_put(
    const struct llmeta_sqlstat1_stale_key *p_sqlstat1, uint8_t *p_buf,
    const uint8_t *p_buf_end)
{
    if (p_buf_end < p_buf || LLMETA_SQLSTAT1_STALE_KEY > (p_buf_end - p_buf))
        return NULL;

    p_buf = buf_put(&(p_sqlstat1->file_type), sizeof(p_sqlstat1->file_type),
                    p_buf, p_buf_end);
    p_buf = buf_no_net_put(&(p_sqlstat1->table_name),
                           sizeof(p_sqlstat1->table_name), p_buf, p_buf_end);
    p_buf = buf_no_net_put(&(p_sqlstat1->padding1),
                           sizeof(p_sqlstat1->padding1), p_buf, p_buf_end);
    p_buf = buf_no_net_put(&(p_sqlstat1->index_name),
                           sizeof(p_sqlstat1->index_name), p_buf, p_buf_end);

    return p_buf;
}

struct llmeta_tablename_alias_key {
    int file_type;
    char tablename_alias[LLMETA_ALIASLEN + 1];
};

enum { LLMETA_TABLENAME_ALIAS_KEY_LEN = 4 + LLMETA_ALIASLEN + 1 };

BB_COMPILE_TIME_ASSERT(llmeta_tablename_alias_key,
                       sizeof(struct llmeta_tablename_alias_key) ==
                           LLMETA_TABLENAME_ALIAS_KEY_LEN);

BB_COMPILE_TIME_ASSERT(llmeta_tablename_alias_key_overflow,
                       sizeof(struct llmeta_tablename_alias_key) <=
                           LLMETA_IXLEN);

static uint8_t *llmeta_tablename_alias_key_put(
    const struct llmeta_tablename_alias_key *p_tablename_alias_key,
    uint8_t *p_buf, const uint8_t *p_buf_end)
{
    if (p_buf_end < p_buf)
        return NULL;

    p_buf = buf_put(&(p_tablename_alias_key->file_type),
                    sizeof(p_tablename_alias_key->file_type), p_buf, p_buf_end);
    p_buf = buf_no_net_put(&(p_tablename_alias_key->tablename_alias),
                           sizeof(p_tablename_alias_key->tablename_alias),
                           p_buf, p_buf_end);

    return p_buf;
}

static const uint8_t *llmeta_tablename_alias_key_get(
    struct llmeta_tablename_alias_key *p_tablename_alias_key,
    const uint8_t *p_buf, const uint8_t *p_buf_end)
{
    if (p_buf_end < p_buf ||
        LLMETA_TABLENAME_ALIAS_KEY_LEN > (p_buf_end - p_buf))
        return NULL;

    p_buf = buf_get(&(p_tablename_alias_key->file_type),
                    sizeof(p_tablename_alias_key->file_type), p_buf, p_buf_end);
    p_buf = buf_no_net_get(&(p_tablename_alias_key->tablename_alias),
                           sizeof(p_tablename_alias_key->tablename_alias),
                           p_buf, p_buf_end);

    return p_buf;
}

struct llmeta_tablename_alias_data {
    char url[LLMETA_URLLEN + 1];
};

enum { LLMETA_TABLENAME_ALIAS_DATA_LEN = LLMETA_URLLEN + 1 };

BB_COMPILE_TIME_ASSERT(llmeta_tablename_alias_data,
                       sizeof(struct llmeta_tablename_alias_data) ==
                           LLMETA_TABLENAME_ALIAS_DATA_LEN);

static uint8_t *llmeta_tablename_alias_data_put(
    const struct llmeta_tablename_alias_data *p_tablename_alias_data,
    uint8_t *p_buf, const uint8_t *p_buf_end)
{
    if (p_buf_end < p_buf)
        return NULL;

    p_buf =
        buf_no_net_put(&(p_tablename_alias_data->url),
                       sizeof(p_tablename_alias_data->url), p_buf, p_buf_end);

    return p_buf;
}

static const uint8_t *llmeta_tablename_alias_data_get(
    struct llmeta_tablename_alias_data *p_tablename_alias_data,
    const uint8_t *p_buf, const uint8_t *p_buf_end)
{
    if (p_buf_end < p_buf ||
        LLMETA_TABLENAME_ALIAS_DATA_LEN > (p_buf_end - p_buf))
        return NULL;

    p_buf =
        buf_no_net_get(&(p_tablename_alias_data->url),
                       sizeof(p_tablename_alias_data->url), p_buf, p_buf_end);

    return p_buf;
}

/* returns true if we have a llmeta table open else false */
int bdb_have_llmeta() { return llmeta_bdb_state != NULL; }

/* opens the low level meta table, if this is not called, any calls to
 * bdb_get_file_version* will return successfully but with a 0 version_number
 * any calls to bdb_new_file_version will fail */
int bdb_llmeta_open(char name[], char dir[], bdb_state_type *parent_bdb_handle,
                    int create_override, int *bdberr)
{
    bdb_state_type *bdb_state = parent_bdb_handle;
    BDB_READLOCK("bdb_llmeta_open");

    if (llmeta_bdb_state) {
        BDB_RELLOCK();
        return 0;
    }

    if (create_override)
        llmeta_bdb_state = bdb_create_more_lite(name, dir, 0, LLMETA_IXLEN, 0,
                                                parent_bdb_handle, bdberr);
    else
        llmeta_bdb_state = bdb_open_more_lite(
            name, dir, 0, LLMETA_IXLEN, 0, parent_bdb_handle, NULL, 0, bdberr);

    BDB_RELLOCK();

    if (llmeta_bdb_state)
        return 0;
    else
        return -1;
}

/* change the list of tables that are stored in the low level meta table
 * returns <0 on failure or 0 on success */
int bdb_llmeta_set_tables(
    tran_type *input_trans, /* if this is !NULL it will be used as the
                             * transaction for all actions, if it is NULL a
                             * new transaction will be
                             * created internally */
    char **tblnames,        /* the table names to add */
    const int *dbnums,      /* the table's dbnums to add (or 0 if the table
                             * does not have a dbnum */
    int numdbs,             /* number of tables passed in */
    int *bdberr)
{
    BDB_VERIFY_TRAN_INVARIANTS(llmeta_bdb_state, input_trans);

    int buflen = numdbs * (LLMETA_TBLLEN + sizeof(int)), offset = 0, i,
        retries = 0, rc, prev_bdberr, tmpkey;
    char key[LLMETA_IXLEN] = {0};
    uint8_t *p_buf = NULL, *p_buf_start, *p_buf_end;
    tran_type *trans;
    const uint8_t *p_table_names_key;
    const uint8_t *p_table_names_key_end;

    /*fail if the db isn't open*/
    if (!llmeta_bdb_state) {
        logmsg(LOGMSG_ERROR, "%s: low level meta table not yet "
                        "open, you must run bdb_llmeta_open\n",
                __func__);
        *bdberr = BDBERR_MISC;
        return -1;
    }

    if (!tblnames || !dbnums || !bdberr) {
        logmsg(LOGMSG_ERROR, "%s: NULL argument\n", __func__);
        if (bdberr)
            *bdberr = BDBERR_BADARGS;
        return -1;
    }

    if (bdb_get_type(llmeta_bdb_state) != BDBTYPE_LITE) {
        logmsg(LOGMSG_ERROR, "%s: low level meta table db not "
                        "lite\n",
                __func__);
        *bdberr = BDBERR_BADARGS;
        return -1;
    }

    /* construct the key */
    tmpkey = LLMETA_TBL_NAMES;
    p_table_names_key = (uint8_t *)key;
    p_table_names_key_end = p_table_names_key + sizeof(int);

    if (!(p_table_names_key =
              buf_put(&tmpkey, sizeof(tmpkey), (uint8_t *)p_table_names_key,
                      p_table_names_key_end))) {
        logmsg(LOGMSG_ERROR, "%s: error converting to correct "
                        "endianess\n",
                __func__);
        *bdberr = BDBERR_MISC;
        return -1;
    }

    if (buflen && (p_buf = malloc(buflen)) == NULL) {
        logmsg(LOGMSG_ERROR, "%s: failed to malloc %u bytes\n", __func__, buflen);
        *bdberr = BDBERR_MISC;
        return -1;
    }

    p_buf_start = p_buf;
    p_buf_end = (p_buf_start + buflen);

    /* construct the data */
    for (i = 0; i < numdbs && offset < buflen; ++i) {
        struct llmeta_table_name llmeta_tbl;

        strncpy(llmeta_tbl.table_name, tblnames[i],
                sizeof(llmeta_tbl.table_name));
        llmeta_tbl.table_name_len = strlen(llmeta_tbl.table_name) + 1;
        llmeta_tbl.dbnum = dbnums[i];

        if (!(p_buf = llmeta_table_name_put(&llmeta_tbl, p_buf, p_buf_end))) {
            logmsg(LOGMSG_ERROR, "%s: tablename: %s longer then "
                            "the max: %d\n",
                    __func__, tblnames[i], LLMETA_TBLLEN);
            *bdberr = BDBERR_BADARGS;
            free(p_buf_start);
            p_buf = p_buf_start = p_buf_end = NULL;
            return -1;
        }
    }

    offset = (p_buf - p_buf_start);

    if (i < numdbs || offset > buflen) {
        logmsg(LOGMSG_ERROR, "%s: buffer was not long enough, "
                        "this should not happen",
                __func__);
        *bdberr = BDBERR_MISC;
        goto cleanup;
    }

retry:
    if (++retries >= 500 /*gbl_maxretries*/) {
        logmsg(LOGMSG_ERROR, "%s: giving up after %d retries\n", __func__, retries);
        goto cleanup;
    }

    /*if the user didn't give us a transaction, create our own*/
    if (!input_trans) {
        trans = bdb_tran_begin(llmeta_bdb_state, NULL, bdberr);
        if (!trans) {
            if (*bdberr == BDBERR_DEADLOCK)
                goto retry;

            logmsg(LOGMSG_ERROR, "%s: failed to get "
                            "transaction\n",
                    __func__);
            goto cleanup;
        }
    } else
        trans = input_trans;

    /* delete old entry */
    rc = bdb_lite_exact_del(llmeta_bdb_state, trans, key, bdberr);
    if (rc && *bdberr != BDBERR_NOERROR && *bdberr != BDBERR_DEL_DTA)
        goto backout;

    /* add new entry */
    rc =
        bdb_lite_add(llmeta_bdb_state, trans, p_buf_start, offset, key, bdberr);
    if (rc && *bdberr != BDBERR_NOERROR)
        goto backout;

    /*commit if we created our own transaction*/
    if (!input_trans) {
        rc = bdb_tran_commit(llmeta_bdb_state, trans, bdberr);
        if (rc && *bdberr != BDBERR_NOERROR)
            goto cleanup;
    }

    *bdberr = BDBERR_NOERROR;
    free(p_buf_start);
    p_buf = NULL;
    return 0;

backout:
    /*if we created the transaction*/
    if (!input_trans) {
        prev_bdberr = *bdberr;

        /*kill the transaction*/
        rc = bdb_tran_abort(llmeta_bdb_state, trans, bdberr);
        if (rc && !BDBERR_NOERROR) {
            logmsg(LOGMSG_ERROR, "%s: trans abort failed with "
                            "bdberr %d\n",
                    __func__, *bdberr);
            free(p_buf_start);
            p_buf = NULL;
            return -1;
        }

        *bdberr = prev_bdberr;
        if (*bdberr == BDBERR_DEADLOCK)
            goto retry;

        logmsg(LOGMSG_ERROR, "%s: failed with bdberr %d\n", __func__, *bdberr);
    }
cleanup:
    free(p_buf_start);
    p_buf = NULL;
    return -1;
}

/* gets all the tables' names and dbnumbers  from the low level meta table.
 * returns <0 on failure or 0 on success */
int bdb_llmeta_get_tables(
    tran_type *input_trans,
    char **tblnames,   /* will be populated with the table's names */
    int *dbnums,       /* will be populated with the table's dbnums (or 0
                        * if a table doesn't have a dbnum) */
    size_t maxnumtbls, /* size of tblnames and dbnums */
    int *fndnumtbls,   /* will be populated with the number of tables that
                        * were returned */
    int *bdberr)
{
    BDB_VERIFY_TRAN_INVARIANTS(llmeta_bdb_state, input_trans);

    int rc, fndlen, retries = 0, offset = 0, tmpkey;
    char key[LLMETA_IXLEN] = {0};
    uint8_t *p_outbuf, *p_outbuf_start, *p_outbuf_end;
    size_t outbuflen = maxnumtbls * (LLMETA_TBLLEN + sizeof(int));
    const uint8_t *p_table_names_key;
    const uint8_t *p_table_names_key_end;

    /*stop here if the db isn't open*/
    if (!llmeta_bdb_state) {
        *bdberr = BDBERR_DBEMPTY;
        return -1;
    }

    if (!tblnames || !dbnums || !fndnumtbls || !bdberr) {
        logmsg(LOGMSG_ERROR, "%s: NULL argument\n", __func__);
        if (bdberr)
            *bdberr = BDBERR_BADARGS;
        return -1;
    }

    if (bdb_get_type(llmeta_bdb_state) != BDBTYPE_LITE) {
        logmsg(LOGMSG_ERROR, "%s: low level meta table db not "
                        "lite\n",
                __func__);
        *bdberr = BDBERR_BADARGS;
        return -1;
    }

    /*set the key*/
    tmpkey = LLMETA_TBL_NAMES;
    p_table_names_key = (uint8_t *)key;
    p_table_names_key_end = p_table_names_key + sizeof(int);

    if (!(p_table_names_key =
              buf_put(&tmpkey, sizeof(tmpkey), (uint8_t *)p_table_names_key,
                      p_table_names_key_end))) {
        logmsg(LOGMSG_ERROR, "%s: error converting to correct "
                        "endianess\n",
                __func__);
        *bdberr = BDBERR_MISC;
        return -1;
    }

    /*prepare the out buffer*/
    if (!(p_outbuf = malloc(outbuflen))) {
        logmsg(LOGMSG_ERROR, "%s: failed to malloc %zu bytes\n", __func__,
               outbuflen);
        *bdberr = BDBERR_MISC;
        return -1;
    }

    p_outbuf_start = p_outbuf;

    *fndnumtbls = 0;

retry:
    /* try to fetch the version number */
    rc = bdb_lite_exact_fetch_tran(llmeta_bdb_state, input_trans, key, p_outbuf,
                                   outbuflen, &fndlen, bdberr);

    /* handle return codes */
    if (rc && *bdberr != BDBERR_NOERROR) {
        if (*bdberr == BDBERR_DEADLOCK) {
            if (++retries < 500 /*gbl_maxretries*/)
                goto retry;

            logmsg(LOGMSG_ERROR, 
                    "%s: *ERROR* bdb_lite_exact_fetch too much contention "
                    "%d count %d\n",
                    __func__, *bdberr, retries);
        }

        /*fail on all other errors*/
        free(p_outbuf_start);
        p_outbuf = p_outbuf_start = NULL;
        return -1;
    }

    p_outbuf_end = p_outbuf + fndlen;

    /* the data we get back should be a series of string and int pairs, one for
     * each table (table name, db number or 0 if has none) */
    while (p_outbuf && offset < fndlen) {
        struct llmeta_table_name llmeta_tbl;
        p_outbuf = (uint8_t *)llmeta_table_name_get(&llmeta_tbl, p_outbuf,
                                                    p_outbuf_end);

        if (p_outbuf) {
            *tblnames = strdup(llmeta_tbl.table_name);
            *dbnums = llmeta_tbl.dbnum;
            ++tblnames;
            ++dbnums;
            ++*fndnumtbls;
            offset = p_outbuf - p_outbuf_start;
        }
    }

    if (offset != fndlen)
        logmsg(LOGMSG_ERROR, "%s: returned data did not match "
                        "length exactly, this should not happen\n",
                __func__);

    *bdberr = BDBERR_NOERROR;
    free(p_outbuf_start);
    p_outbuf = NULL;
    return 0;
}

/* updates the version number for a specified file
 * returns <0 if something fails or 0 on success
 * generally this is not called directly, usually bdb_new_file_index or data are
 * called instead */
static int bdb_new_file_version(
    tran_type *input_trans,             /* if this is !NULL it will be used as
                                         * the transaction for all actions, if
                                         * it is NULL a new transaction will be
                                         * created internally */
    const char *db_name, int file_type, /* see FILE_VERSIONS_FILE_TYPE_* */
    int file_num,                       /* ixnum or dtanum */
    unsigned long long inversion_num, int *bdberr)
{
    BDB_VERIFY_TRAN_INVARIANTS(llmeta_bdb_state, input_trans);

    int retries = 0, rc;
    char key[LLMETA_IXLEN] = {0};
    struct llmeta_version_number_type version_num;
    tran_type *trans;
    unsigned long long real_version_num;
    struct llmeta_file_type_dbname_file_num_key file_type_dbname_file_num_key;
    uint8_t *p_buf, *p_buf_end, *p_key_buf, *p_key_buf_end;

    /*fail if the db isn't open*/
    if (!llmeta_bdb_state) {
        logmsg(LOGMSG_ERROR, "%s: low level meta table not yet "
                        "open, you must run bdb_llmeta_open\n",
                __func__);
        *bdberr = BDBERR_MISC;
        return -1;
    }

    if (!db_name || !bdberr) {
        logmsg(LOGMSG_ERROR, "%s: NULL argument\n", __func__);
        if (bdberr)
            *bdberr = BDBERR_BADARGS;
        return -1;
    }

    if (bdb_get_type(llmeta_bdb_state) != BDBTYPE_LITE) {
        logmsg(LOGMSG_ERROR, "%s: llmeta db not lite\n", __func__);
        *bdberr = BDBERR_BADARGS;
        return -1;
    }

    /* make sure we have a proper file type */
    switch (file_type) {
    case LLMETA_FVER_FILE_TYPE_TBL:
    case LLMETA_FVER_FILE_TYPE_DTA:
    case LLMETA_FVER_FILE_TYPE_IX:
    case LLMETA_FVER_FILE_TYPE_QDB:
        break;

    default:
        logmsg(LOGMSG_ERROR, "%s: unrecognized file type\n", __func__);
        *bdberr = BDBERR_BADARGS;
        return -1;
    }

    /*add the file_type (ie dta, ix) */
    file_type_dbname_file_num_key.file_type = file_type;

    /* copy the db_name and check its length so that it fit with enough room
     * left for the rest of the key */
    strncpy(file_type_dbname_file_num_key.dbname, db_name,
            sizeof(file_type_dbname_file_num_key.dbname));
    file_type_dbname_file_num_key.dbname_len =
        strlen(file_type_dbname_file_num_key.dbname) + 1;

    if (file_type_dbname_file_num_key.dbname_len > LLMETA_TBLLEN) {
        logmsg(LOGMSG_ERROR, "%s: db_name is too long\n", __func__);
        *bdberr = BDBERR_BADARGS;
        return -1;
    }
    /* add the file_num (ie ixnum dtanum) */
    file_type_dbname_file_num_key.file_num = file_num;

    p_key_buf = (uint8_t *)key;
    p_key_buf_end = (uint8_t *)(key + LLMETA_IXLEN);

    if (!(llmeta_file_type_dbname_file_num_put(&file_type_dbname_file_num_key,
                                               p_key_buf, p_key_buf_end))) {
        logmsg(LOGMSG_ERROR, 
                "%s: llmeta_file_type_dbname_file_num_put returns NULL\n",
                __func__);
        *bdberr = BDBERR_BADARGS;
        return -1;
    }

    version_num.version_num = inversion_num;

    p_buf = (uint8_t *)&real_version_num;
    p_buf_end = (uint8_t *)(&real_version_num + sizeof(real_version_num));

    if (!(llmeta_version_number_put(&(version_num), p_buf, p_buf_end))) {
        logmsg(LOGMSG_ERROR, "%s: llmeta_version_number_put returns NULL\n",
                __func__);
        *bdberr = BDBERR_BADARGS;
        return -1;
    }

retry:

    if (++retries >= 500 /*gbl_maxretries*/) {
        logmsg(LOGMSG_INFO, "%s: giving up after %d retries\n", __func__, retries);
        return -1;
    }

    /*if the user didn't give us a transaction, create our own*/
    if (!input_trans) {
        trans = bdb_tran_begin(llmeta_bdb_state, NULL, bdberr);
        if (!trans) {
            if (*bdberr == BDBERR_DEADLOCK)
                goto retry;

            logmsg(LOGMSG_ERROR, "%s: failed to get transaction\n", __func__);
            return -1;
        }
    } else
        trans = input_trans;

    /* delete old entry */
    rc = bdb_lite_exact_del(llmeta_bdb_state, trans, key, bdberr);
    if (rc && *bdberr != BDBERR_NOERROR && *bdberr != BDBERR_DEL_DTA)
        goto backout;

    /* add new entry */
    rc = bdb_lite_add(llmeta_bdb_state, trans, &real_version_num,
                      sizeof(real_version_num), key, bdberr);
    if (rc && *bdberr != BDBERR_NOERROR)
        goto backout;

    /*commit if we created our own transaction*/
    if (!input_trans) {
        rc = bdb_tran_commit(llmeta_bdb_state, trans, bdberr);
        if (rc && *bdberr != BDBERR_NOERROR)
            return -1;
    }

    *bdberr = BDBERR_NOERROR;
    return 0;

backout:
    /*if we created the transaction*/
    if (!input_trans) {
        int prev_bdberr = *bdberr;

        /*kill the transaction*/
        rc = bdb_tran_abort(llmeta_bdb_state, trans, bdberr);
        if (rc && !BDBERR_NOERROR) {
            logmsg(LOGMSG_ERROR, "%s: trans abort failed with "
                            "bdberr %d\n",
                    __func__, *bdberr);
            return -1;
        }

        *bdberr = prev_bdberr;
        if (*bdberr == BDBERR_DEADLOCK)
            goto retry;

        logmsg(LOGMSG_ERROR, "%s: failed with bdberr %d\n", __func__, *bdberr);
    }
    return -1;
}

/* deletes all the file versions associated with a specific table name and file
 * type.
 * returns <0 if something fails or 0 on success */
static int
bdb_chg_file_versions_int(tran_type *trans, /* must be !NULL */
                          const char *tbl_name, const char *new_tbl_name,
                          int file_type, /* see FILE_VERSIONS_FILE_TYPE_* */
                          int *bdberr)
{
    BDB_VERIFY_TRAN_INVARIANTS(llmeta_bdb_state, trans);

    int numfnd = 0, rc;
    char key[LLMETA_IXLEN] = {0};
    char new_key[LLMETA_IXLEN] = {0};
    char key_orig[LLMETA_IXLEN] = {0};
    char key_fnd[LLMETA_IXLEN] = {0};
    size_t key_offset = 0;
    uint8_t *p_buf, *p_buf_start, *p_buf_end;
    struct llmeta_file_type_dbname_key skey;
    struct llmeta_file_type_dbname_key new_skey;

    if (!tbl_name || !bdberr || !trans) {
        logmsg(LOGMSG_ERROR, "%s: NULL argument\n", __func__);
        if (bdberr)
            *bdberr = BDBERR_BADARGS;
        return -1;
    }

    /* make sure we have a proper file type */
    switch (file_type) {
    case LLMETA_FVER_FILE_TYPE_TBL:
    case LLMETA_FVER_FILE_TYPE_DTA:
    case LLMETA_FVER_FILE_TYPE_IX:
        break;

    default:
        logmsg(LOGMSG_ERROR, "%s: unrecognized file type\n", __func__);
        *bdberr = BDBERR_BADARGS;
        return -1;
    }

    new_skey.file_type = skey.file_type = file_type;

    /* copy the db_name and check its length so that it fit with enough room
     * left for the rest of the key */
    strncpy(skey.dbname, tbl_name, sizeof(skey.dbname));
    skey.dbname_len = strlen(skey.dbname) + 1;

    p_buf_start = p_buf = (uint8_t *)key;
    p_buf_end = (uint8_t *)key + LLMETA_IXLEN;

    p_buf = llmeta_file_type_dbname_key_put(&skey, p_buf, p_buf_end);
    if (!p_buf) {
        logmsg(LOGMSG_ERROR, 
                "%s: llmeta_file_type_dbname_file_num_put returns NULL\n",
                __func__);
        *bdberr = BDBERR_BADARGS;
        return -1;
    }

    key_offset = p_buf - p_buf_start;

    /* save the origional key */
    memcpy(key_orig, key, key_offset);

    if (new_tbl_name) {
        strncpy(new_skey.dbname, new_tbl_name, sizeof(new_skey.dbname));
        new_skey.dbname_len = strlen(new_skey.dbname) + 1;

        p_buf_start = p_buf = (uint8_t *)new_key;
        p_buf_end = (uint8_t *)new_key + LLMETA_IXLEN;

        p_buf = llmeta_file_type_dbname_key_put(&new_skey, p_buf, p_buf_end);
        if (!p_buf) {
            logmsg(LOGMSG_ERROR,
                   "%s: llmeta_file_type_dbname_file_num_put returns NULL\n",
                   __func__);
            *bdberr = BDBERR_BADARGS;
            return -1;
        }

        char fnddta[sizeof(unsigned long long)];
        int fndlen = 0;
        rc = bdb_lite_exact_fetch_tran(llmeta_bdb_state, trans, key, fnddta,
                                       sizeof(fnddta), &fndlen, bdberr);
        if (!rc) {
            rc = bdb_lite_add(llmeta_bdb_state, trans, fnddta, fndlen, new_key,
                              bdberr);
            if (rc && *bdberr != BDBERR_NOERROR)
                return -1;
        }
    }

    /* delete anything matching this key exactly */
    rc = bdb_lite_exact_del(llmeta_bdb_state, trans, key, bdberr);
    if (rc && *bdberr != BDBERR_NOERROR && *bdberr != BDBERR_DEL_DTA)
        return -1;

    /* delete anything with the same begining as this key */
    while (1) {
        rc = bdb_lite_fetch_keys_fwd_tran(llmeta_bdb_state, trans, key, key_fnd,
                                          1 /*maxfnd*/, &numfnd, bdberr);
        if (rc && *bdberr != BDBERR_NOERROR)
            return -1;

        /* if we didn't find any for this table or we went past the end of it's
         * records we're done */
        if (!numfnd || memcmp(key_orig, key_fnd, key_offset)) {
            *bdberr = BDBERR_NOERROR;
            return 0;
        }

        /* delete old entry */
        rc = bdb_lite_exact_del(llmeta_bdb_state, trans, key_fnd, bdberr);
        if (rc && *bdberr != BDBERR_NOERROR)
            return -1;

        /* get the next key next time */
        memcpy(key, key_fnd, sizeof(key));
    }
}

/* updates/deletes all the file versions associated with a specific table name
 * if "new_tbl_name" is not null, the entries are actually updated
 * returns <0 if something fails or 0 on success */
int bdb_chg_file_versions(
    bdb_state_type *bdb_state,
    tran_type *input_trans, /* if null, an internal tran is used */
    const char *new_tbl_name, int *bdberr)
{
    BDB_VERIFY_TRAN_INVARIANTS(bdb_state, input_trans);

    int retries = 0, rc;
    tran_type *trans;

    /*fail if the db isn't open*/
    if (!llmeta_bdb_state) {
        logmsg(LOGMSG_ERROR, "%s: low level meta table not yet open, you must run "
                        "bdb_llmeta_open\n",
                __func__);
        *bdberr = BDBERR_MISC;
        return -1;
    }

    if (!bdb_state || !bdberr) {
        logmsg(LOGMSG_ERROR, "%s: NULL argument\n", __func__);
        if (bdberr)
            *bdberr = BDBERR_BADARGS;
        return -1;
    }

    if (bdb_get_type(llmeta_bdb_state) != BDBTYPE_LITE) {
        logmsg(LOGMSG_ERROR, "%s: llmeta db not lite\n", __func__);
        *bdberr = BDBERR_BADARGS;
        return -1;
    }

retry:
    if (++retries >= 500 /*gbl_maxretries*/) {
        logmsg(LOGMSG_ERROR, "%s: giving up after %d retries\n", __func__, retries);
        return -1;
    }

    /*if the user didn't give us a transaction, create our own*/
    if (!input_trans) {
        trans = bdb_tran_begin(llmeta_bdb_state, NULL, bdberr);
        if (!trans) {
            if (*bdberr == BDBERR_DEADLOCK)
                goto retry;

            logmsg(LOGMSG_ERROR, "%s: failed to get transaction\n", __func__);
            return -1;
        }
    } else
        trans = input_trans;

    /* delete table version */
    rc = bdb_chg_file_versions_int(trans, bdb_state->name, new_tbl_name,
                                   LLMETA_FVER_FILE_TYPE_TBL, bdberr);
    if (rc && *bdberr != BDBERR_NOERROR && *bdberr != BDBERR_FETCH_IX)
        goto backout;

    /* delete data versions */
    rc = bdb_chg_file_versions_int(trans, bdb_state->name, new_tbl_name,
                                   LLMETA_FVER_FILE_TYPE_DTA, bdberr);
    if (rc && *bdberr != BDBERR_NOERROR && *bdberr != BDBERR_FETCH_IX)
        goto backout;

    /* delete index versions */
    rc = bdb_chg_file_versions_int(trans, bdb_state->name, new_tbl_name,
                                   LLMETA_FVER_FILE_TYPE_IX, bdberr);
    if (rc && *bdberr != BDBERR_NOERROR && *bdberr != BDBERR_FETCH_IX)
        goto backout;

    /*commit if we created our own transaction*/
    if (!input_trans) {
        rc = bdb_tran_commit(llmeta_bdb_state, trans, bdberr);
        if (rc && *bdberr != BDBERR_NOERROR)
            return -1;
    }

    *bdberr = BDBERR_NOERROR;
    return 0;

backout:
    /*if we created the transaction*/
    if (!input_trans) {
        int prev_bdberr = *bdberr;

        /*kill the transaction*/
        rc = bdb_tran_abort(llmeta_bdb_state, trans, bdberr);
        if (rc && !BDBERR_NOERROR) {
            logmsg(LOGMSG_ERROR, "%s: trans abort failed with bdberr %d\n", __func__,
                    *bdberr);
            return -1;
        }

        *bdberr = prev_bdberr;
        if (*bdberr == BDBERR_DEADLOCK)
            goto retry;

        logmsg(LOGMSG_ERROR, "%s: failed with bdberr %d\n", __func__, *bdberr);
    }
    return -1;
}

/* deletes all the file versions associated with a specific table name
 * returns <0 if something fails or 0 on success */
int bdb_del_file_versions(
    bdb_state_type *bdb_state,
    tran_type *input_trans, /* if this is !NULL it will be used as
                             * the transaction for all actions, if
                             * it is NULL a new transaction will be
                             * created internally */
    int *bdberr)
{
    BDB_VERIFY_TRAN_INVARIANTS(bdb_state, input_trans);

    return bdb_chg_file_versions(bdb_state, input_trans, NULL, bdberr);
}

static int
bdb_set_pagesize(tran_type *input_trans, /* if this is !NULL it will be used as
                                          * the transaction for all actions, if
                                          * it is NULL a new transaction will be
                                          * created internally */
                 const char *db_name,
                 int file_type, /* see FILE_VERSIONS_FILE_TYPE_* */
                 int pagesize, int *bdberr)
{
    BDB_VERIFY_TRAN_INVARIANTS(llmeta_bdb_state, input_trans);

    int retries = 0, rc;
    char key[LLMETA_IXLEN] = {0};
    size_t key_offset = 0;
    tran_type *trans;
    struct llmeta_file_type_dbname_key file_type_dbname_key;
    struct llmeta_file_type_key file_type_key;
    int tmppagesz;
    uint8_t *p_buf, *p_buf_start, *p_buf_end, *p_pgsz_buf, *p_pgsz_buf_end;

    if (db_name && strncasecmp(db_name, "new.", 4) == 0)
        db_name += 4;

    /*fail if the db isn't open*/
    if (!llmeta_bdb_state) {
        logmsg(LOGMSG_ERROR, "%s: low level meta table not yet "
                        "open, you must run bdb_llmeta_open\n",
                __func__);
        *bdberr = BDBERR_MISC;
        return -1;
    }

    if (!bdberr) {
        logmsg(LOGMSG_ERROR, "bdb_new_pagesize: NULL argument\n");
        if (bdberr)
            *bdberr = BDBERR_BADARGS;
        return -1;
    }

    if (!db_name) {
        switch (file_type) {
        case LLMETA_PAGESIZE_FILE_TYPE_ALLDTA:
        case LLMETA_PAGESIZE_FILE_TYPE_ALLBLOB:
        case LLMETA_PAGESIZE_FILE_TYPE_ALLIX:
            break;
        default:
            *bdberr = BDBERR_BADARGS;
            return -1;
        }
    }

    if (bdb_get_type(llmeta_bdb_state) != BDBTYPE_LITE) {
        logmsg(LOGMSG_ERROR, "%s: llmeta db not lite\n", __func__);
        *bdberr = BDBERR_BADARGS;
        return -1;
    }

    /* make sure we have a proper file type */
    switch (file_type) {
    case LLMETA_PAGESIZE_FILE_TYPE_BLOB:
    case LLMETA_PAGESIZE_FILE_TYPE_DTA:
    case LLMETA_PAGESIZE_FILE_TYPE_IX:
    case LLMETA_PAGESIZE_FILE_TYPE_ALLDTA:
    case LLMETA_PAGESIZE_FILE_TYPE_ALLBLOB:
    case LLMETA_PAGESIZE_FILE_TYPE_ALLIX:
        break;

    default:
        logmsg(LOGMSG_ERROR, "%s: unrecognized file type\n", __func__);
        *bdberr = BDBERR_BADARGS;
        return -1;
    }

    /*add the file_type (ie dta, ix) */
    p_buf_start = p_buf = (uint8_t *)key;
    p_buf_end = p_buf + LLMETA_IXLEN;

    /* handle per table records */
    switch (file_type) {
    case LLMETA_PAGESIZE_FILE_TYPE_BLOB:
    case LLMETA_PAGESIZE_FILE_TYPE_DTA:
    case LLMETA_PAGESIZE_FILE_TYPE_IX:
        /* copy the db_name and check its length so that it fit
           with enough room left for the rest of the key */
        file_type_dbname_key.file_type = file_type;
        strncpy(file_type_dbname_key.dbname, db_name,
                sizeof(file_type_dbname_key.dbname));
        file_type_dbname_key.dbname_len =
            strlen(file_type_dbname_key.dbname) + 1;

        p_buf = llmeta_file_type_dbname_key_put(&(file_type_dbname_key), p_buf,
                                                p_buf_end);
        break;

    default:
        file_type_key.file_type = file_type;
        p_buf = llmeta_file_type_key_put(&(file_type_key), p_buf, p_buf_end);

        break;
    }

    key_offset = p_buf - p_buf_start;

    if (key_offset > sizeof(key)) {
        logmsg(LOGMSG_ERROR, "%s: db_name is too long\n", __func__);
        *bdberr = BDBERR_BADARGS;
        return -1;
    }

    p_pgsz_buf = (uint8_t *)&tmppagesz;
    p_pgsz_buf_end = (p_pgsz_buf + sizeof(tmppagesz));

    p_pgsz_buf =
        buf_put(&pagesize, sizeof(pagesize), p_pgsz_buf, p_pgsz_buf_end);

retry:
    if (++retries >= 500 /*gbl_maxretries*/) {
        logmsg(LOGMSG_ERROR, "%s: giving up after %d retries\n", __func__, retries);
        return -1;
    }

    /*if the user didn't give us a transaction, create our own*/
    if (!input_trans) {
        trans = bdb_tran_begin(llmeta_bdb_state, NULL, bdberr);
        if (!trans) {
            if (*bdberr == BDBERR_DEADLOCK)
                goto retry;

            logmsg(LOGMSG_ERROR, "%s: failed to get transaction\n", __func__);
            return -1;
        }
    } else
        trans = input_trans;

    /* delete old entry */
    rc = bdb_lite_exact_del(llmeta_bdb_state, trans, key, bdberr);
    if (rc && *bdberr != BDBERR_NOERROR && *bdberr != BDBERR_DEL_DTA)
        goto backout;

    /* add new entry */
    rc = bdb_lite_add(llmeta_bdb_state, trans, &tmppagesz, sizeof(int), key,
                      bdberr);
    if (rc && *bdberr != BDBERR_NOERROR)
        goto backout;

    /*commit if we created our own transaction*/
    if (!input_trans) {
        rc = bdb_tran_commit(llmeta_bdb_state, trans, bdberr);
        if (rc && *bdberr != BDBERR_NOERROR)
            return -1;
    }

    *bdberr = BDBERR_NOERROR;
    return 0;

backout:
    /*if we created the transaction*/
    if (!input_trans) {
        int prev_bdberr = *bdberr;

        /*kill the transaction*/
        rc = bdb_tran_abort(llmeta_bdb_state, trans, bdberr);
        if (rc && *bdberr != BDBERR_NOERROR) {
            logmsg(LOGMSG_ERROR, "%s: trans abort failed with bdberr "
                            "%d\n",
                    __func__, *bdberr);
            return -1;
        }

        *bdberr = prev_bdberr;
        if (*bdberr == BDBERR_DEADLOCK)
            goto retry;

        logmsg(LOGMSG_ERROR, "%s: failed with bdberr %d\n", __func__, *bdberr);
    }
    return -1;
}

/* calls bdb_new_file_version for a datafile */
int bdb_new_file_version_data(bdb_state_type *bdb_state, tran_type *tran,
                              int dtanum, unsigned long long version_num,
                              int *bdberr)
{
    BDB_VERIFY_TRAN_INVARIANTS(bdb_state, tran);

    return bdb_new_file_version(tran, bdb_state->name,
                                LLMETA_FVER_FILE_TYPE_DTA, dtanum, version_num,
                                bdberr);
}

/* calls bdb_new_file_version for an indexfile */
int bdb_new_file_version_index(bdb_state_type *bdb_state, tran_type *tran,
                               int ixnum, unsigned long long version_num,
                               int *bdberr)
{
    BDB_VERIFY_TRAN_INVARIANTS(bdb_state, tran);

    return bdb_new_file_version(tran, bdb_state->name, LLMETA_FVER_FILE_TYPE_IX,
                                ixnum, version_num, bdberr);
}

int bdb_set_pagesize_data(bdb_state_type *bdb_state, tran_type *tran,
                          int pagesize, int *bdberr)
{
    BDB_VERIFY_TRAN_INVARIANTS(bdb_state, tran);

    return bdb_set_pagesize(tran, bdb_state->name,
                            LLMETA_PAGESIZE_FILE_TYPE_DTA, pagesize, bdberr);
}
int bdb_set_pagesize_blob(bdb_state_type *bdb_state, tran_type *tran,
                          int pagesize, int *bdberr)
{
    BDB_VERIFY_TRAN_INVARIANTS(bdb_state, tran);

    return bdb_set_pagesize(tran, bdb_state->name,
                            LLMETA_PAGESIZE_FILE_TYPE_BLOB, pagesize, bdberr);
}
int bdb_set_pagesize_index(bdb_state_type *bdb_state, tran_type *tran,
                           int pagesize, int *bdberr)
{
    BDB_VERIFY_TRAN_INVARIANTS(bdb_state, tran);

    return bdb_set_pagesize(tran, bdb_state->name, LLMETA_PAGESIZE_FILE_TYPE_IX,
                            pagesize, bdberr);
}

int bdb_set_pagesize_alldata(tran_type *tran, int pagesize, int *bdberr)
{
    BDB_VERIFY_TRAN_INVARIANTS(llmeta_bdb_state, tran);

    return bdb_set_pagesize(tran, NULL, LLMETA_PAGESIZE_FILE_TYPE_ALLDTA,
                            pagesize, bdberr);
}
int bdb_set_pagesize_allblob(tran_type *tran, int pagesize, int *bdberr)
{
    BDB_VERIFY_TRAN_INVARIANTS(llmeta_bdb_state, tran);

    return bdb_set_pagesize(tran, NULL, LLMETA_PAGESIZE_FILE_TYPE_ALLBLOB,
                            pagesize, bdberr);
}
int bdb_set_pagesize_allindex(tran_type *tran, int pagesize, int *bdberr)
{
    BDB_VERIFY_TRAN_INVARIANTS(llmeta_bdb_state, tran);

    return bdb_set_pagesize(tran, NULL, LLMETA_PAGESIZE_FILE_TYPE_ALLIX,
                            pagesize, bdberr);
}

/* calls bdb_new_file_version for a table, note this does not increase the
 * versions for any of the table's files only the table itself (this is
 * basically used as a marker to see if the table is using version numbers) */
int bdb_new_file_version_table(bdb_state_type *bdb_state, tran_type *tran,
                               unsigned long long version_num, int *bdberr)
{
    BDB_VERIFY_TRAN_INVARIANTS(bdb_state, tran);

    return bdb_new_file_version(tran, bdb_state->name,
                                LLMETA_FVER_FILE_TYPE_TBL, 0 /*file_num*/,
                                version_num, bdberr);
}

int bdb_new_file_version_qdb(bdb_state_type *bdb_state, tran_type *tran,
                             unsigned long long version_num, int *bdberr)
{
    BDB_VERIFY_TRAN_INVARIANTS(bdb_state, tran);

    return bdb_new_file_version(tran, bdb_state->name,
                                LLMETA_FVER_FILE_TYPE_QDB, 0, version_num,
                                bdberr);
}

/* update all of the db's file's version numbers, usually called when first
 * creating a table */
int bdb_new_file_version_all(bdb_state_type *bdb_state, tran_type *input_tran,
                             int *bdberr)
{
    BDB_VERIFY_TRAN_INVARIANTS(bdb_state, input_tran);

    int dtanum, ixnum, retries = 0;
    unsigned long long version_num;
    tran_type *tran;

    /*stop here if the db isn't open*/
    if (!llmeta_bdb_state) {
        *bdberr = BDBERR_MISC;
        return -1;
    }

    if (!bdb_state || !bdberr) {
        logmsg(LOGMSG_ERROR, "%s: NULL argument\n", __func__);
        if (bdberr)
            *bdberr = BDBERR_BADARGS;
        return -1;
    }

    if (bdb_get_type(llmeta_bdb_state) != BDBTYPE_LITE) {
        logmsg(LOGMSG_ERROR, "%s: llmeta db not lite\n", __func__);
        *bdberr = BDBERR_BADARGS;
        return -1;
    }

retry:
    if (++retries >= 500 /*gbl_maxretries*/) {
        logmsg(LOGMSG_ERROR, "%s: giving up after %d retries\n", __func__, retries);
        return -1;
    }

    /*if the user didn't give us a transaction, create our own*/
    if (!input_tran) {
        tran = bdb_tran_begin(llmeta_bdb_state, NULL, bdberr);
        if (!tran) {
            if (*bdberr == BDBERR_DEADLOCK)
                goto retry;

            logmsg(LOGMSG_ERROR, "%s: failed to get "
                            "transaction\n",
                    __func__);
            return -1;
        }
    } else
        tran = input_tran;

    /* set table version num, this is used to test if the table is using file
     * versions */
    version_num = bdb_get_cmp_context(bdb_state);
    if (bdb_new_file_version(tran, bdb_state->name, LLMETA_FVER_FILE_TYPE_TBL,
                             0 /*file_num*/, version_num, bdberr) ||
        *bdberr != BDBERR_NOERROR)
        goto backout;

    /*update all the data file's versions*/
    for (dtanum = 0; dtanum < bdb_state->numdtafiles; dtanum++) {
        version_num = bdb_get_cmp_context(bdb_state);

        if (bdb_new_file_version_data(bdb_state, tran, dtanum, version_num,
                                      bdberr) ||
            *bdberr != BDBERR_NOERROR) {
            logmsg(LOGMSG_ERROR, "%s: failed to update "
                            "version number\n",
                    __func__);
            goto backout;
        }
    }

    /*update all the index file's versions*/
    for (ixnum = 0; ixnum < bdb_state->numix; ixnum++) {
        version_num = bdb_get_cmp_context(bdb_state);
        if (bdb_new_file_version_index(bdb_state, tran, ixnum, version_num,
                                       bdberr) ||
            *bdberr != BDBERR_NOERROR) {
            logmsg(LOGMSG_ERROR, "%s: failed to update "
                            "version number\n",
                    __func__);
            goto backout;
        }
    }

    /*commit if we created our own transaction*/
    if (!input_tran) {
        if (bdb_tran_commit(llmeta_bdb_state, tran, bdberr) &&
            *bdberr != BDBERR_NOERROR)
            return -1;
    }

    *bdberr = BDBERR_NOERROR;
    return 0;

backout:
    /*if we created the transaction*/
    if (!input_tran) {
        int prev_bdberr = *bdberr;

        /*kill the transaction*/
        if (bdb_tran_abort(llmeta_bdb_state, tran, bdberr) && !BDBERR_NOERROR) {
            logmsg(LOGMSG_ERROR, "%s: trans abort failed with "
                            "bdberr %d\n",
                    __func__, *bdberr);
            return -1;
        }

        *bdberr = prev_bdberr;
        if (*bdberr == BDBERR_DEADLOCK)
            goto retry;
    }
    logmsg(LOGMSG_ERROR, "%s: failed with bdberr %d\n", __func__, *bdberr);
    return -1;
}

/* looks up the version of a file in the file version db
 * returns <0 if there was an error, 0 the lookup was successful or 1 if the key
 * wasn't found in the llmeta db */
static int bdb_get_file_version(
    tran_type *tran,                    /* transaction to use */
    const char *db_name, int file_type, /* see FILE_VERSIONS_FILE_TYPE_* */
    int file_num,                       /* ixnum or dtanum */
    unsigned long long *p_version_num,  /* output: the version number */
    int *bdberr)
{
    BDB_VERIFY_TRAN_INVARIANTS(llmeta_bdb_state, tran);

    bdb_state_type *parent; /* the low level meta table */
    int rc, fndlen, retries = 0;
    char key[LLMETA_IXLEN] = {0};
    unsigned long long tmpversion;
    struct llmeta_version_number_type version_num;
    struct llmeta_file_type_dbname_file_num_key file_type_dbname_file_num_key;
    uint8_t *p_buf, *p_buf_end;

    /*set to 0 incase we return early*/
    *p_version_num = 0ULL;

    /*stop here if the db isn't open*/
    if (!llmeta_bdb_state) {
        *bdberr = BDBERR_DBEMPTY;
        return -1;
    }

    if (!db_name || !bdberr) {
        logmsg(LOGMSG_ERROR, "%s: NULL argument\n", __func__);
        if (bdberr)
            *bdberr = BDBERR_BADARGS;
        return -1;
    }

    if (bdb_get_type(llmeta_bdb_state) != BDBTYPE_LITE) {
        logmsg(LOGMSG_ERROR, "%s: llmeta db not lite\n", __func__);
        *bdberr = BDBERR_BADARGS;
        return -1;
    }

    /* make sure we have a proper file type */
    switch (file_type) {
    case LLMETA_FVER_FILE_TYPE_TBL:
    case LLMETA_FVER_FILE_TYPE_DTA:
    case LLMETA_FVER_FILE_TYPE_IX:
    case LLMETA_FVER_FILE_TYPE_QDB:
        break;

    default:
        logmsg(LOGMSG_ERROR, "%s: unrecognized file type\n", __func__);
        *bdberr = BDBERR_BADARGS;
        return -1;
    }

    /*add the file_type (ie dta, ix) */
    file_type_dbname_file_num_key.file_type = file_type;

    strncpy(file_type_dbname_file_num_key.dbname, db_name,
            sizeof(file_type_dbname_file_num_key.dbname));
    file_type_dbname_file_num_key.dbname_len =
        strlen(file_type_dbname_file_num_key.dbname) + 1;

    /* copy the db_name and check its length so that it fit with enough room
     * left for the rest of the key */
    file_type_dbname_file_num_key.file_num = file_num;

    p_buf = (uint8_t *)key;
    p_buf_end = (p_buf + LLMETA_IXLEN);

    if (!(p_buf = llmeta_file_type_dbname_file_num_put(
              &file_type_dbname_file_num_key, p_buf, p_buf_end))) {
        logmsg(LOGMSG_ERROR, 
                "%s: llmeta_file_type_dbname_file_num_put returns NULL\n",
                __func__);
        *bdberr = BDBERR_BADARGS;
        return -1;
    }

retry:
    /* try to fetch the version number */
    rc = bdb_lite_exact_fetch_tran(llmeta_bdb_state, tran, key, &tmpversion,
                                   sizeof(tmpversion), &fndlen, bdberr);

    /* handle return codes */
    if (rc || *bdberr != BDBERR_NOERROR) {
        if (*bdberr == BDBERR_DEADLOCK) {
            if (++retries < 500 /*gbl_maxretries*/)
                goto retry;

            logmsg(LOGMSG_ERROR, 
                    "%s: *ERROR* bdb_lite_exact_fetch too much contention "
                    "%d count %d\n",
                    __func__, *bdberr, retries);
        }

        /* it might be ok if no data was found,
         * return 1 and *p_version_num = 0ULL */
        if (*bdberr == BDBERR_FETCH_DTA) {
            return 1;
        }

        /*fail on all other errors*/
        return -1;
    }
    /*if we did not get the right amount of data*/
    else if (fndlen != sizeof(tmpversion)) {
        *bdberr = BDBERR_DTA_MISMATCH; /* TODO right error to throw? */
        return -1;
    }

    p_buf = (uint8_t *)&tmpversion;
    p_buf_end = (uint8_t *)(&tmpversion + sizeof(tmpversion));

    if (!(llmeta_version_number_get(&(version_num), p_buf, p_buf_end))) {
        logmsg(LOGMSG_ERROR, "%s:llmeta_version_number_get returns NULL\n",
                __func__);
        *bdberr = BDBERR_BADARGS;
        return -1;
    }

    *p_version_num = version_num.version_num;

    parent = llmeta_bdb_state->parent;
    assert(parent);
    if (bdb_cmp_genids(version_num.version_num, parent->gblcontext) > 0) {
        parent->gblcontext = version_num.version_num;
    }

    *bdberr = BDBERR_NOERROR;
    return 0;
}

int bdb_get_file_version_data(bdb_state_type *bdb_state, tran_type *tran,
                              int dtanum, unsigned long long *version_num,
                              int *bdberr)
{
    BDB_VERIFY_TRAN_INVARIANTS(bdb_state, tran);

    return bdb_get_file_version(tran, bdb_state->name,
                                LLMETA_FVER_FILE_TYPE_DTA, dtanum, version_num,
                                bdberr);
}

int bdb_get_file_version_index(bdb_state_type *bdb_state, tran_type *tran,
                               int ixnum, unsigned long long *version_num,
                               int *bdberr)
{
    BDB_VERIFY_TRAN_INVARIANTS(bdb_state, tran);

    return bdb_get_file_version(tran, (bdb_state)->name,
                                LLMETA_FVER_FILE_TYPE_IX, ixnum, version_num,
                                bdberr);
}

int bdb_get_file_version_table(bdb_state_type *bdb_state, tran_type *tran,
                               unsigned long long *version_num, int *bdberr)
{
    BDB_VERIFY_TRAN_INVARIANTS(bdb_state, tran);

    return bdb_get_file_version(tran, (bdb_state)->name,
                                LLMETA_FVER_FILE_TYPE_TBL, 0, version_num,
                                bdberr);
}

int bdb_get_file_version_qdb(bdb_state_type *bdb_state, tran_type *tran,
                             unsigned long long *version_num, int *bdberr)
{
    BDB_VERIFY_TRAN_INVARIANTS(bdb_state, tran);

    return bdb_get_file_version(tran, bdb_state->name,
                                LLMETA_FVER_FILE_TYPE_QDB, 0, version_num,
                                bdberr);
}

int bdb_get_file_version_data_by_name(tran_type *tran, const char *name,
                                      int file_num,
                                      unsigned long long *version_num,
                                      int *bdberr)
{
    BDB_VERIFY_TRAN_INVARIANTS(llmeta_bdb_state, tran);

    return bdb_get_file_version(tran, name, LLMETA_FVER_FILE_TYPE_DTA, file_num,
                                version_num, bdberr);
}

int bdb_get_file_version_index_by_name(tran_type *tran, const char *name,
                                       int file_num,
                                       unsigned long long *version_num,
                                       int *bdberr)
{
    BDB_VERIFY_TRAN_INVARIANTS(llmeta_bdb_state, tran);

    return bdb_get_file_version(tran, name, LLMETA_FVER_FILE_TYPE_IX, file_num,
                                version_num, bdberr);
}

static int bdb_get_pagesize(tran_type *tran, /* transaction to use */
                            const char *db_name,
                            int file_type, /* see FILE_VERSIONS_FILE_TYPE_* */
                            int *pagesize, int *bdberr)
{
    BDB_VERIFY_TRAN_INVARIANTS(llmeta_bdb_state, tran);

    int rc, fndlen, retries = 0;
    char key[LLMETA_IXLEN] = {0};
    size_t key_offset = 0;
    struct llmeta_file_type_dbname_key file_type_dbname_key;
    struct llmeta_file_type_key file_type_key;
    struct llmeta_page_size_type p_page_size;
    uint8_t *p_buf, *p_buf_start, *p_buf_end, *p_page_buf, *p_page_buf_end;
    int pgsize;

    if (db_name && strncasecmp(db_name, "new.", 4) == 0)
        db_name += 4;

    /*set to 0 incase we return early*/
    *pagesize = 0;

    /*stop here if the db isn't open*/
    if (!llmeta_bdb_state) {
        *bdberr = BDBERR_DBEMPTY;
        return -1;
    }

    if (!bdberr) {
        logmsg(LOGMSG_ERROR, "%s: NULL argument\n", __func__);
        if (bdberr)
            *bdberr = BDBERR_BADARGS;
        return -1;
    }

    if (!db_name) {
        switch (file_type) {
        case LLMETA_PAGESIZE_FILE_TYPE_ALLDTA:
        case LLMETA_PAGESIZE_FILE_TYPE_ALLBLOB:
        case LLMETA_PAGESIZE_FILE_TYPE_ALLIX:
            break;
        default:
            *bdberr = BDBERR_BADARGS;
            return -1;
        }
    }

    /*
    fprintf(stderr, "calling bdb_get_pagesize: %d %s %d\n", file_type, db_name,
       *pagesize);
       */

    if (bdb_get_type(llmeta_bdb_state) != BDBTYPE_LITE) {
        logmsg(LOGMSG_ERROR, "%s: llmeta db not lite\n", __func__);
        *bdberr = BDBERR_BADARGS;
        return -1;
    }

    /* make sure we have a proper file type */
    switch (file_type) {
    case LLMETA_PAGESIZE_FILE_TYPE_DTA:
    case LLMETA_PAGESIZE_FILE_TYPE_BLOB:
    case LLMETA_PAGESIZE_FILE_TYPE_IX:
    case LLMETA_PAGESIZE_FILE_TYPE_ALLDTA:
    case LLMETA_PAGESIZE_FILE_TYPE_ALLBLOB:
    case LLMETA_PAGESIZE_FILE_TYPE_ALLIX:
        break;

    default:
        logmsg(LOGMSG_ERROR, "%s: unrecognized file type\n", __func__);
        *bdberr = BDBERR_BADARGS;
        return -1;
    }

    /*add the file_type (ie dta, ix) */
    /*memcpy( key, &file_type, sizeof( file_type ) );*/
    /*key_offset += sizeof( file_type );*/

    p_buf_start = p_buf = (uint8_t *)key;
    p_buf_end = p_buf + LLMETA_IXLEN;

    /* handle per table records */
    switch (file_type) {
    case LLMETA_PAGESIZE_FILE_TYPE_BLOB:
    case LLMETA_PAGESIZE_FILE_TYPE_DTA:
    case LLMETA_PAGESIZE_FILE_TYPE_IX:
        /* copy the db_name and check its length so that it fit
           with enough room left for the rest of the key */
        file_type_dbname_key.file_type = file_type;
        strncpy(file_type_dbname_key.dbname, db_name,
                sizeof(file_type_dbname_key.dbname));
        file_type_dbname_key.dbname_len =
            strlen(file_type_dbname_key.dbname) + 1;

        if (!(p_buf = llmeta_file_type_dbname_key_put(&file_type_dbname_key,
                                                      p_buf, p_buf_end))) {
            logmsg(LOGMSG_ERROR, "%s: dbname is too long\n", __func__);
            *bdberr = BDBERR_BADARGS;
            return -1;
        }
        break;
    default:
        file_type_key.file_type = file_type;

        if (!(p_buf =
                  llmeta_file_type_key_put(&file_type_key, p_buf, p_buf_end))) {
            logmsg(LOGMSG_ERROR, "%s: llmeta_file_type_key_put returns NULL\n",
                    __func__);
            *bdberr = BDBERR_BADARGS;
            return -1;
        }
        break;
    }

    key_offset = p_buf - p_buf_start;

    if (key_offset > sizeof(key)) {
        logmsg(LOGMSG_ERROR, "%s: key_offset error\n", __func__);
        *bdberr = BDBERR_BADARGS;
        return -1;
    }

    p_page_buf = (uint8_t *)&pgsize;
    p_page_buf_end = p_page_buf + sizeof(pgsize);

retry:

    /* try to fetch the version number */
    rc = bdb_lite_exact_fetch_tran(llmeta_bdb_state, tran, key, &pgsize,
                                   sizeof(int), &fndlen, bdberr);

    /* handle return codes */
    if (rc || *bdberr != BDBERR_NOERROR) {
        if (*bdberr == BDBERR_DEADLOCK && !tran) {
            if (++retries < 500 /*gbl_maxretries*/)
                goto retry;

            logmsg(LOGMSG_ERROR, 
                    "%s:*ERROR* bdb_lite_exact_fetch too much contention "
                    "%d count %d\n",
                    __func__, *bdberr, retries);
        }

        /*fail on all other errors*/
        return -1;
    }
    /*if we did not get the right amount of data*/
    else if (fndlen != sizeof(int)) {
        *bdberr = BDBERR_DTA_MISMATCH; /* TODO right error to throw? */
        return -1;
    }

    if (!(llmeta_page_size_get(&p_page_size, p_page_buf, p_page_buf_end))) {
        logmsg(LOGMSG_ERROR, "%s returns NULL?\n", __func__);
        *bdberr = BDBERR_DTA_MISMATCH;
        return -1;
    }
    *pagesize = p_page_size.page_size;

    *bdberr = BDBERR_NOERROR;

    return 0;
}

int bdb_get_pagesize_data(bdb_state_type *bdb_state, tran_type *tran,
                          int *pagesize, int *bdberr)
{
    BDB_VERIFY_TRAN_INVARIANTS(bdb_state, tran);

    return bdb_get_pagesize(tran, bdb_state->name,
                            LLMETA_PAGESIZE_FILE_TYPE_DTA, pagesize, bdberr);
}
int bdb_get_pagesize_blob(bdb_state_type *bdb_state, tran_type *tran,
                          int *pagesize, int *bdberr)
{
    BDB_VERIFY_TRAN_INVARIANTS(bdb_state, tran);

    return bdb_get_pagesize(tran, bdb_state->name,
                            LLMETA_PAGESIZE_FILE_TYPE_BLOB, pagesize, bdberr);
}
int bdb_get_pagesize_index(bdb_state_type *bdb_state, tran_type *tran,
                           int *pagesize, int *bdberr)
{
    BDB_VERIFY_TRAN_INVARIANTS(bdb_state, tran);

    return bdb_get_pagesize(tran, bdb_state->name, LLMETA_PAGESIZE_FILE_TYPE_IX,
                            pagesize, bdberr);
}

int bdb_get_pagesize_alldata(tran_type *tran, int *pagesize, int *bdberr)
{
    BDB_VERIFY_TRAN_INVARIANTS(llmeta_bdb_state, tran);

    return bdb_get_pagesize(tran, NULL, LLMETA_PAGESIZE_FILE_TYPE_ALLDTA,
                            pagesize, bdberr);
}
int bdb_get_pagesize_allblob(tran_type *tran, int *pagesize, int *bdberr)
{
    BDB_VERIFY_TRAN_INVARIANTS(llmeta_bdb_state, tran);

    return bdb_get_pagesize(tran, NULL, LLMETA_PAGESIZE_FILE_TYPE_ALLBLOB,
                            pagesize, bdberr);
}
int bdb_get_pagesize_allindex(tran_type *tran, int *pagesize, int *bdberr)
{
    BDB_VERIFY_TRAN_INVARIANTS(llmeta_bdb_state, tran);

    return bdb_get_pagesize(tran, NULL, LLMETA_PAGESIZE_FILE_TYPE_ALLIX,
                            pagesize, bdberr);
}

int bdb_add_dummy_llmeta_wait(int wait_for_seqnum)
{
    tran_type *tran;
    int rc;
    int bdberr;
    int retries = 500;
    uint8_t key[LLMETA_IXLEN] = {0};

    if (!bdb_have_llmeta()) {
        logmsg(LOGMSG_ERROR, "%s got add_dummy request while opening backend.\n",
                __func__);
        return -1;
    }

retry:
    if (bdb_lock_desired(llmeta_bdb_state->parent)) {
        logmsg(LOGMSG_ERROR, "%s short-circuiting because bdb_lock_desired\n",
               __func__);
        return -1;
    }
    tran = bdb_tran_begin(llmeta_bdb_state, NULL, &bdberr);
    if (tran == NULL)
        goto fail;

    *(int *)key = htonl(LLMETA_BS);

    rc = bdb_lite_exact_del(llmeta_bdb_state, tran, key, &bdberr);
    if (rc && bdberr != BDBERR_NOERROR && bdberr != BDBERR_DEL_DTA) {
        logmsg(LOGMSG_ERROR, "%s bdb_lite_exact_del rc: %d bdberr: %d\n", __func__,
                rc, bdberr);
        goto fail;
    }

    rc = bdb_lite_add(llmeta_bdb_state, tran, NULL, 0, key, &bdberr);
    if (rc && bdberr != BDBERR_NOERROR) {
        logmsg(LOGMSG_ERROR, "%s bdb_lite_add rc: %d bdberr: %d\n", __func__, rc,
                bdberr);
        goto fail;
    }

    seqnum_type ss;
    rc = bdb_tran_commit_with_seqnum_size(llmeta_bdb_state, tran, &ss, NULL,
                                          &bdberr);

    if (rc == 0 && wait_for_seqnum) {
        int timeoutms;
        rc = bdb_wait_for_seqnum_from_all_adaptive_newcoh(llmeta_bdb_state, &ss,
                                                          0, &timeoutms);
    }
    // rc = bdb_tran_commit(llmeta_bdb_state, tran, &bdberr);
    if (rc && bdberr != BDBERR_NOERROR) {
        logmsg(LOGMSG_ERROR, "%s bdb_tran_commit rc: %d bdberr: %d\n", __func__, rc,
                bdberr);
        tran = NULL;
        goto fail;
    }
    return 0;

fail:
    if (bdberr == BDBERR_DEADLOCK) {
        --retries;
    } else {
        retries = 0;
    }
    if (tran) {
        rc = bdb_tran_abort(llmeta_bdb_state, tran, &bdberr);
        if (rc && bdberr != BDBERR_NOERROR) {
            logmsg(LOGMSG_ERROR, "%s bdb_tran_abort rc: %d bdberr: %d\n", __func__,
                    rc, bdberr);
            return -1;
        }
    }
    if (retries)
        goto retry;
    return -1;
}

int bdb_add_dummy_llmeta(void)
{
    return bdb_add_dummy_llmeta_wait(1);
}

/* store a new csc2 schema in the llmeta table
 * returns <0 if something fails or 0 on success */
int bdb_new_csc2(tran_type *input_trans, /* if this is !NULL it will be used as
                                          * the transaction for all actions, if
                                          * it is NULL a new transaction will be
                                          * created internally */
                 const char *db_name,
                 int csc2_vers, /* version 0 to 255 or -1 to make it's
                                   version one higher then the current
                                   highest */
                 char *schema,  /* text of the schema */
                 int *bdberr)
{
    BDB_VERIFY_TRAN_INVARIANTS(llmeta_bdb_state, input_trans);

    int retries = 0, rc;
    char key[LLMETA_IXLEN] = {0};
    size_t key_offset = 0;
    struct llmeta_file_type_dbname_csc2_vers_key
        p_file_type_dbname_csc2_vers_key;
    tran_type *trans;
    uint8_t *p_buf, *p_buf_start, *p_buf_end;

    /*fail if the db isn't open*/
    if (!llmeta_bdb_state) {
        logmsg(LOGMSG_ERROR, "%s: low level meta table not yet open,"
                        "you must run bdb_llmeta_open\n",
                __func__);
        *bdberr = BDBERR_MISC;
        return -1;
    }

    if (!db_name || !schema || !bdberr) {
        logmsg(LOGMSG_ERROR, "%s: NULL argument\n", __func__);
        if (bdberr)
            *bdberr = BDBERR_BADARGS;
        return -1;
    }

    if (bdb_get_type(llmeta_bdb_state) != BDBTYPE_LITE) {
        logmsg(LOGMSG_ERROR, "%s: llmeta db not lite\n", __func__);
        *bdberr = BDBERR_BADARGS;
        return -1;
    }

    /* make sure version is in range */
    if (csc2_vers < -1 /* TODO || csc2_vers > 255 */) {
        logmsg(LOGMSG_ERROR, "%s: csc2 version out of range\n", __func__);
        *bdberr = BDBERR_BADARGS;
        return -1;
    }

    /* add the key type */
    p_file_type_dbname_csc2_vers_key.file_type = LLMETA_CSC2;

    /* copy the db_name and check its length so that it fit with enough room
     * left for the rest of the key */
    strncpy(p_file_type_dbname_csc2_vers_key.dbname, db_name,
            sizeof(p_file_type_dbname_csc2_vers_key.dbname));
    p_file_type_dbname_csc2_vers_key.dbname_len =
        strlen(p_file_type_dbname_csc2_vers_key.dbname) + 1;

    /* zero this out for now */
    p_file_type_dbname_csc2_vers_key.csc2_vers = 0;

    p_buf_start = p_buf = (uint8_t *)key;
    p_buf_end = p_buf + LLMETA_IXLEN;

    /* trial put */
    if (!(p_buf = llmeta_file_type_dbname_csc2_vers_key_put(
              &(p_file_type_dbname_csc2_vers_key), p_buf, p_buf_end))) {
        logmsg(LOGMSG_ERROR, 
                "%s: llmeta_file_type_dbname_csc2_vers_key_put returns NULL\n",
                __func__);
        *bdberr = BDBERR_MISC;
        return -1;
    }

    key_offset = p_buf - p_buf_start;

    if (key_offset > sizeof(key)) {
        logmsg(LOGMSG_ERROR, "%s: db_name is too long\n", __func__);
        *bdberr = BDBERR_BADARGS;
        return -1;
    }

/* csc2_vers added to key below */
retry:

    if (++retries >= 500 /*gbl_maxretries*/) {
        logmsg(LOGMSG_ERROR, "%s: giving up after %d retries\n", __func__, retries);
        return -1;
    }

    /*if the user didn't give us a transaction, create our own*/
    if (!input_trans) {
        trans = bdb_tran_begin(llmeta_bdb_state, NULL, bdberr);
        if (!trans) {
            if (*bdberr == BDBERR_DEADLOCK)
                goto retry;

            logmsg(LOGMSG_ERROR, "%s: failed to get transaction\n", __func__);
            return -1;
        }
    } else
        trans = input_trans;

    /* fetch the previous highest version if we've been asked to */
    if (csc2_vers == -1) {
        rc = bdb_get_csc2_highest(trans, db_name, &csc2_vers, bdberr);
        if (rc || *bdberr != BDBERR_NOERROR)
            goto backout;
        ++csc2_vers; /* move to the next avialable version */
    }

    /* reset p_buf to the beginning */
    p_buf = (uint8_t *)key;

    /* set csc2_vers */
    p_file_type_dbname_csc2_vers_key.csc2_vers = csc2_vers;

    if (!(p_buf = llmeta_file_type_dbname_csc2_vers_key_put(
              &(p_file_type_dbname_csc2_vers_key), p_buf, p_buf_end))) {
        logmsg(LOGMSG_ERROR, 
                "%s: llmeta_file_type_dbname_csc2_vers_key_put returns NULL\n",
                __func__);
        goto backout;
    }

    /* delete old entry */
    rc = bdb_lite_exact_del(llmeta_bdb_state, trans, key, bdberr);
    if (rc && *bdberr != BDBERR_NOERROR && *bdberr != BDBERR_DEL_DTA)
        goto backout;

    /* add new entry */
    rc = bdb_lite_add(llmeta_bdb_state, trans, schema, strlen(schema) + 1, key,
                      bdberr);
    if (rc && *bdberr != BDBERR_NOERROR)
        goto backout;

    /*commit if we created our own transaction*/
    if (!input_trans) {
        rc = bdb_tran_commit(llmeta_bdb_state, trans, bdberr);
        if (rc && *bdberr != BDBERR_NOERROR)
            return -1;
    }

    *bdberr = BDBERR_NOERROR;
    return 0;

backout:
    /*if we created the transaction*/
    if (!input_trans) {
        int prev_bdberr = *bdberr;

        /*kill the transaction*/
        rc = bdb_tran_abort(llmeta_bdb_state, trans, bdberr);
        if (rc && !BDBERR_NOERROR) {
            logmsg(LOGMSG_ERROR, "%s: trans abort failed with bdberr "
                            "%d\n",
                    __func__, *bdberr);
            return -1;
        }

        *bdberr = prev_bdberr;
        if (*bdberr == BDBERR_DEADLOCK)
            goto retry;

        logmsg(LOGMSG_ERROR, "%s: failed with bdberr %d\n", __func__, *bdberr);
    }
    return -1;
}

/* finds the highest schema version for this table name
 * returns <0 if something fails or 0 on success */
int bdb_get_csc2_highest(tran_type *trans, /* transaction to use, may be NULL */
                         const char *db_name,
                         int *csc2_vers, /* will be set to the highest version*/
                         int *bdberr)
{
    BDB_VERIFY_TRAN_INVARIANTS(llmeta_bdb_state, trans);

    int rc, retries = 0, numfnd, max_csc2_vers = INT_MAX; /* TODO 255? */
    char key[LLMETA_IXLEN] = {0}, fndkey[LLMETA_IXLEN] = {0};
    size_t key_offset = 0;
    struct llmeta_file_type_dbname_csc2_vers_key
        p_file_type_dbname_csc2_vers_key;
    uint8_t *p_buf, *p_buf_start, *p_buf_end;

    /*stop here if the db isn't open*/
    if (!llmeta_bdb_state) {
        *bdberr = BDBERR_DBEMPTY;
        return -1;
    }

    if (!db_name || !csc2_vers || !bdberr) {
        logmsg(LOGMSG_ERROR, "%s: NULL argument\n", __func__);
        if (bdberr)
            *bdberr = BDBERR_BADARGS;
        return -1;
    }

    if (bdb_get_type(llmeta_bdb_state) != BDBTYPE_LITE) {
        logmsg(LOGMSG_ERROR, "%s: llmeta db not lite\n", __func__);
        *bdberr = BDBERR_BADARGS;
        return -1;
    }

    /* add the key type */
    p_file_type_dbname_csc2_vers_key.file_type = LLMETA_CSC2;

    /* copy the db_name and check its length so that it fit with enough room
     * left for the rest of the key */
    strncpy(p_file_type_dbname_csc2_vers_key.dbname, db_name,
            sizeof(p_file_type_dbname_csc2_vers_key.dbname));
    p_file_type_dbname_csc2_vers_key.dbname_len =
        strlen(p_file_type_dbname_csc2_vers_key.dbname) + 1;

    /* set the highest possible version */
    p_file_type_dbname_csc2_vers_key.csc2_vers = max_csc2_vers;

    p_buf_start = p_buf = (uint8_t *)key;
    p_buf_end = p_buf_start + LLMETA_IXLEN;

    if (!(p_buf = llmeta_file_type_dbname_csc2_vers_key_put(
              &(p_file_type_dbname_csc2_vers_key), p_buf, p_buf_end))) {
        logmsg(LOGMSG_ERROR, 
                "%s: llmeta_file_type_dbname_csc2_vers_key_put returns NULL\n",
                __func__);
        *bdberr = BDBERR_BADARGS;
        return -1;
    }

    key_offset = p_buf - p_buf_start;
    key_offset -= sizeof(*csc2_vers);

    if (key_offset > sizeof(key)) {
        logmsg(LOGMSG_ERROR, "%s: db_name is too long\n", __func__);
        *bdberr = BDBERR_BADARGS;
        return -1;
    }

retry:
    /* try to find the highest version for this table */
    rc = bdb_lite_fetch_keys_bwd_tran(llmeta_bdb_state, trans, key, fndkey,
                                      1 /*maxfnd*/, &numfnd, bdberr);

    /* handle return codes */
    if (rc || *bdberr != BDBERR_NOERROR) {

        if (*bdberr == BDBERR_DEADLOCK) {
            /* need to have caller retry */
            if (trans)
                return -1;

            if (++retries < 500 /*gbl_maxretries*/)
                goto retry;

            logmsg(LOGMSG_ERROR, "%s: *ERROR* bdb_lite_fetch_keys_bwd too much "
                            "contention %d count %d\n",
                    __func__, *bdberr, retries);
        }

        /* it's ok if no data was found, fail on all other errors*/
        if (*bdberr != BDBERR_FETCH_DTA)
            return -1;
    }

    /* if nothing is found or the header and db_name aren't the same */
    if (!numfnd || *bdberr == BDBERR_FETCH_DTA ||
        memcmp(key, fndkey, key_offset))
        *csc2_vers = 0; /* this is the first entry */
    else {
        p_buf = (uint8_t *)fndkey;
        p_buf_end = p_buf + key_offset + sizeof(*csc2_vers);
        if (!(p_buf = (uint8_t *)llmeta_file_type_dbname_csc2_vers_key_get(
                  &p_file_type_dbname_csc2_vers_key, p_buf, p_buf_end))) {
            logmsg(LOGMSG_ERROR, 
                  "%s: llmeta_file_type_dbname_csc2_vers_key_get returns NULL\n",
                __func__);
            *bdberr = BDBERR_MISC;
            return -1;
        }
        *csc2_vers = p_file_type_dbname_csc2_vers_key.csc2_vers;
    }

    *bdberr = BDBERR_NOERROR;
    return 0;
}

/* delete all csc2 versions from "ver" to 1 for table "dbname" */
int bdb_reset_csc2_version(tran_type *trans, const char *dbname, int ver)
{
    BDB_VERIFY_TRAN_INVARIANTS(llmeta_bdb_state, trans);

    int rc;
    int bdberr;
    char key[LLMETA_IXLEN] = {0};
    struct llmeta_file_type_dbname_csc2_vers_key vers_key;
    uint8_t *p_buf_start;
    uint8_t *p_buf_end;

    p_buf_start = (uint8_t *)key;
    p_buf_end = p_buf_start + LLMETA_IXLEN;

    vers_key.file_type = LLMETA_CSC2;
    strncpy(vers_key.dbname, dbname, sizeof(vers_key.dbname));
    vers_key.dbname_len = strlen(vers_key.dbname) + 1;

    while (ver) {
        vers_key.csc2_vers = ver;
        llmeta_file_type_dbname_csc2_vers_key_put(&vers_key, p_buf_start,
                                                  p_buf_end);
        rc = bdb_lite_exact_del(llmeta_bdb_state, trans, &key, &bdberr);
        if (rc && bdberr != BDBERR_NOERROR && bdberr != BDBERR_DEL_DTA) {
            logmsg(LOGMSG_ERROR, "%s() failed for ver: %d\n", __func__, ver);
            return bdberr;
        }
        --ver;
    }
    return BDBERR_NOERROR;
}

/* looks up a csc2 schema in the llmeta table
 * returns <0 if something fails or 0 on success */
int bdb_get_csc2(tran_type *tran, /* transaction to use, may be NULL */
                 const char *db_name,
                 int csc2_vers, /* version 0 to 255 or -1 to look up the
                                   highest */
                 char **schema, /* will point to a string that
                                 * contains the schema, pointer must be
                                 * freed by caller if successfull */
                 int *bdberr)
{
    BDB_VERIFY_TRAN_INVARIANTS(llmeta_bdb_state, tran);

    int rc, retries = 0, schema_len;
    char key[LLMETA_IXLEN] = {0};
    size_t key_offset = 0;
    struct llmeta_file_type_dbname_csc2_vers_key
        p_file_type_dbname_csc2_vers_key;
    uint8_t *p_buf, *p_buf_start, *p_buf_end;

    /*stop here if the db isn't open*/
    if (!llmeta_bdb_state) {
        *bdberr = BDBERR_DBEMPTY;
        return -1;
    }

    if (!db_name || !schema || !bdberr) {
        logmsg(LOGMSG_ERROR, "%s: NULL argument\n", __func__);
        if (bdberr)
            *bdberr = BDBERR_BADARGS;
        return -1;
    }

    if (bdb_get_type(llmeta_bdb_state) != BDBTYPE_LITE) {
        logmsg(LOGMSG_ERROR, "%s: llmeta db not lite\n", __func__);
        *bdberr = BDBERR_BADARGS;
        return -1;
    }

    /* make sure version is in range */
    if (csc2_vers < -1 /* TODO || csc2_vers > 255 */) {
        logmsg(LOGMSG_ERROR, "%s: csc2 version out of range\n", __func__);
        *bdberr = BDBERR_BADARGS;
        return -1;
    }

    /* add the key type */
    p_file_type_dbname_csc2_vers_key.file_type = LLMETA_CSC2;

    /* copy the db_name and check its length so that it fit with enough room
     * left for the rest of the key */
    strncpy(p_file_type_dbname_csc2_vers_key.dbname, db_name,
            sizeof(p_file_type_dbname_csc2_vers_key.dbname));
    p_file_type_dbname_csc2_vers_key.dbname_len =
        strlen(p_file_type_dbname_csc2_vers_key.dbname) + 1;
    /* zero this out for now */
    p_file_type_dbname_csc2_vers_key.csc2_vers = 0;

    p_buf_start = p_buf = (uint8_t *)key;
    p_buf_end = p_buf + LLMETA_IXLEN;

    /* trial put */
    if (!(p_buf = llmeta_file_type_dbname_csc2_vers_key_put(
              &(p_file_type_dbname_csc2_vers_key), p_buf, p_buf_end))) {
        logmsg(LOGMSG_ERROR, 
                "%s: llmeta_file_type_dbname_csc2_vers_key_put returns NULL\n",
                __func__);
        logmsg(LOGMSG_ERROR, "%s: possible tablename length error?\n", __func__);
        *bdberr = BDBERR_MISC;
        return -1;
    }

    key_offset = p_buf - p_buf_start;

    if (key_offset > sizeof(key)) {
        logmsg(LOGMSG_ERROR, "%s: db_name is too long\n", __func__);
        *bdberr = BDBERR_BADARGS;
        return -1;
    }

/* csc2_vers added to key below */

retry:
    /* fetch the previous highest version if we've been asked to */
    if (csc2_vers == -1) {
        rc = bdb_get_csc2_highest(tran, db_name, &csc2_vers, bdberr);
        if (rc || *bdberr != BDBERR_NOERROR) {
            if (*bdberr == BDBERR_DEADLOCK) {
                if (++retries < 500 /*gbl_maxretries*/)
                    goto retry;

                logmsg(LOGMSG_ERROR, "%s:*ERROR* bdb_get_csc2_highest too much "
                                "contention %d count %d\n",
                        __func__, *bdberr, retries);
            }

            return -1;
        }
    }

    /* add version to key */
    p_file_type_dbname_csc2_vers_key.csc2_vers = csc2_vers;
    p_buf = p_buf_start;

    if (!(p_buf = llmeta_file_type_dbname_csc2_vers_key_put(
              &(p_file_type_dbname_csc2_vers_key), p_buf, p_buf_end))) {
        logmsg(LOGMSG_ERROR, 
                "%s: llmeta_file_type_dbname_csc2_vers_key_put returns NULL\n",
                __func__);
        *bdberr = BDBERR_MISC;
        return -1;
    }

    /* try to fetch the schema change data */
    rc = bdb_lite_exact_var_fetch_tran(llmeta_bdb_state, tran, key,
                                       (void **)schema, &schema_len, bdberr);

    /* handle return codes */
    if (rc || *bdberr != BDBERR_NOERROR) {

        if (*bdberr == BDBERR_DEADLOCK) {
            if (++retries < 500 /*gbl_maxretries*/)
                goto retry;

            logmsg(LOGMSG_ERROR, 
                    "%s:*ERROR* bdb_lite_exact_fetch too much contention "
                    "%d count %d\n",
                    __func__, *bdberr, retries);
        }

        return -1;
    }

    /* make sure the length appears normal */
    if (schema_len != strlen(*schema) + 1 /* for NULL byte */) {
        logmsg(LOGMSG_ERROR, "%s: schema length does not match length "
                        "retrieved\n",
                __func__);
        *bdberr = BDBERR_MISC;
        return -1;
    }

    *bdberr = BDBERR_NOERROR;
    return 0;
}

static int bdb_file_version_change_filenum(bdb_state_type *bdb_state,
                                           tran_type *tran, int file_type,
                                           int from_file_num, int to_file_num,
                                           int *bdberr)
{
    BDB_VERIFY_TRAN_INVARIANTS(bdb_state, tran);

    unsigned long long version_num;

    /*look up the version*/
    if (bdb_get_file_version(tran, bdb_state->name, file_type, from_file_num,
                             &version_num, bdberr) ||
        *bdberr != BDBERR_NOERROR) {
        logmsg(LOGMSG_ERROR, "%s: could not look up "
                        "temporary version\n",
                __func__);
        return -1;
    }

    /*set regular version*/
    if (bdb_new_file_version(tran, bdb_state->name, file_type, to_file_num,
                             version_num, bdberr) ||
        *bdberr != BDBERR_NOERROR) {
        logmsg(LOGMSG_ERROR, "%s: could not set "
                        "regular version\n",
                __func__);
        return -1;
    }

    return 0;
}

/*calls bdb_file_version_change_filenum for a datafile*/
int bdb_file_version_change_dtanum(bdb_state_type *bdb_state, tran_type *tran,
                                   int fromdtanum, int todtanum, int *bdberr)
{
    BDB_VERIFY_TRAN_INVARIANTS(bdb_state, tran);

    return bdb_file_version_change_filenum(bdb_state, tran,
                                           LLMETA_FVER_FILE_TYPE_DTA,
                                           fromdtanum, todtanum, bdberr);
}

/*calls bdb_file_version_change_filenum for a indexfile*/
int bdb_file_version_change_ixnum(bdb_state_type *bdb_state, tran_type *tran,
                                  int fromixnum, int toixnum, int *bdberr)
{
    BDB_VERIFY_TRAN_INVARIANTS(bdb_state, tran);

    return bdb_file_version_change_filenum(
        bdb_state, tran, LLMETA_FVER_FILE_TYPE_IX, fromixnum, toixnum, bdberr);
}

/* updates the file's regular version number to equal its temporary version
 * number
 * returns <0 on failure, 0 on success */
static int
bdb_commit_temp_file_version(bdb_state_type *bdb_state, tran_type *tran,
                             int file_type, /* see FILE_VERSIONS_FILE_TYPE_* */
                             int file_num,  /* ixnum or dtanum */
                             int *bdberr)
{
    BDB_VERIFY_TRAN_INVARIANTS(bdb_state, tran);

    unsigned long long version_num;

    *bdberr = BDBERR_NOERROR;

    /* get a version of the tablename that doesn't start with new.SOMETHING. */
    const char *newtablename;
    if (bdb_state->origname) {
        newtablename = bdb_state->origname;
    } else {
        newtablename = bdb_unprepend_new_prefix(bdb_state->name, bdberr);
        if (*bdberr != BDBERR_NOERROR) {
            logmsg(LOGMSG_ERROR, 
                "%s: database name (%s) does"
                " not start with new.SOMETHING., it is not a temporary table\n",
                __func__, bdb_state->name);
            return -1;
        }
    }

    /*look up the temporary version*/
    if (bdb_get_file_version(tran, bdb_state->name, file_type, file_num,
                             &version_num, bdberr) ||
        *bdberr != BDBERR_NOERROR) {
        logmsg(LOGMSG_ERROR, "%s: could not look up "
                        "temporary version\n",
                __func__);
        return -1;
    }

    /*set regular version*/
    if (bdb_new_file_version(tran, newtablename, file_type, file_num,
                             version_num, bdberr) ||
        *bdberr != BDBERR_NOERROR) {
        logmsg(LOGMSG_ERROR, "%s: could not set regular "
                        "version\n",
                __func__);
        return -1;
    }

    if (file_type == LLMETA_FVER_FILE_TYPE_IX) {
        logmsg(LOGMSG_INFO, "%s: pointing ix %d at  %016llx\n", __func__,
               file_num, version_num);
    } else if (file_type == LLMETA_FVER_FILE_TYPE_DTA) {
        logmsg(LOGMSG_INFO, "%s: pointing data %d at  %016llx\n", __func__,
               file_num, version_num);
    }

    return 0;
}

/* calls bdb_commit_temp_file_version for a datafile */
int bdb_commit_temp_file_version_data(bdb_state_type *bdb_state,
                                      tran_type *tran, int dtanum, int *bdberr)
{
    BDB_VERIFY_TRAN_INVARIANTS(bdb_state, tran);

    return bdb_commit_temp_file_version(
        bdb_state, tran, LLMETA_FVER_FILE_TYPE_DTA, dtanum, bdberr);
}

/* calls bdb_commit_temp_file_version for an indexfile */
int bdb_commit_temp_file_version_index(bdb_state_type *bdb_state,
                                       tran_type *tran, int ixnum, int *bdberr)
{
    BDB_VERIFY_TRAN_INVARIANTS(bdb_state, tran);

    return bdb_commit_temp_file_version(
        bdb_state, tran, LLMETA_FVER_FILE_TYPE_IX, ixnum, bdberr);
}

/* calls bdb_commit_temp_file_version for all files in a db
 * WARNING: each file in the db has its version updated to its own temporary
 * version, therefore if those temporary versions are different so will the
 * files regular versions be after this call */
int bdb_commit_temp_file_version_all(bdb_state_type *bdb_state, tran_type *tran,
                                     int *bdberr)
{
    BDB_VERIFY_TRAN_INVARIANTS(bdb_state, tran);

    int dtanum, ixnum;

    /* update data files */
    for (dtanum = 0; dtanum < bdb_state->numdtafiles; dtanum++)
        if (bdb_commit_temp_file_version_data(bdb_state, tran, dtanum, bdberr))
            return -1;

    /* update the index files */
    for (ixnum = 0; ixnum < bdb_state->numix; ixnum++)
        if (bdb_commit_temp_file_version_index(bdb_state, tran, ixnum, bdberr))
            return -1;

    return 0;
}

/* updates whether a table is in a schema change (so that if it gets interrupted
 * and there is a new master the master knows to continue)
 * returns <0 if something fails or 0 on success */
int bdb_set_in_schema_change(
    tran_type *input_trans, /* if this is !NULL it will be used as
                             * the transaction for all actions, if
                             * it is NULL a new transaction will be
                             * created internally */
    const char *db_name,
    void *schema_change_data,      /* if this is NULL it means we are no
                                    * longer in a schema change
                                    * if !NULL it means that we are in the
                                    * schema change and that this buffer
                                    * contains the data another node would
                                    * need to continue/finish it if the
                                    * master gets changed before it
                                    * completes */
    size_t schema_change_data_len, /* the length of the schema_change_data
                                    * buffer, or 0 if it is NULL */
    int *bdberr)
{
    BDB_VERIFY_TRAN_INVARIANTS(llmeta_bdb_state, input_trans);

    int retries = 0, rc;
    char key[LLMETA_IXLEN] = {0};
    tran_type *trans;
    uint8_t *p_buf, *p_buf_start, *p_buf_end;
    struct llmeta_schema_change_type schema_change;

    /*fail if the db isn't open*/
    if (!llmeta_bdb_state) {
        logmsg(LOGMSG_ERROR, "%s: file versions db not yet "
                        "open, you must run bdb_open_file_versions\n",
                __func__);
        *bdberr = BDBERR_MISC;
        return -1;
    }

    if (!db_name || (!schema_change_data && schema_change_data_len) ||
        (schema_change_data && !schema_change_data_len) || !bdberr) {
        logmsg(LOGMSG_ERROR, "%s: NULL or inconsistant "
                        "argument\n",
                __func__);
        if (bdberr)
            *bdberr = BDBERR_BADARGS;
        return -1;
    }

    if (bdb_get_type(llmeta_bdb_state) != BDBTYPE_LITE) {
        logmsg(LOGMSG_ERROR, "%s: llmeta db not lite\n", __func__);
        *bdberr = BDBERR_BADARGS;
        return -1;
    }

    /*add the key type */
    schema_change.file_type = LLMETA_IN_SCHEMA_CHANGE;

    /*copy the table name and check its length so that we have a clean key*/
    strncpy(schema_change.dbname, db_name, sizeof(schema_change.dbname));
    schema_change.dbname_len = strlen(schema_change.dbname) + 1;

    p_buf_start = p_buf = (uint8_t *)key;
    p_buf_end = p_buf_start + LLMETA_IXLEN;

    if (!(p_buf = llmeta_schema_change_type_put(&schema_change, p_buf,
                                                p_buf_end))) {
        logmsg(LOGMSG_ERROR, "%s: llmeta_schema_change_type_put returns NULL\n",
                __func__);
        logmsg(LOGMSG_ERROR, "%s: check the length of db_name\n", __func__);
        *bdberr = BDBERR_MISC;
        return -1;
    }

retry:
    if (++retries >= 500 /*gbl_maxretries*/) {
        logmsg(LOGMSG_ERROR, "%s: giving up after %d "
                        "retries\n",
                __func__, retries);
        return -1;
    }

    /*if the user didn't give us a transaction, create our own*/
    if (!input_trans) {
        trans = bdb_tran_begin(llmeta_bdb_state, NULL, bdberr);
        if (!trans) {
            if (*bdberr == BDBERR_DEADLOCK)
                goto retry;

            logmsg(LOGMSG_ERROR, "%s: failed to get "
                            "transaction, rc:%d\n",
                    __func__, *bdberr);
            return -1;
        }
    } else
        trans = input_trans;

    /* delete old entry */
    rc = bdb_lite_exact_del(llmeta_bdb_state, trans, key, bdberr);
    if (rc && *bdberr != BDBERR_NOERROR && *bdberr != BDBERR_DEL_DTA)
        goto backout;

    /* add new entry if we are in a schema change */
    if (schema_change_data) {
        rc = bdb_lite_add(llmeta_bdb_state, trans, schema_change_data,
                          schema_change_data_len, key, bdberr);
        if (rc && *bdberr != BDBERR_NOERROR)
            goto backout;
    }

    /*commit if we created our own transaction*/
    if (!input_trans) {
        rc = bdb_tran_commit(llmeta_bdb_state, trans, bdberr);
        if (rc && *bdberr != BDBERR_NOERROR)
            return -1;
    }

    *bdberr = BDBERR_NOERROR;
    return 0;

backout:
    /*if we created the transaction*/
    if (!input_trans) {
        int prev_bdberr = *bdberr;

        /*kill the transaction*/
        rc = bdb_tran_abort(llmeta_bdb_state, trans, bdberr);
        if (rc && !BDBERR_NOERROR) {
            logmsg(LOGMSG_ERROR, "%s: trans abort failed with"
                            " bdberr %d\n",
                    __func__, *bdberr);
            return -1;
        }

        *bdberr = prev_bdberr;
        if (*bdberr == BDBERR_DEADLOCK)
            goto retry;

        logmsg(LOGMSG_ERROR, "%s: failed with bdberr %d\n", __func__, *bdberr);
    }
    return -1;
}

/* looks up whether a table is in the middle of a schema change
 * returns <0 if there was an error, 0 the lookup was successful or if  the key
 * wasn't found in the llmeta db */
int bdb_get_in_schema_change(
    tran_type *input_trans, const char *db_name, /* name of table to check */
    void **schema_change_data,      /* if this points to NULL it means we
                                     * are no longer in a schema change
                                     * if !NULL it means that we are in the
                                     * schema change and that this buffer
                                     * contains the data another node would
                                     * need to continue/finish it if the
                                     * master gets changed before it
                                     * completes, must be freed by caller if
                                     * call was successfull */
    size_t *schema_change_data_len, /* points to the length of the
                                     * schema_change_data buffer, or 0 if it
                                     * is NULL */
    int *bdberr)
{
    BDB_VERIFY_TRAN_INVARIANTS(llmeta_bdb_state, input_trans);

    int rc, retries = 0, datalen;
    char key[LLMETA_IXLEN] = {0};
    struct llmeta_schema_change_type schema_change;
    uint8_t *p_buf, *p_buf_start, *p_buf_end;

    /*stop here if the db isn't open*/
    if (!llmeta_bdb_state) {
        *bdberr = BDBERR_DBEMPTY;
        return -1;
    }

    if (!db_name || !schema_change_data || !schema_change_data_len || !bdberr) {
        logmsg(LOGMSG_ERROR, "%s: NULL argument\n", __func__);
        if (bdberr)
            *bdberr = BDBERR_BADARGS;
        return -1;
    }

    if (bdb_get_type(llmeta_bdb_state) != BDBTYPE_LITE) {
        logmsg(LOGMSG_ERROR, "%s: llmeta db not lite\n", __func__);
        *bdberr = BDBERR_BADARGS;
        return -1;
    }

    /*add the file_type (ie dta, ix) and the file_num (ie ixnum dtanum)*/
    schema_change.file_type = LLMETA_IN_SCHEMA_CHANGE;

    /*copy the table name and check its length so that we have a clean key*/
    strncpy(schema_change.dbname, db_name, sizeof(schema_change.dbname));
    schema_change.dbname_len = strlen(schema_change.dbname) + 1;

    p_buf_start = p_buf = (uint8_t *)key;
    p_buf_end = p_buf_start + LLMETA_IXLEN;

    if (!(p_buf = llmeta_schema_change_type_put(&schema_change, p_buf,
                                                p_buf_end))) {
        logmsg(LOGMSG_ERROR, "%s: llmeta_schema_change_type_put returns NULL\n",
                __func__);
        logmsg(LOGMSG_ERROR, "%s: check the length of db_name\n", __func__);
        *bdberr = BDBERR_MISC;
        return -1;
    }

retry:
    /* try to fetch the schema change data */
    rc = bdb_lite_exact_var_fetch_tran(llmeta_bdb_state, input_trans, key,
                                       schema_change_data, &datalen, bdberr);

    /* handle return codes */
    if (rc || *bdberr != BDBERR_NOERROR) {

        if (*bdberr == BDBERR_DEADLOCK && !input_trans) {
            if (++retries < 500 /*gbl_maxretries*/)
                goto retry;

            logmsg(LOGMSG_ERROR, 
                    "%s: *ERROR* bdb_lite_exact_fetch too much contention "
                    "%d count %d\n",
                    __func__, *bdberr, retries);
        }

        /* it's ok if no data was found, fail on all other errors*/
        if (*bdberr != BDBERR_FETCH_DTA)
            return -1;
    }

    *schema_change_data_len = datalen;

    *bdberr = BDBERR_NOERROR;
    return 0;
}

static unsigned long long get_epochms(void)
{
    struct timeval tv;
    int rc;
    rc = gettimeofday(&tv, NULL);
    if (rc) {
        logmsg(LOGMSG_FATAL, "gettimeofday rc %d\n", rc);
        abort();
    }
    return (tv.tv_sec * 1000 + tv.tv_usec / 1000);
}

enum { LLMETA_SC_STATUS_DATA_LEN = 8 + 4 + 8 + LLMETA_SCERR_LEN + 4 };

static uint8_t *
llmeta_sc_status_data_put(const llmeta_sc_status_data *p_sc_status,
                          uint8_t *p_buf, const uint8_t *p_buf_end)
{
    if (p_buf_end < p_buf || LLMETA_SC_STATUS_DATA_LEN > (p_buf_end - p_buf))
        return NULL;

    p_buf = buf_put(&(p_sc_status->start), sizeof(p_sc_status->start), p_buf,
                    p_buf_end);

    p_buf = buf_put(&(p_sc_status->status), sizeof(p_sc_status->status), p_buf,
                    p_buf_end);

    p_buf = buf_put(&(p_sc_status->last), sizeof(p_sc_status->last), p_buf,
                    p_buf_end);

    p_buf = buf_no_net_put(&(p_sc_status->errstr), LLMETA_SCERR_LEN, p_buf,
                           p_buf_end);

    p_buf = buf_put(&(p_sc_status->sc_data_len),
                    sizeof(p_sc_status->sc_data_len), p_buf, p_buf_end);

    return p_buf;
}

static const uint8_t *
llmeta_sc_status_data_get(llmeta_sc_status_data *p_sc_status,
                          const uint8_t *p_buf, const uint8_t *p_buf_end)
{
    if (p_buf_end < p_buf || LLMETA_SC_STATUS_DATA_LEN > (p_buf_end - p_buf))
        return NULL;

    p_buf = buf_get(&(p_sc_status->start), sizeof(p_sc_status->start), p_buf,
                    p_buf_end);

    p_buf = buf_get(&(p_sc_status->status), sizeof(p_sc_status->status), p_buf,
                    p_buf_end);

    p_buf = buf_get(&(p_sc_status->last), sizeof(p_sc_status->last), p_buf,
                    p_buf_end);

    p_buf = buf_no_net_get(&(p_sc_status->errstr), sizeof(p_sc_status->errstr),
                           p_buf, p_buf_end);

    p_buf = buf_get(&(p_sc_status->sc_data_len),
                    sizeof(p_sc_status->sc_data_len), p_buf, p_buf_end);

    return p_buf;
}

int bdb_set_schema_change_status(tran_type *input_trans, const char *db_name,
                                 void *schema_change_data,
                                 size_t schema_change_data_len, int status,
                                 const char *errstr, int *bdberr)
{
    int retries = 0, rc;
    char key[LLMETA_IXLEN] = {0};
    tran_type *trans;
    uint8_t *p_buf, *p_buf_start, *p_buf_end;
    struct llmeta_schema_change_type schema_change = {0};
    uint8_t *data = NULL;
    int datalen;
    llmeta_sc_status_data sc_status_data = {0};

    if (!llmeta_bdb_state) {
        logmsg(LOGMSG_ERROR, "%s: no llmeta_bdb_state\n", __func__);
        *bdberr = BDBERR_MISC;
        return -1;
    }

    if (!db_name || (!schema_change_data && schema_change_data_len) ||
        (schema_change_data && !schema_change_data_len) || !bdberr) {
        logmsg(LOGMSG_ERROR, "%s: NULL or inconsistant argument\n", __func__);
        if (bdberr)
            *bdberr = BDBERR_BADARGS;
        return -1;
    }

    if (bdb_get_type(llmeta_bdb_state) != BDBTYPE_LITE) {
        logmsg(LOGMSG_ERROR, "%s: llmeta db not lite\n", __func__);
        *bdberr = BDBERR_BADARGS;
        return -1;
    }

    /*add the key type */
    schema_change.file_type = LLMETA_SCHEMACHANGE_STATUS;

    /*copy the table name and check its length so that we have a clean key*/
    strncpy(schema_change.dbname, db_name, sizeof(schema_change.dbname));
    schema_change.dbname_len = strlen(schema_change.dbname) + 1;

    p_buf_start = p_buf = (uint8_t *)key;
    p_buf_end = p_buf_start + LLMETA_IXLEN;

    if (!(p_buf = llmeta_schema_change_type_put(&schema_change, p_buf,
                                                p_buf_end))) {
        logmsg(LOGMSG_ERROR, "%s: llmeta_schema_change_type_put returns NULL\n",
               __func__);
        logmsg(LOGMSG_ERROR, "%s: check the length of db_name\n", __func__);
        *bdberr = BDBERR_MISC;
        return -1;
    }

retry:
    if (++retries >= 500 /*gbl_maxretries*/) {
        logmsg(LOGMSG_ERROR, "%s: giving up after %d retries\n", __func__,
               retries);
        return -1;
    }

    /*if the user didn't give us a transaction, create our own*/
    if (!input_trans) {
        trans = bdb_tran_begin(llmeta_bdb_state, NULL, bdberr);
        if (!trans) {
            if (*bdberr == BDBERR_DEADLOCK)
                goto retry;

            logmsg(LOGMSG_ERROR, "%s: failed to get transaction, rc:%d\n",
                   __func__, *bdberr);
            return -1;
        }
    } else
        trans = input_trans;

    /* try to fetch the existing schema change status */
    rc = bdb_lite_exact_var_fetch_tran(llmeta_bdb_state, trans, key,
                                       (void **)&data, &datalen, bdberr);

    int new_sc = 0;
    /* handle return codes */
    if (rc || *bdberr != BDBERR_NOERROR) {

        if (*bdberr == BDBERR_DEADLOCK)
            goto backout;

        /* it's ok if no data was found, fail on all other errors*/
        if (*bdberr != BDBERR_FETCH_DTA)
            goto backout;

        new_sc = 1;
    } else {
        void *sc_data = NULL;
        assert(data != NULL);
        assert(datalen != 0);

        sc_data = (void *)llmeta_sc_status_data_get(&sc_status_data, data,
                                                    data + datalen);
        assert((uint8_t *)sc_data + sc_status_data.sc_data_len ==
               data + datalen);

        if (schema_change_data == NULL && schema_change_data_len == 0) {
            schema_change_data = sc_data;
            schema_change_data_len = sc_status_data.sc_data_len;
            assert(schema_change_data != NULL && schema_change_data_len != 0);
        }

        if (sc_status_data.status == BDB_SC_ABORTED ||
            sc_status_data.status == BDB_SC_COMMITTED)
            new_sc = 1;

        /* delete old entry */
        rc = bdb_lite_exact_del(llmeta_bdb_state, trans, key, bdberr);
        if (rc && *bdberr != BDBERR_NOERROR && *bdberr != BDBERR_DEL_DTA)
            goto backout;
    }

    /* update status */
    if (new_sc)
        sc_status_data.start = get_epochms();
    sc_status_data.status = status;
    sc_status_data.last = get_epochms();
    snprintf(sc_status_data.errstr, LLMETA_SCERR_LEN, "%s",
             errstr ? errstr : "");
    sc_status_data.sc_data_len = schema_change_data_len;

    assert(schema_change_data != NULL && schema_change_data_len != 0);

    /* prepare data payload */
    p_buf_start = p_buf =
        malloc(LLMETA_SC_STATUS_DATA_LEN + schema_change_data_len);
    if (p_buf == NULL) {
        logmsg(LOGMSG_ERROR, "%s: failed to malloc %lu\n", __func__,
               LLMETA_SC_STATUS_DATA_LEN + schema_change_data_len);
        *bdberr = BDBERR_MALLOC;
        goto backout;
    }
    p_buf_end =
        p_buf_start + LLMETA_SC_STATUS_DATA_LEN + schema_change_data_len;

    p_buf = llmeta_sc_status_data_put(&sc_status_data, p_buf, p_buf_end);
    assert(p_buf != NULL && p_buf_end > p_buf &&
           (p_buf_end - p_buf) >= schema_change_data_len);
    memcpy(p_buf, schema_change_data, schema_change_data_len);

    /* add new entry */
    rc = bdb_lite_add(llmeta_bdb_state, trans, p_buf_start,
                      p_buf_end - p_buf_start, key, bdberr);
    free(p_buf_start);
    if (rc && *bdberr != BDBERR_NOERROR)
        goto backout;

    /*commit if we created our own transaction*/
    if (!input_trans) {
        rc = bdb_tran_commit(llmeta_bdb_state, trans, bdberr);
        if (rc && *bdberr != BDBERR_NOERROR)
            return -1;
    }

    if (data)
        free(data);

    *bdberr = BDBERR_NOERROR;
    return 0;

backout:
    /*if we created the transaction*/
    if (!input_trans) {
        int prev_bdberr = *bdberr;

        /*kill the transaction*/
        rc = bdb_tran_abort(llmeta_bdb_state, trans, bdberr);
        if (rc && !BDBERR_NOERROR) {
            logmsg(LOGMSG_ERROR, "%s: trans abort failed with bdberr %d\n",
                   __func__, *bdberr);
            return -1;
        }

        *bdberr = prev_bdberr;
        if (*bdberr == BDBERR_DEADLOCK)
            goto retry;

        logmsg(LOGMSG_ERROR, "%s: failed with bdberr %d\n", __func__, *bdberr);
    }
    if (data)
        free(data);
    return -1;
}

static int kv_get(void *k, size_t klen, void ***ret, int *num, int *bdberr);
int bdb_llmeta_get_all_sc_status(llmeta_sc_status_data ***status_out,
                                 void ***sc_data_out, int *num, int *bdberr)
{
    void **data = NULL;
    int nkey = 0, rc = 1;
    llmetakey_t k = htonl(LLMETA_SCHEMACHANGE_STATUS);
    llmeta_sc_status_data **status = NULL;
    void **sc_data = NULL;

    *num = 0;
    *status_out = NULL;
    *sc_data_out = NULL;

    rc = kv_get(&k, sizeof(k), &data, &nkey, bdberr);
    if (rc) {
        logmsg(LOGMSG_ERROR, "%s: failed kv_get rc %d\n", __func__, rc);
        return -1;
    }
    if (nkey == 0)
        return 0;
    status = calloc(nkey, sizeof(llmeta_sc_status_data *));
    if (status == NULL) {
        logmsg(LOGMSG_ERROR, "%s: failed malloc\n", __func__);
        *bdberr = BDBERR_MALLOC;
        return -1;
    }

    sc_data = calloc(nkey, sizeof(void *));
    if (sc_data == NULL) {
        logmsg(LOGMSG_ERROR, "%s: failed malloc\n", __func__);
        free(status);
        *bdberr = BDBERR_MALLOC;
        return -1;
    }

    for (int i = 0; i < nkey; i++) {
        const uint8_t *p_buf;
        status[i] = malloc(sizeof(llmeta_sc_status_data));
        if (status[i] == NULL) {
            logmsg(LOGMSG_ERROR, "%s: failed malloc\n", __func__);
            *bdberr = BDBERR_MALLOC;
            goto err;
        }
        p_buf = llmeta_sc_status_data_get(status[i], data[i],
                                          (uint8_t *)(data[i]) +
                                              sizeof(llmeta_sc_status_data));
        sc_data[i] = malloc(status[i]->sc_data_len);
        if (sc_data[i] == NULL) {
            logmsg(LOGMSG_ERROR, "%s: failed malloc\n", __func__);
            *bdberr = BDBERR_MALLOC;
            goto err;
        }

        memcpy(sc_data[i], p_buf, status[i]->sc_data_len);
    }

    for (int i = 0; i < nkey; i++) {
        if (data[i])
            free(data[i]);
    }
    free(data);

    *num = nkey;
    *status_out = status;
    *sc_data_out = sc_data;
    return 0;

err:
    for (int i = 0; i < nkey; i++) {
        if (data[i])
            free(data[i]);
        if (status[i])
            free(status[i]);
        if (sc_data[i])
            free(sc_data[i]);
    }
    free(data);
    free(status);
    free(sc_data);
    return -1;
}
/* updates the last processed genid for a stripe in the in progress schema
 * change. should only be used if schema change is not rebuilding main data
 * files because if it is you can simply query those for their highest genids
 *
 * this should only be called directly when you want to clear the high genid for
 * a stripe (by using a 0 genid) otherwise bdb_set_high_genid should be called
 * so that stripe is set properly
 *
 * returns <0 if something fails or 0 on success */
static int bdb_set_high_genid_int(
    tran_type *input_trans,          /* if this is !NULL it will be used as
                                      * the transaction for all actions, if
                                      * it is NULL a new transaction will be
                                      * created internally */
    const char *db_name, int stripe, /* stripe to set this genid for, should
                                      *  match the genid, this parameter is
                                      *  here so that you can clear a
                                      *  specific stripe with a 0 genid */
    unsigned long long genid,        /* genid to set as highest in its
                                      * stripe */
    int *bdberr)
{
    BDB_VERIFY_TRAN_INVARIANTS(llmeta_bdb_state, input_trans);

    int retries = 0, rc;
    char key[LLMETA_IXLEN] = {0};
    tran_type *trans;
    struct llmeta_high_genid_key_type high_genid_key_type;
    uint8_t *p_buf, *p_buf_start, *p_buf_end;

    /*fail if the db isn't open*/
    if (!llmeta_bdb_state) {
        logmsg(LOGMSG_ERROR, "%s: file versions db not yet "
                        "open, you must run bdb_open_file_versions\n",
                __func__);
        *bdberr = BDBERR_MISC;
        return -1;
    }

    if (!db_name || !bdberr) {
        logmsg(LOGMSG_ERROR, "%s: NULL argument\n", __func__);
        if (bdberr)
            *bdberr = BDBERR_BADARGS;
        return -1;
    }

    if (bdb_get_type(llmeta_bdb_state) != BDBTYPE_LITE) {
        logmsg(LOGMSG_ERROR, "%s: llmeta db not lite\n", __func__);
        *bdberr = BDBERR_BADARGS;
        return -1;
    }

    /*add the key type */
    high_genid_key_type.file_type = LLMETA_HIGH_GENID;

    /*copy the table name and check its length so that we have a clean key*/
    /* BTW- There's NO NULL BYTE!  So the stripe ends up using 3 bytes
       rather than 4 */
    strncpy(high_genid_key_type.dbname, db_name,
            sizeof(high_genid_key_type.dbname));
    high_genid_key_type.dbname_len = strlen(high_genid_key_type.dbname);

    /* add stripe to key */
    high_genid_key_type.stripe = stripe;

    /* set pointers to start and end of buffer */
    p_buf_start = p_buf = (uint8_t *)key;
    p_buf_end = p_buf_start + LLMETA_IXLEN;

    /* write endianized key */
    if (!(p_buf = llmeta_high_genid_key_type_put(&high_genid_key_type, p_buf,
                                                 p_buf_end))) {
        logmsg(LOGMSG_ERROR, "%s: llmeta_high_genid_key_type_put returns NULL\n",
                __func__);
        logmsg(LOGMSG_ERROR, "%s: possibly the db_name is too long\n", __func__);
        *bdberr = BDBERR_BADARGS;
        return -1;
    }

retry:
    if (++retries >= 500 /*gbl_maxretries*/) {
        logmsg(LOGMSG_ERROR, "%s: giving up after %d retries\n", __func__, retries);
        return -1;
    }

    /*if the user didn't give us a transaction, create our own*/
    if (!input_trans) {
        trans = bdb_tran_begin(llmeta_bdb_state, NULL, bdberr);
        if (!trans) {
            if (*bdberr == BDBERR_DEADLOCK)
                goto retry;

            logmsg(LOGMSG_ERROR, "%s: failed to get "
                            "transaction\n",
                    __func__);
            return -1;
        }
    } else
        trans = input_trans;

    /* delete old entry */
    rc = bdb_lite_exact_del(llmeta_bdb_state, trans, key, bdberr);
    if (rc && *bdberr != BDBERR_NOERROR && *bdberr != BDBERR_DEL_DTA)
        goto backout;

    /* add new entry if we were given a legitimate genid */
    if (genid) {
        unsigned long long tmpgenid = genid;
        rc = bdb_lite_add(llmeta_bdb_state, trans, &tmpgenid, sizeof(tmpgenid),
                          key, bdberr);
        if (rc && *bdberr != BDBERR_NOERROR)
            goto backout;
    }

    /*commit if we created our own transaction*/
    if (!input_trans) {
        rc = bdb_tran_commit(llmeta_bdb_state, trans, bdberr);
        if (rc && *bdberr != BDBERR_NOERROR)
            return -1;
    }

    *bdberr = BDBERR_NOERROR;
    return 0;

backout:
    /*if we created the transaction*/
    if (!input_trans) {
        int prev_bdberr = *bdberr;

        /*kill the transaction*/
        rc = bdb_tran_abort(llmeta_bdb_state, trans, bdberr);
        if (rc && !BDBERR_NOERROR) {
            logmsg(LOGMSG_ERROR, "%s: trans abort failed with"
                            " bdberr %d\n",
                    __func__, *bdberr);
            return -1;
        }

        *bdberr = prev_bdberr;
        if (*bdberr == BDBERR_DEADLOCK)
            goto retry;

        logmsg(LOGMSG_ERROR, "%s: failed with bdberr %d\n", __func__, *bdberr);
    }
    return -1;
}

/* clears out the saved high genid for each stripe should be called when
 * starting a new schema change that has a table scan so that it resumes
 * properly */
int bdb_clear_high_genid(
    tran_type *input_trans,               /* if this is !NULL it will be used as
                                           * the transaction for all actions, if
                                           * it is NULL a new transaction will be
                                           * created internally for each stripe */
    const char *db_name, int num_stripes, /* number of stripes to clear */
    int *bdberr)
{
    BDB_VERIFY_TRAN_INVARIANTS(llmeta_bdb_state, input_trans);

    int stripe;

    /* clear out the highest genid saved for each stripe */
    for (stripe = 0; stripe < num_stripes; stripe++) {
        if (bdb_set_high_genid_int(input_trans, db_name, stripe, 0ULL /*genid*/,
                                   bdberr) &&
            *bdberr != BDBERR_NOERROR)
            return -1;
    }

    *bdberr = BDBERR_NOERROR;
    return 0;
}

/* determines what stripe the genid is part of and calls
 * bdb_set_high_genid_int */
int bdb_set_high_genid(tran_type *input_trans, const char *db_name,
                       unsigned long long genid, int *bdberr)
{
    BDB_VERIFY_TRAN_INVARIANTS(llmeta_bdb_state, input_trans);

    return bdb_set_high_genid_int(input_trans, db_name,
                                  get_dtafile_from_genid(genid), genid, bdberr);
}

int bdb_set_high_genid_stripe(tran_type *input_trans, const char *db_name,
                              int stripe, unsigned long long genid, int *bdberr)
{
    BDB_VERIFY_TRAN_INVARIANTS(llmeta_bdb_state, input_trans);

    return bdb_set_high_genid_int(input_trans, db_name, stripe, genid, bdberr);
}

/* looks up the last procesed genid for a given stripe in the in progress schema
 * change, returned values have no meaning if bdb_get_in_schema_change does not
 * say we are in a schema change or if the schema change is rebuilding its data
 * files
 * returns <0 if there was an error, 0 the lookup was successful or if  the key
 * wasn't found in the llmeta db */
int bdb_get_high_genid(
    const char *db_name,       /* name of table to check */
    int stripe,                /* stripe to get highest genid for */
    unsigned long long *genid, /* set to genid that found (or 0 if
                                * nothing found for given db_name and
                                * stripe ) */
    int *bdberr)
{
    int rc, fndlen, retries = 0;
    char key[LLMETA_IXLEN] = {0};
    struct llmeta_high_genid_key_type high_genid_key_type;
    unsigned long long tmpgenid = 0;
    uint8_t *p_buf, *p_buf_start, *p_buf_end;

    /*stop here if the db isn't open*/
    if (!llmeta_bdb_state) {
        *bdberr = BDBERR_DBEMPTY;
        return -1;
    }

    if (!db_name || !genid || !bdberr) {
        logmsg(LOGMSG_ERROR, "%s: NULL argument\n", __func__);
        if (bdberr)
            *bdberr = BDBERR_BADARGS;
        return -1;
    }

    if (bdb_get_type(llmeta_bdb_state) != BDBTYPE_LITE) {
        logmsg(LOGMSG_ERROR, "%s: llmeta db not lite\n", __func__);
        *bdberr = BDBERR_BADARGS;
        return -1;
    }

    /*add the key type */
    high_genid_key_type.file_type = LLMETA_HIGH_GENID;

    /*copy the table name and check its length so that we have a clean key*/
    /* BTW- There's NO NULL BYTE!  So the stripe ends up using 3 bytes
       rather than 4 */
    strncpy(high_genid_key_type.dbname, db_name,
            sizeof(high_genid_key_type.dbname));
    high_genid_key_type.dbname_len = strlen(high_genid_key_type.dbname);

    /* add stripe to key */
    high_genid_key_type.stripe = stripe;

    /* set key-pointers */
    p_buf_start = p_buf = (uint8_t *)key;
    p_buf_end = p_buf_start + LLMETA_IXLEN;

    /* format buffer */
    if (!(p_buf = llmeta_high_genid_key_type_put(&high_genid_key_type, p_buf,
                                                 p_buf_end))) {
        logmsg(LOGMSG_ERROR, "%s: llmeta_high_genid_key_type_put returns NULL\n",
                __func__);
        logmsg(LOGMSG_ERROR, "%s: possibly the db_name is too long\n", __func__);
        *bdberr = BDBERR_BADARGS;
        return -1;
    }

retry:
    /* try to fetch the schema change data */
    rc = bdb_lite_exact_fetch(llmeta_bdb_state, key, &tmpgenid,
                              sizeof(tmpgenid), &fndlen, bdberr);

    /* genids don't get flipped */
    *genid = tmpgenid;

    /* handle return codes */
    if (rc || *bdberr != BDBERR_NOERROR) {

        if (*bdberr == BDBERR_DEADLOCK) {
            if (++retries < 500 /*gbl_maxretries*/)
                goto retry;

            logmsg(LOGMSG_ERROR, 
                    "%s:*ERROR* bdb_lite_exact_fetch too much contention "
                    "%d count %d\n",
                    __func__, *bdberr, retries);
        }

        /* it's ok if no data was found, fail on all other errors*/
        if (*bdberr != BDBERR_FETCH_DTA)
            return -1;

        *genid = 0; /* set to 0 if we didn't find any data */
    }
    /*if we did not get the right amount of data*/
    else if (fndlen != sizeof(*genid)) {
        *bdberr = BDBERR_DTA_MISMATCH; /* TODO right error to throw? */
        return -1;
    }

    *bdberr = BDBERR_NOERROR;
    return 0;
}

int bdb_delete_file_lwm(bdb_state_type *bdb_state, tran_type *tran, int *bdberr)
{
    BDB_VERIFY_TRAN_INVARIANTS(bdb_state, tran);

    char key[LLMETA_IXLEN] = {0};
    int rc;
    struct llmeta_file_type_key file_type_key;
    uint8_t *p_buf, *p_buf_start, *p_buf_end;

    file_type_key.file_type = LLMETA_LOGICAL_LSN_LWM;
    p_buf_start = p_buf = (uint8_t *)key;
    p_buf_end = p_buf_start + LLMETA_IXLEN;

    if (!(llmeta_file_type_key_put(&(file_type_key), p_buf, p_buf_end))) {
        logmsg(LOGMSG_ERROR, "%s: llmeta_file_type_key_put returns NULL\n",
                __func__);
        *bdberr = BDBERR_BADARGS;
        return -1;
    }

    rc = bdb_lite_exact_del(llmeta_bdb_state, tran, key, bdberr);
    if (*bdberr == BDBERR_DEL_DTA) {
        rc = 0;
        *bdberr = BDBERR_NOERROR;
    }

    return rc;
}

int bdb_get_file_lwm(bdb_state_type *bdb_state, tran_type *tran, DB_LSN *lsn,
                     int *bdberr)
{
    BDB_VERIFY_TRAN_INVARIANTS(bdb_state, tran);

    char key[LLMETA_IXLEN] = {0};
    int fndlen;
    int rc;
    DB_LSN tmplsn;
    struct llmeta_file_type_key file_type_key;
    struct llmeta_db_lsn_data_type lsn_data;
    uint8_t *p_buf, *p_buf_start, *p_buf_end;

    file_type_key.file_type = LLMETA_LOGICAL_LSN_LWM;
    p_buf_start = p_buf = (uint8_t *)key;
    p_buf_end = p_buf_start + LLMETA_IXLEN;

    if (!(llmeta_file_type_key_put(&(file_type_key), p_buf, p_buf_end))) {
        logmsg(LOGMSG_ERROR, "%s: llmeta_file_type_key_put returns NULL\n",
                __func__);
        *bdberr = BDBERR_BADARGS;
        return -1;
    }

    /* llmeta_bdb_state */
    rc = bdb_lite_exact_fetch_tran(llmeta_bdb_state, tran, key, &tmplsn,
                                   sizeof(tmplsn), &fndlen, bdberr);
    if (rc) {
        /* if we don't have an entry, return 1:0. */
        if (*bdberr == BDBERR_FETCH_DTA) {
            lsn->file = 1;
            lsn->offset = 0;
            return 0;
        }
    } else {
        p_buf = (uint8_t *)&tmplsn;
        p_buf_end = p_buf + sizeof(*lsn);

        if (!(llmeta_db_lsn_data_type_get(&lsn_data, p_buf, p_buf_end))) {
            logmsg(LOGMSG_ERROR, "%s: llmeta_db_lsn_data_type_get returns NULL\n",
                    __func__);
            *bdberr = BDBERR_BADARGS;
            return -1;
        }
        lsn->file = lsn_data.lsn.file;
        lsn->offset = lsn_data.lsn.offset;
    }
    return rc;
}

static int make_sp_key(uint8_t *key, const char *name, int version)
{
    struct llmeta_file_type_spname_lua_vers_key luakey;
    luakey.file_type = LLMETA_SP_LUA_SOURCE;
    luakey.spname_len = strlen(name) + 1;
    luakey.lua_vers = version;
    if (luakey.spname_len > LLMETA_SPLEN)
        return -1;
    strcpy(luakey.spname, name);
    uint8_t *key_end = key + LLMETA_IXLEN;
    if (llmeta_file_type_spname_lua_vers_key_put(&luakey, key, key_end) == NULL)
        return -1;
    return 0;
}

int bdb_get_sp_name(tran_type *trans, /* transaction to use, may be NULL */
                    const char *sp_name,
                    char *new_sp_name, /* will be set to the highest version*/
                    int *bdberr)
{
    BDB_VERIFY_TRAN_INVARIANTS(llmeta_bdb_state, trans);

    int rc, retries = 0, numfnd;
    uint8_t key[LLMETA_IXLEN] = {0}, fndkey[LLMETA_IXLEN] = {0};

    /*stop here if the db isn't open*/
    if (!llmeta_bdb_state) {
        *bdberr = BDBERR_DBEMPTY;
        return -1;
    }

    if (!sp_name || !bdberr) {
        logmsg(LOGMSG_ERROR, "%s: NULL argument\n", __func__);
        if (bdberr)
            *bdberr = BDBERR_BADARGS;
        return -1;
    }

    if (bdb_get_type(llmeta_bdb_state) != BDBTYPE_LITE) {
        logmsg(LOGMSG_ERROR, "%s: llmeta db not lite\n", __func__);
        *bdberr = BDBERR_BADARGS;
        return -1;
    }

    if (make_sp_key(key, sp_name, 0) != 0) {
        *bdberr = BDBERR_BADARGS;
        return -1;
    }

retry:
    /* try to find the highest version for this table */
    rc = bdb_lite_fetch_keys_bwd_tran(llmeta_bdb_state, trans, key, fndkey,
                                      1 /*maxfnd*/, &numfnd, bdberr);

    /* handle return codes */
    if (rc || *bdberr != BDBERR_NOERROR) {

        if (*bdberr == BDBERR_DEADLOCK) {
            if (++retries < 500 /*gbl_maxretries*/)
                goto retry;

            logmsg(LOGMSG_ERROR, "%s: *ERROR* bdb_lite_fetch_keys_bwd too much "
                            "contention %d count %d\n",
                    __func__, *bdberr, retries);
        }

        /* it's ok if no data was found, fail on all other errors*/
        if (*bdberr != BDBERR_FETCH_DTA)
            return -1;
    }

    /* if nothing is found or the header and sp_name aren't the same */
    if (!numfnd || *bdberr == BDBERR_FETCH_DTA) {
        new_sp_name[0] = '\0';
        return -1;
    } else {
        struct llmeta_file_type_spname_lua_vers_key
            p_file_type_spname_lua_vers_key;
        const uint8_t *p_buf = fndkey;
        const uint8_t *p_buf_end = p_buf + LLMETA_IXLEN;
        if (!(p_buf = llmeta_file_type_spname_lua_vers_key_get(
                  &p_file_type_spname_lua_vers_key, p_buf, p_buf_end))) {
            logmsg(LOGMSG_ERROR, 
                "%s: llmeta_file_type_spname_lua_vers_key_get returns NULL\n",
                __func__);
            *bdberr = BDBERR_MISC;
            return -1;
        }
        if (p_file_type_spname_lua_vers_key.file_type != LLMETA_SP_LUA_SOURCE) {
            return -1;
        }
        strcpy(new_sp_name, p_file_type_spname_lua_vers_key.spname);
    }

    *bdberr = BDBERR_NOERROR;
    return 0;
}

/* finds the highest schema version for this table name
 * returns <0 if something fails or 0 on success */
int bdb_get_lua_highest(tran_type *trans, /* transaction to use, may be NULL */
                        const char *sp_name,
                        int *lua_vers, /* will be set to the highest version*/
                        int max_lua_vers, int *bdberr)
{
    BDB_VERIFY_TRAN_INVARIANTS(llmeta_bdb_state, trans);

    int rc, retries = 0, numfnd;
    uint8_t key[LLMETA_IXLEN] = {0}, fndkey[LLMETA_IXLEN] = {0};

    /*stop here if the db isn't open*/
    if (!llmeta_bdb_state) {
        *bdberr = BDBERR_DBEMPTY;
        return -1;
    }

    if (!sp_name || !lua_vers || !bdberr) {
        logmsg(LOGMSG_ERROR, "%s: NULL argument\n", __func__);
        if (bdberr)
            *bdberr = BDBERR_BADARGS;
        return -1;
    }

    if (bdb_get_type(llmeta_bdb_state) != BDBTYPE_LITE) {
        logmsg(LOGMSG_ERROR, "%s: llmeta db not lite\n", __func__);
        *bdberr = BDBERR_BADARGS;
        return -1;
    }

    if (make_sp_key(key, sp_name, max_lua_vers) != 0) {
        *bdberr = BDBERR_BADARGS;
        return -1;
    }

retry:
    /* try to find the highest version for this table */
    rc = bdb_lite_fetch_keys_bwd_tran(llmeta_bdb_state, trans, key, fndkey,
                                      1 /*maxfnd*/, &numfnd, bdberr);

    /* handle return codes */
    if (rc || *bdberr != BDBERR_NOERROR) {

        if (*bdberr == BDBERR_DEADLOCK) {
            if (++retries < 500 /*gbl_maxretries*/)
                goto retry;

            logmsg(LOGMSG_ERROR, "%s: *ERROR* bdb_lite_fetch_keys_bwd too much "
                            "contention %d count %d\n",
                    __func__, *bdberr, retries);
        }

        /* it's ok if no data was found, fail on all other errors*/
        if (*bdberr != BDBERR_FETCH_DTA)
            return -1;
    }

    size_t hdrlen = sizeof(llmetakey_t) + strlen(sp_name) + 1;
    if (numfnd == 0 || memcmp(key, fndkey, hdrlen) != 0)
        *lua_vers = 0; /* this is the first entry */
    else {
        struct llmeta_file_type_spname_lua_vers_key
            p_file_type_spname_lua_vers_key;
        uint8_t *p_buf = fndkey;
        uint8_t *p_buf_end = p_buf + LLMETA_IXLEN;
        if (!(p_buf = (uint8_t *)llmeta_file_type_spname_lua_vers_key_get(
                  &p_file_type_spname_lua_vers_key, p_buf, p_buf_end))) {
            logmsg(LOGMSG_ERROR, 
                "%s: llmeta_file_type_spname_lua_vers_key_get returns NULL\n",
                __func__);
            *bdberr = BDBERR_MISC;
            return -1;
        }
        *lua_vers = p_file_type_spname_lua_vers_key.lua_vers;
    }

    *bdberr = BDBERR_NOERROR;
    return 0;
}

int bdb_get_sp_lua_source(bdb_state_type *bdb_state, tran_type *tran,
                          const char *sp_name, char **lua_file, int lua_ver,
                          int *size, int *bdberr)
{
    BDB_VERIFY_TRAN_INVARIANTS(bdb_state, tran);

    if (lua_ver == 0) {
        if ((lua_ver = bdb_get_sp_get_default_version(sp_name, bdberr)) <= 0) {
            *bdberr = BDBERR_BADARGS;
            return -1;
        }
    }
    uint8_t key[LLMETA_IXLEN] = {0};
    *bdberr = BDBERR_NOERROR;
    if (make_sp_key(key, sp_name, lua_ver) != 0) {
        *bdberr = BDBERR_BADARGS;
        return -1;
    }
    return bdb_lite_exact_var_fetch(llmeta_bdb_state, key, (void **)lua_file,
                                    size, bdberr);
}

int bdb_get_sp_get_default_version(const char *sp_name, int *bdberr)
{

    int rc;
    int size;
    uint8_t key[LLMETA_IXLEN] = {0};

    *bdberr = BDBERR_NOERROR;

    if (make_sp_key(key, sp_name, 0) != 0) {
        *bdberr = BDBERR_BADARGS;
        return -1;
    }

    int default_ver;
    int default_version;
    rc = bdb_lite_exact_fetch(llmeta_bdb_state, key, &default_ver, sizeof(int),
                              &size, bdberr);
    buf_get(&default_version, sizeof(default_version), (uint8_t *)&default_ver,
            ((uint8_t *)&default_ver) + sizeof(default_ver));
    if (rc)
        return rc;

    if (default_version < 1 || (size != sizeof(default_version)))
        return -1;

    return default_version;
}

int bdb_set_sp_lua_source(bdb_state_type *bdb_state, tran_type *tran,
                          const char *sp_name, char *lua_file, int size,
                          int version, int *bdberr)
{
    BDB_VERIFY_TRAN_INVARIANTS(bdb_state, tran);

    int rc;
    int started_our_own_transaction = 0;
    char key[LLMETA_IXLEN] = {0};
    struct llmeta_file_type_spname_lua_vers_key file_type_key;
    uint8_t *p_buf = (uint8_t *)key, *p_buf_end = (p_buf + LLMETA_IXLEN);

    *bdberr = BDBERR_NOERROR;

    if (tran == NULL) {
        started_our_own_transaction = 1;
        tran = bdb_tran_begin(llmeta_bdb_state->parent, NULL, bdberr);
        if (tran == NULL)
            return -1;
    }

    file_type_key.file_type = LLMETA_SP_LUA_SOURCE;
    file_type_key.spname_len = strlen(sp_name) + 1;
    file_type_key.lua_vers = 0;
    if (file_type_key.spname_len > LLMETA_SPLEN)
        return -1;
    strcpy(file_type_key.spname, sp_name);

    int lua_ver;
    if (version == 0) {
        rc = bdb_get_lua_highest(NULL, sp_name, &lua_ver, INT_MAX, bdberr);

        if (rc || lua_ver == 0) {
            if (*bdberr == BDBERR_FETCH_DTA || lua_ver == 0) {
                file_type_key.lua_vers = 1;
                if (!(llmeta_file_type_spname_lua_vers_key_put(
                        &(file_type_key), p_buf, p_buf_end))) {
                    logmsg(LOGMSG_ERROR, "%s: "
                                    "llmeta_file_type_spname_lua_vers_key_put "
                                    "returns NULL\n",
                            __func__);
                    *bdberr = BDBERR_BADARGS;
                    rc = -1;
                    goto done;
                }

                rc = bdb_lite_add(llmeta_bdb_state, tran, lua_file,
                                  strlen(lua_file) + 1, key, bdberr);

                file_type_key.lua_vers = 0;
                if (!(llmeta_file_type_spname_lua_vers_key_put(
                        &(file_type_key), p_buf, p_buf_end))) {
                    logmsg(LOGMSG_ERROR, "%s: "
                                    "llmeta_file_type_spname_lua_vers_key_put "
                                    "returns NULL\n",
                            __func__);
                    *bdberr = BDBERR_BADARGS;
                    rc = -1;
                    goto done;
                }

                int lua_ver = 1;

                int lua_version;
                buf_put(&lua_ver, sizeof(lua_ver), (uint8_t *)&lua_version,
                        ((uint8_t *)&lua_version) + sizeof(lua_version));

                rc = bdb_lite_exact_del(llmeta_bdb_state, tran, key, bdberr);
                if (rc && *bdberr != BDBERR_DEL_DTA)
                    goto done;
                rc = bdb_lite_add(llmeta_bdb_state, tran, &lua_version,
                                  sizeof(lua_version), key, bdberr);

                goto done;
            } else
                goto done;
        }
    } else {
        lua_ver = version - 1;
    }

    file_type_key.lua_vers = lua_ver + 1;

    if (!(llmeta_file_type_spname_lua_vers_key_put(&(file_type_key), p_buf,
                                                   p_buf_end))) {
        logmsg(LOGMSG_ERROR, "%s: llmeta_file_type_spname_lua_vers_key_put returns NULL\n",
                __func__);
        *bdberr = BDBERR_BADARGS;
        rc = -1;
        goto done;
    }

    rc = bdb_lite_exact_del(llmeta_bdb_state, tran, key, bdberr);
    if (rc && *bdberr != BDBERR_DEL_DTA)
        goto done;

    rc = bdb_lite_add(llmeta_bdb_state, tran, lua_file, size, key, bdberr);

done:
    if (started_our_own_transaction) {
        if (rc == 0)
            rc = bdb_tran_commit(llmeta_bdb_state->parent, tran, bdberr);
        else {
            int arc;
            arc = bdb_tran_abort(llmeta_bdb_state->parent, tran, bdberr);
            if (arc)
                rc = arc;
        }
    }
    logmsg(LOGMSG_INFO, "Added SP %s:%d\n", sp_name, lua_ver + 1);
    return rc;
}

static int bdb_del_default_sp(tran_type *tran, char *name, int *bdberr)
{
    BDB_VERIFY_TRAN_INVARIANTS(llmeta_bdb_state, tran);

    uint8_t key[LLMETA_IXLEN] = {0};
    if (make_sp_key(key, name, 0) != 0) {
        *bdberr = BDBERR_BADARGS;
        return -1;
    }
    int rc = bdb_lite_exact_del(llmeta_bdb_state, tran, key, bdberr);
    if (rc && *bdberr == BDBERR_DEL_DTA)
        return 0;
    return rc;
}

int bdb_set_sp_lua_default(bdb_state_type *bdb_state, tran_type *tran,
                           char *sp_name, int lua_ver, int *bdberr)
{
    BDB_VERIFY_TRAN_INVARIANTS(bdb_state, tran);

    int started_our_own_transaction = 0;
    uint8_t key[LLMETA_IXLEN] = {0};
    *bdberr = BDBERR_NOERROR;
    if (tran == NULL) {
        started_our_own_transaction = 1;
        tran = bdb_tran_begin(llmeta_bdb_state->parent, NULL, bdberr);
        if (tran == NULL)
            return -1;
    }
    int rc;
    if ((rc = bdb_del_default_sp(tran, sp_name, bdberr)) != 0)
        goto done;
    if ((rc = bdb_del_default_versioned_sp(tran, sp_name)) != 0)
        goto done;
    if ((rc = make_sp_key(key, sp_name, 0)) != 0) {
        *bdberr = BDBERR_BADARGS;
        goto done;
    }
    int lua_version;
    buf_put(&lua_ver, sizeof(lua_ver), (uint8_t *)&lua_version,
            ((uint8_t *)&lua_version) + sizeof(lua_version));
    rc = bdb_lite_add(llmeta_bdb_state, tran, &lua_version, sizeof(lua_version),
                      key, bdberr);
done:
    if (started_our_own_transaction) {
        if (rc == 0)
            rc = bdb_tran_commit(llmeta_bdb_state->parent, tran, bdberr);
        else {
            int arc;
            arc = bdb_tran_abort(llmeta_bdb_state->parent, tran, bdberr);
            if (arc)
                rc = arc;
        }
    }
    if (rc == 0)
        logmsg(LOGMSG_INFO, "Default SP %s:%d\n", sp_name, lua_ver);
    else
        logmsg(LOGMSG_ERROR, "%s %s:%d rc:%d\n", __func__, sp_name, lua_ver, rc);
    return rc;
}

int bdb_delete_sp_lua_source(bdb_state_type *bdb_state, tran_type *tran,
                             const char *sp_name, int lua_ver, int *bdberr)
{
    BDB_VERIFY_TRAN_INVARIANTS(bdb_state, tran);

    int rc;
    int started_our_own_transaction = 0;
    uint8_t key[LLMETA_IXLEN] = {0};

    *bdberr = BDBERR_NOERROR;

    if (tran == NULL) {
        started_our_own_transaction = 1;
        tran = bdb_tran_begin(llmeta_bdb_state->parent, NULL, bdberr);
        if (tran == NULL)
            return -1;
    }

    if ((rc = make_sp_key(key, sp_name, lua_ver)) != 0)
        goto done;

    rc = bdb_lite_exact_del(llmeta_bdb_state, tran, key, bdberr);
    if (rc && *bdberr == BDBERR_DEL_DTA) {
        rc = 0;
    }

done:
    if (started_our_own_transaction) {
        if (rc == 0)
            rc = bdb_tran_commit(llmeta_bdb_state->parent, tran, bdberr);
        else {
            int arc;
            arc = bdb_tran_abort(llmeta_bdb_state->parent, tran, bdberr);
            if (arc)
                rc = arc;
        }
    }
    if (rc == 0)
        logmsg(LOGMSG_INFO, "Deleted SP %s:%d\n", sp_name, lua_ver);
    else
        logmsg(LOGMSG_ERROR, "%s %s:%d rc:%d\n", __func__, sp_name, lua_ver, rc);
    return rc;
}

struct llmeta_global_stripe_info {
    int stripes;
    int blobstripe;
};

enum { LLMETA_GLOBAL_STRIPE_INFO_LEN = 8 };

BB_COMPILE_TIME_ASSERT(llmeta_global_stripe_info_len,
                       sizeof(struct llmeta_global_stripe_info) ==
                           LLMETA_GLOBAL_STRIPE_INFO_LEN);

static const uint8_t *llmeta_global_stripe_info_get(
    struct llmeta_global_stripe_info *p_global_stripe_info,
    const uint8_t *p_buf, const uint8_t *p_buf_end)
{
    if (p_buf_end < p_buf || LLMETA_FILE_TYPE_KEY_LEN > (p_buf_end - p_buf))
        return NULL;
    p_buf = buf_get(&(p_global_stripe_info->stripes),
                    sizeof(p_global_stripe_info->stripes), p_buf, p_buf_end);
    p_buf = buf_get(&(p_global_stripe_info->blobstripe),
                    sizeof(p_global_stripe_info->blobstripe), p_buf, p_buf_end);
    return p_buf;
}

static uint8_t *llmeta_global_stripe_info_put(
    const struct llmeta_global_stripe_info *p_global_stripe_info,
    uint8_t *p_buf, const uint8_t *p_buf_end)
{
    if (p_buf_end < p_buf || LLMETA_FILE_TYPE_KEY_LEN > (p_buf_end - p_buf))
        return NULL;
    p_buf = buf_put(&(p_global_stripe_info->stripes),
                    sizeof(p_global_stripe_info->stripes), p_buf, p_buf_end);
    p_buf = buf_put(&(p_global_stripe_info->blobstripe),
                    sizeof(p_global_stripe_info->blobstripe), p_buf, p_buf_end);
    return p_buf;
}

int bdb_get_global_stripe_info(tran_type *tran, int *stripes, int *blobstripe,
                               int *bdberr)
{
    BDB_VERIFY_TRAN_INVARIANTS(llmeta_bdb_state, tran);

    int rc;
    char buf[LLMETA_GLOBAL_STRIPE_INFO_LEN];
    struct llmeta_global_stripe_info stripe_info;
    char key[LLMETA_IXLEN] = {0};
    struct llmeta_file_type_key file_type_key;
    int fndlen;
    uint8_t *p_buf = (uint8_t *)key, *p_buf_end = (p_buf + LLMETA_IXLEN);

    *bdberr = BDBERR_NOERROR;

    file_type_key.file_type = LLMETA_GLOBAL_STRIPE_INFO;

    if (!(llmeta_file_type_key_put(&(file_type_key), p_buf, p_buf_end))) {
        logmsg(LOGMSG_ERROR, "%s: llmeta_file_type_key_put returns NULL\n",
               __func__);
        *bdberr = BDBERR_BADARGS;
        return -1;
    }

    rc = bdb_lite_exact_fetch_tran(llmeta_bdb_state, tran, key, buf,
                                   LLMETA_GLOBAL_STRIPE_INFO_LEN, &fndlen,
                                   bdberr);

    p_buf = (uint8_t *)buf;
    p_buf_end = (uint8_t *)buf + LLMETA_GLOBAL_STRIPE_INFO_LEN;

    if (!(llmeta_global_stripe_info_get(&stripe_info, p_buf, p_buf_end))) {
        logmsg(LOGMSG_ERROR, "%s: llmeta_global_stripe_info_get returns NULL\n",
               __func__);
        *bdberr = BDBERR_BADARGS;
        return -1;
    }

    if (rc == 0) {
        *stripes = stripe_info.stripes;
        *blobstripe = stripe_info.blobstripe;
    } else {
        *stripes = -1;
        *blobstripe = -1;
    }

    return 0;
}

int bdb_set_global_stripe_info(tran_type *tran, int stripes, int blobstripe,
                               int *bdberr)
{
    BDB_VERIFY_TRAN_INVARIANTS(llmeta_bdb_state, tran);

    int rc;
    int started_our_own_transaction = 0;
    uint8_t buf[LLMETA_GLOBAL_STRIPE_INFO_LEN];
    struct llmeta_global_stripe_info stripe_info;
    char key[LLMETA_IXLEN] = {0};
    struct llmeta_file_type_key file_type_key;
    uint8_t *p_buf = (uint8_t *)key, *p_buf_end = (p_buf + LLMETA_IXLEN);

    *bdberr = BDBERR_NOERROR;

    if (tran == NULL) {
        started_our_own_transaction = 1;
        tran = bdb_tran_begin(llmeta_bdb_state->parent, NULL, bdberr);
        if (tran == NULL)
            return -1;
    }

    file_type_key.file_type = LLMETA_GLOBAL_STRIPE_INFO;

    if (!(llmeta_file_type_key_put(&(file_type_key), p_buf, p_buf_end))) {
        logmsg(LOGMSG_ERROR, "%s: llmeta_file_type_key_put returns NULL\n",
               __func__);
        *bdberr = BDBERR_BADARGS;
        rc = -1;
        goto done;
    }

    stripe_info.stripes = stripes;
    stripe_info.blobstripe = blobstripe;

    p_buf = buf;
    p_buf_end = buf + LLMETA_GLOBAL_STRIPE_INFO_LEN;
    if (!(llmeta_global_stripe_info_put(&stripe_info, p_buf, p_buf_end))) {
        logmsg(LOGMSG_ERROR, "%s: llmeta_global_stripe_info_put returns NULL\n",
               __func__);
        *bdberr = BDBERR_BADARGS;
        rc = -1;
        goto done;
    }

    rc = bdb_lite_exact_del(llmeta_bdb_state, tran, key, bdberr);
    if (rc && *bdberr != BDBERR_DEL_DTA)
        goto done;

    stripes = htonl(stripes);

    rc = bdb_lite_add(llmeta_bdb_state, tran, buf,
                      LLMETA_GLOBAL_STRIPE_INFO_LEN, key, bdberr);

done:
    if (started_our_own_transaction) {
        if (rc == 0)
            rc = bdb_tran_commit(llmeta_bdb_state->parent, tran, bdberr);
        else {
            int arc;
            arc = bdb_tran_abort(llmeta_bdb_state->parent, tran, bdberr);
            if (arc)
                rc = arc;
        }
    }

    return rc;
}

int bdb_get_num_sc_done(bdb_state_type *bdb_state, tran_type *tran,
                        unsigned long long *num, int *bdberr)
{
    BDB_VERIFY_TRAN_INVARIANTS(bdb_state, tran);

    int rc;
    char key[LLMETA_IXLEN] = {0};
    struct llmeta_file_type_key file_type_key;
    int fndlen;
    *num = 0;
    uint8_t *p_buf = (uint8_t *)key, *p_buf_end = (p_buf + LLMETA_IXLEN);
    unsigned long long tmpnum;

    *bdberr = BDBERR_NOERROR;

    file_type_key.file_type = LLMETA_TABLE_NUM_SC_DONE;

    if (!(llmeta_file_type_key_put(&(file_type_key), p_buf, p_buf_end))) {
        logmsg(LOGMSG_ERROR, "%s: llmeta_file_type_key_put returns NULL\n",
               __func__);
        *bdberr = BDBERR_BADARGS;
        return -1;
    }

    rc = bdb_lite_exact_fetch_tran(llmeta_bdb_state, tran, key, &tmpnum,
                                   sizeof(tmpnum), &fndlen, bdberr);

    tmpnum = flibc_ntohll(tmpnum);

    if (rc == 0)
        *num = tmpnum;
    else
        *num = 0;
    return 0;
}

int bdb_increment_num_sc_done(bdb_state_type *bdb_state, tran_type *tran,
                              int *bdberr)
{
    BDB_VERIFY_TRAN_INVARIANTS(bdb_state, tran);

    int rc;
    char key[LLMETA_IXLEN] = {0};
    unsigned long long num = 0;

    struct llmeta_file_type_key file_type_key;
    uint8_t *p_buf = (uint8_t *)key, *p_buf_end = (p_buf + LLMETA_IXLEN);

    *bdberr = BDBERR_NOERROR;

    if (tran == NULL) {
        /* This function needs to be called with a parent transaction.*/
        return -1;
    }

    file_type_key.file_type = LLMETA_TABLE_NUM_SC_DONE;

    if (!(llmeta_file_type_key_put(&(file_type_key), p_buf, p_buf_end))) {
        logmsg(LOGMSG_ERROR, "%s: llmeta_file_type_key_put returns NULL\n",
               __func__);
        *bdberr = BDBERR_BADARGS;
        rc = -1;
        goto done;
    }

    rc = bdb_get_num_sc_done(bdb_state, tran, &num, bdberr);
    if (rc) {
        if (*bdberr == BDBERR_FETCH_DTA) {
            num = 1;
            num = flibc_htonll(num);
            rc = bdb_lite_add(llmeta_bdb_state, tran, &num,
                              sizeof(unsigned long long), key, bdberr);
            goto done;
        } else
            goto done;
    }

    rc = bdb_lite_exact_del(llmeta_bdb_state, tran, key, bdberr);
    if (rc && *bdberr != BDBERR_DEL_DTA)
        goto done;

    num++;

    num = flibc_htonll(num);

    rc = bdb_lite_add(llmeta_bdb_state, tran, &num, sizeof(unsigned long long),
                      key, bdberr);

done:
    return rc;
}

int bdb_get_sc_seed(bdb_state_type *bdb_state, tran_type *tran,
                    const char *table, unsigned long long *genid,
                    unsigned int *host, int *bdberr)
{
    BDB_VERIFY_TRAN_INVARIANTS(bdb_state, tran);

    int rc;
    char key[LLMETA_IXLEN] = {0};
    struct llmeta_schema_change_type schema_change;
    int fndlen;
    uint8_t *p_buf = (uint8_t *)key, *p_buf_end = (p_buf + LLMETA_IXLEN);
    int data_sz = sizeof(unsigned long long) + sizeof(unsigned int);
    uint8_t *data_buf = alloca(data_sz);

    *bdberr = BDBERR_NOERROR;

    schema_change.file_type = LLMETA_SC_SEEDS;
    /*copy the table name and check its length so that we have a clean key*/
    strncpy(schema_change.dbname, table, sizeof(schema_change.dbname));
    schema_change.dbname_len = strlen(schema_change.dbname) + 1;

    if (!(llmeta_schema_change_type_put(&(schema_change), p_buf, p_buf_end))) {
        logmsg(LOGMSG_ERROR, "%s: llmeta_schema_change_type_put returns NULL\n",
               __func__);
        logmsg(LOGMSG_ERROR, "%s: check the length of table: %s\n", __func__,
               table);
        *bdberr = BDBERR_BADARGS;
        return -1;
    }

    rc = bdb_lite_exact_fetch_tran(llmeta_bdb_state, tran, key, data_buf,
                                   data_sz, &fndlen, bdberr);
    if (rc == 0) {
        *genid = *(unsigned long long *)data_buf;
        *host = ntohl(*(unsigned int *)(data_buf + sizeof(unsigned long long)));
    }
    return rc;
}

int bdb_set_sc_seed(bdb_state_type *bdb_state, tran_type *tran,
                    const char *table, unsigned long long genid,
                    unsigned int host, int *bdberr)
{
    BDB_VERIFY_TRAN_INVARIANTS(bdb_state, tran);

    int rc;
    int started_our_own_transaction = 0;
    char key[LLMETA_IXLEN] = {0};
    struct llmeta_schema_change_type schema_change;
    uint8_t *p_buf = (uint8_t *)key, *p_buf_end = (p_buf + LLMETA_IXLEN);

    int data_sz = sizeof(unsigned long long) + sizeof(unsigned int);
    uint8_t *data_buf = alloca(data_sz);
    *(unsigned long long *)data_buf = genid;
    *(unsigned int *)(data_buf + sizeof(unsigned long long)) = htonl(host);

    *bdberr = BDBERR_NOERROR;

    if (tran == NULL) {
        started_our_own_transaction = 1;
        tran = bdb_tran_begin(llmeta_bdb_state->parent, NULL, bdberr);
        if (tran == NULL) {
            logmsg(LOGMSG_ERROR, "%s: bdb_tran_begin returns NULL\n", __func__);
            return -1;
        }
    }

    schema_change.file_type = LLMETA_SC_SEEDS;
    /*copy the table name and check its length so that we have a clean key*/
    strncpy(schema_change.dbname, table, sizeof(schema_change.dbname));
    schema_change.dbname_len = strlen(schema_change.dbname) + 1;

    if (!(llmeta_schema_change_type_put(&(schema_change), p_buf, p_buf_end))) {
        logmsg(LOGMSG_ERROR, "%s: llmeta_schema_change_type_put returns NULL\n",
               __func__);
        logmsg(LOGMSG_ERROR, "%s: check the length of table: %s\n", __func__,
               table);
        *bdberr = BDBERR_BADARGS;
        rc = -1;
        goto done;
    }

    rc = bdb_get_sc_seed(bdb_state, tran, table, &genid, &host, bdberr);
    if (rc) { //not found, just add -- should refactor
        if (*bdberr == BDBERR_FETCH_DTA) {
            rc = bdb_lite_add(llmeta_bdb_state, tran, data_buf, data_sz, key,
                              bdberr);
        } 
        goto done;
    }

    rc = bdb_lite_exact_del(llmeta_bdb_state, tran, key, bdberr);
    if (rc && *bdberr != BDBERR_DEL_DTA)
        goto done;

    rc = bdb_lite_add(llmeta_bdb_state, tran, data_buf, data_sz, key, bdberr);

done:
    if (started_our_own_transaction) {
        if (rc == 0)
            rc = bdb_tran_commit(llmeta_bdb_state->parent, tran, bdberr);
        else {
            int arc;
            arc = bdb_tran_abort(llmeta_bdb_state->parent, tran, bdberr);
            if (arc)
                rc = arc;
        }
    }
    return rc;
}

int bdb_delete_sc_seed(bdb_state_type *bdb_state, tran_type *tran,
                       const char *table, int *bdberr)
{
    BDB_VERIFY_TRAN_INVARIANTS(bdb_state, tran);

    int rc;
    int started_our_own_transaction = 0;
    char key[LLMETA_IXLEN] = {0};
    struct llmeta_schema_change_type schema_change;
    uint8_t *p_buf = (uint8_t *)key, *p_buf_end = (p_buf + LLMETA_IXLEN);

    *bdberr = BDBERR_NOERROR;

    if (tran == NULL) {
        started_our_own_transaction = 1;
        tran = bdb_tran_begin(llmeta_bdb_state->parent, NULL, bdberr);
        if (tran == NULL)
            return -1;
    }

    schema_change.file_type = LLMETA_SC_SEEDS;
    /*copy the table name and check its length so that we have a clean key*/
    strncpy(schema_change.dbname, table, sizeof(schema_change.dbname));
    schema_change.dbname_len = strlen(schema_change.dbname) + 1;

    if (!(llmeta_schema_change_type_put(&(schema_change), p_buf, p_buf_end))) {
        logmsg(LOGMSG_ERROR, "%s: llmeta_schema_change_type_put returns NULL\n",
               __func__);
        logmsg(LOGMSG_ERROR, "%s: check the length of table: %s\n", __func__,
               table);
        *bdberr = BDBERR_BADARGS;
        rc = -1;
        goto done;
    }

    rc = bdb_lite_exact_del(llmeta_bdb_state, tran, key, bdberr);
    if (*bdberr == BDBERR_DEL_DTA) {
        rc = 0;
        *bdberr = BDBERR_NOERROR;
    }

done:
    if (started_our_own_transaction) {
        if (rc == 0)
            rc = bdb_tran_commit(llmeta_bdb_state->parent, tran, bdberr);
        else {
            int arc;
            arc = bdb_tran_abort(llmeta_bdb_state->parent, tran, bdberr);
            if (arc)
                rc = arc;
        }
    }
    return rc;
}

int bdb_set_file_lwm(bdb_state_type *bdb_state, tran_type *tran, DB_LSN *lsn,
                     int *bdberr)
{
    BDB_VERIFY_TRAN_INVARIANTS(bdb_state, tran);

    int rc;
    char key[LLMETA_IXLEN] = {0};
    int started_our_own_transaction = 0;
    DB_LSN oldlsn;
    DB_LSN tmplsn;
    struct llmeta_file_type_key file_type_key;
    struct llmeta_db_lsn_data_type lsn_data_type;
    uint8_t *p_buf, *p_buf_end, *p_data_buf, *p_data_buf_end;

    *bdberr = BDBERR_NOERROR;

    file_type_key.file_type = LLMETA_LOGICAL_LSN_LWM;
    p_buf = (uint8_t *)key;
    p_buf_end = p_buf + LLMETA_IXLEN;

    if (!(llmeta_file_type_key_put(&(file_type_key), p_buf, p_buf_end))) {
        logmsg(LOGMSG_ERROR, "%s: llmeta_file_type_key_put returns NULL\n",
                __func__);
        *bdberr = BDBERR_BADARGS;
        return -1;
    }

    if (tran == NULL) {
        started_our_own_transaction = 1;
        tran = bdb_tran_begin(llmeta_bdb_state->parent, NULL, bdberr);
        if (tran == NULL)
            return -1;
    }

    lsn_data_type.lsn.file = lsn->file;
    lsn_data_type.lsn.offset = lsn->offset;

    p_data_buf = (uint8_t *)&tmplsn;
    p_data_buf_end = p_data_buf + sizeof(tmplsn);

    if (!(llmeta_db_lsn_data_type_put(&lsn_data_type, p_data_buf,
                                      p_data_buf_end))) {
        logmsg(LOGMSG_ERROR, "%s: llmeta_db_lsn_data_type_put returns NULL\n",
                __func__);
        *bdberr = BDBERR_BADARGS;
        return -1;
    }

    rc = bdb_get_file_lwm(bdb_state, tran, &oldlsn, bdberr);
    if (rc) {
        if (*bdberr == BDBERR_FETCH_DTA) {
            /* didn't find it, so just add it here */
            logmsg(LOGMSG_DEBUG, "****** [FIRST] lwm %u:%u\n", tmplsn.file, tmplsn.offset);
            rc = bdb_lite_add(llmeta_bdb_state, tran, &tmplsn, sizeof(tmplsn),
                              key, bdberr);
            goto done;
        } else
            goto done;
    }
    /* found it - delete old value */
    rc = bdb_lite_exact_del(llmeta_bdb_state, tran, key, bdberr);
    if (rc && *bdberr != BDBERR_DEL_DTA) {
        logmsg(LOGMSG_ERROR, "bdb_lite_exact_del rc %d bdberr %d\n", rc, *bdberr);
        goto done;
    }
    /* now add */
    rc = bdb_lite_add(llmeta_bdb_state, tran, &tmplsn, sizeof(tmplsn), key,
                      bdberr);
    if (rc)
        logmsg(LOGMSG_ERROR, "add lwm rc %d\n", rc);
done:
    /* if we started our own transaction, make sure we commit/abort it */
    if (started_our_own_transaction) {
        if (rc == 0)
            rc = bdb_tran_commit(llmeta_bdb_state->parent, tran, bdberr);
        else
            rc = bdb_tran_abort(llmeta_bdb_state->parent, tran, bdberr);
    }
    return rc;
}

/******************* TABLE ACCESS SET METHODS ***************************/

static int bdb_tbl_access_set(bdb_state_type *bdb_state, tran_type *input_trans,
                              const char *tblname, const char *username, int access_mode,
                              int *bdberr)
{
    BDB_VERIFY_TRAN_INVARIANTS(bdb_state, input_trans);

    uint8_t key[LLMETA_IXLEN] = {0};
    int rc;
    struct llmeta_tbl_access tbl_access_data = {0};
    uint8_t *p_buf, *p_buf_start = NULL, *p_buf_end;
    tran_type *trans;
    int retries = 0;
    int prev_bdberr;

    p_buf = key;
    p_buf_end = p_buf + LLMETA_IXLEN;

    switch (access_mode) {
    case ACCESS_READ:
        tbl_access_data.file_type = LLMETA_TABLE_USER_READ;
        break;
    case ACCESS_WRITE:
        tbl_access_data.file_type = LLMETA_TABLE_USER_WRITE;
        break;
    case ACCESS_USERSCHEMA:
        tbl_access_data.file_type = LLMETA_TABLE_USER_SCHEMA;
        break;
    }

    strncpy(tbl_access_data.tablename, tblname,
            sizeof(tbl_access_data.tablename));

    strncpy(tbl_access_data.username, username,
            sizeof(tbl_access_data.username));

    /* form llmeta record with file_type endianized */
    if (!(llmeta_tbl_access_put(&tbl_access_data, p_buf, p_buf_end))) {
        logmsg(LOGMSG_ERROR, "%s: llmeta_file_type_key_put returns NULL\n",
                __func__);
        *bdberr = BDBERR_BADARGS;
        return -1;
    }

retry:
    if (++retries >= 500 /*gbl_maxretries*/) {
        logmsg(LOGMSG_ERROR, "%s: giving up after %d retries\n", __func__, retries);
        return -1;
    }

    /*if the user didn't give us a transaction, create our own*/
    if (!input_trans) {
        trans = bdb_tran_begin(llmeta_bdb_state, NULL, bdberr);
        if (!trans) {
            if (*bdberr == BDBERR_DEADLOCK)
                goto retry;

            logmsg(LOGMSG_ERROR, "%s: failed to get "
                            "transaction\n",
                    __func__);
            free(p_buf_start);
            p_buf = NULL;
            return -1;
        }
    } else
        trans = input_trans;

    /* add the record to llmeta */
    rc = bdb_lite_add(llmeta_bdb_state, trans, NULL, 0, key, bdberr);

    if (rc && *bdberr != BDBERR_NOERROR)
        goto backout;

    /*commit if we created our own transaction*/
    if (!input_trans) {
        rc = bdb_tran_commit(llmeta_bdb_state, trans, bdberr);
        if (rc && *bdberr != BDBERR_NOERROR)
            return -1;
    }

    *bdberr = BDBERR_NOERROR;
    return 0;

backout:
    /*if we created the transaction*/
    if (!input_trans) {
        prev_bdberr = *bdberr;

        /*kill the transaction*/
        rc = bdb_tran_abort(llmeta_bdb_state, trans, bdberr);
        if (rc && !BDBERR_NOERROR) {
            logmsg(LOGMSG_ERROR, "%s: trans abort failed with "
                            "bdberr %d\n",
                    __func__, *bdberr);
            return -1;
        }

        *bdberr = prev_bdberr;
        if (*bdberr == BDBERR_DEADLOCK)
            goto retry;

        logmsg(LOGMSG_ERROR, "%s: failed with bdberr %d\n", __func__, *bdberr);
    }
    return -1;
}

int bdb_tbl_access_write_set(bdb_state_type *bdb_state, tran_type *input_trans,
                             char *tblname, char *username, int *bdberr)
{
    BDB_VERIFY_TRAN_INVARIANTS(bdb_state, input_trans);

    return bdb_tbl_access_set(bdb_state, input_trans, tblname, username,
                              ACCESS_WRITE, bdberr);
}

int bdb_tbl_access_read_set(bdb_state_type *bdb_state, tran_type *input_trans,
                            char *tblname, char *username, int *bdberr)
{
    BDB_VERIFY_TRAN_INVARIANTS(bdb_state, input_trans);

    return bdb_tbl_access_set(bdb_state, input_trans, tblname, username,
                              ACCESS_READ, bdberr);
}

int bdb_tbl_access_userschema_set(bdb_state_type *bdb_state,
                                  tran_type *input_trans, const char *schema,
                                  const char *username, int *bdberr)
{
    BDB_VERIFY_TRAN_INVARIANTS(bdb_state, input_trans);

    /* Adding username infront to make it search for partial key. */
    return bdb_tbl_access_set(bdb_state, input_trans, username, schema,
                              ACCESS_USERSCHEMA, bdberr);
}
/**********************************************************************/

/**************** TABLE OP (DDL etc) ACCESS SET METHODS ***************/

int bdb_tbl_op_access_set(bdb_state_type *bdb_state, tran_type *input_trans,
                          int command_type, const char *tblname, const char *username,
                          int *bdberr)
{
    BDB_VERIFY_TRAN_INVARIANTS(bdb_state, input_trans);

    uint8_t key[LLMETA_IXLEN] = {0};
    int rc;
    struct llmeta_tbl_op_access tbl_access_data = {0};
    uint8_t *p_buf, *p_buf_start = NULL, *p_buf_end;
    tran_type *trans;
    int retries = 0;
    int prev_bdberr;
    command_type =
        0; // OVERRIDES PARAMETER BECAUSE WE DO NOT CHECK THE COMMAND YET
    p_buf = key;
    p_buf_end = p_buf + LLMETA_IXLEN;

    tbl_access_data.file_type = LLMETA_TABLE_USER_OP;

    tbl_access_data.command_type = command_type;

    strncpy(tbl_access_data.tablename, tblname,
            sizeof(tbl_access_data.tablename));

    strncpy(tbl_access_data.username, username,
            sizeof(tbl_access_data.username));

    /* form llmeta record with file_type endianized */
    if (!(llmeta_tbl_op_access_put(&tbl_access_data, p_buf, p_buf_end))) {
        logmsg(LOGMSG_ERROR, "%s: llmeta_file_type_key_put returns NULL\n",
                __func__);
        *bdberr = BDBERR_BADARGS;
        return -1;
    }

retry:
    if (++retries >= 500 /*gbl_maxretries*/) {
        logmsg(LOGMSG_ERROR, "%s: giving up after %d retries\n", __func__, retries);
        return -1;
    }

    /*if the user didn't give us a transaction, create our own*/
    if (!input_trans) {
        trans = bdb_tran_begin(llmeta_bdb_state, NULL, bdberr);
        if (!trans) {
            if (*bdberr == BDBERR_DEADLOCK)
                goto retry;

            logmsg(LOGMSG_ERROR, "%s: failed to get "
                            "transaction\n",
                    __func__);
            free(p_buf_start);
            p_buf = NULL;
            return -1;
        }
    } else
        trans = input_trans;

    /* add the record to llmeta */
    rc = bdb_lite_add(llmeta_bdb_state, trans, NULL, 0, key, bdberr);

    if (rc && *bdberr != BDBERR_NOERROR)
        goto backout;

    /*commit if we created our own transaction*/
    if (!input_trans) {
        rc = bdb_tran_commit(llmeta_bdb_state, trans, bdberr);
        if (rc && *bdberr != BDBERR_NOERROR)
            return -1;
    }

    *bdberr = BDBERR_NOERROR;
    return 0;

backout:
    /*if we created the transaction*/
    if (!input_trans) {
        prev_bdberr = *bdberr;

        /*kill the transaction*/
        rc = bdb_tran_abort(llmeta_bdb_state, trans, bdberr);
        if (rc && !BDBERR_NOERROR) {
            logmsg(LOGMSG_ERROR, "%s: trans abort failed with "
                            "bdberr %d\n",
                    __func__, *bdberr);
            return -1;
        }

        *bdberr = prev_bdberr;
        if (*bdberr == BDBERR_DEADLOCK)
            goto retry;

        logmsg(LOGMSG_ERROR, "%s: failed with bdberr %d\n", __func__, *bdberr);
    }
    return -1;
}

int bdb_tbl_op_access_get(bdb_state_type *bdb_state, tran_type *input_trans,
                          int command_type, const char *tblname, const char *username,
                          int *bdberr)
{
    BDB_VERIFY_TRAN_INVARIANTS(bdb_state, input_trans);

    uint8_t key[LLMETA_IXLEN] = {0};
    int fndlen, rc;
    struct llmeta_tbl_op_access tbl_access_data = {0};
    uint8_t *p_buf, *p_buf_end;
    command_type =
        0; // OVERRIDES PARAMETER BECAUSE WE DO NOT CHECK THE COMMAND YET
    p_buf = key;
    p_buf_end = p_buf + LLMETA_IXLEN;

    tbl_access_data.file_type = LLMETA_TABLE_USER_OP;
    tbl_access_data.command_type = command_type;
    strncpy(tbl_access_data.tablename, tblname,
            sizeof(tbl_access_data.tablename));

    strncpy(tbl_access_data.username, username,
            sizeof(tbl_access_data.username));

    /* form llmeta record with file_type endianized */
    if (!(llmeta_tbl_op_access_put(&tbl_access_data, p_buf, p_buf_end))) {
        logmsg(LOGMSG_ERROR, "%s: llmeta_file_type_key_put returns NULL\n",
                __func__);
        *bdberr = BDBERR_BADARGS;
        return -1;
    }

    rc = bdb_lite_exact_fetch_tran(llmeta_bdb_state, input_trans, key, NULL, 0,
                                   &fndlen, bdberr);

    return rc;
}

int bdb_tbl_op_access_delete(bdb_state_type *bdb_state, tran_type *input_trans,
                             int command_type, const char *tblname, const char *username,
                             int *bdberr)
{
    BDB_VERIFY_TRAN_INVARIANTS(bdb_state, input_trans);

    uint8_t key[LLMETA_IXLEN] = {0};
    struct llmeta_tbl_op_access tbl_access_data = {0};
    tran_type *trans;
    uint8_t *p_buf, *p_buf_end;
    int rc;
    int retries = 0;
    int prev_bdberr = 0;

    p_buf = key;
    p_buf_end = p_buf + LLMETA_IXLEN;

    tbl_access_data.file_type = LLMETA_TABLE_USER_OP;
    tbl_access_data.command_type = command_type;
    strncpy(tbl_access_data.tablename, tblname,
            sizeof(tbl_access_data.tablename));

    strncpy(tbl_access_data.username, username,
            sizeof(tbl_access_data.username));

    /* form llmeta record with file_type endianized */
    if (!(llmeta_tbl_op_access_put(&tbl_access_data, p_buf, p_buf_end))) {
        logmsg(LOGMSG_ERROR, "%s: llmeta_file_type_key_put returns NULL\n",
                __func__);
        *bdberr = BDBERR_BADARGS;
        return -1;
    }

retry:
    if (++retries >= 500 /*gbl_maxretries*/) {
        logmsg(LOGMSG_ERROR, "%s: giving up after %d retries\n", __func__, retries);
        return -1;
    }

    /*if the user didn't give us a transaction, create our own*/
    if (!input_trans) {
        trans = bdb_tran_begin(llmeta_bdb_state, NULL, bdberr);
        if (!trans) {
            if (*bdberr == BDBERR_DEADLOCK)
                goto retry;

            logmsg(LOGMSG_ERROR, "%s: failed to get "
                            "transaction\n",
                    __func__);
            return -1;
        }
    } else
        trans = input_trans;

    /* add the record to llmeta */
    rc = bdb_lite_exact_del(llmeta_bdb_state, trans, key, bdberr);

    if (rc && *bdberr != BDBERR_NOERROR && *bdberr != BDBERR_DEL_DTA)
        goto backout;

    /*commit if we created our own transaction*/
    if (!input_trans) {
        rc = bdb_tran_commit(llmeta_bdb_state, trans, bdberr);
        if (rc && *bdberr != BDBERR_NOERROR)
            return -1;
    }

    /* invalidate any caches */
    bdb_access_tbl_invalidate(bdb_state);

    *bdberr = BDBERR_NOERROR;
    return 0;

backout:
    /*if we created the transaction*/
    if (!input_trans) {
        prev_bdberr = *bdberr;

        /*kill the transaction*/
        rc = bdb_tran_abort(llmeta_bdb_state, trans, bdberr);
        if (rc && !BDBERR_NOERROR) {
            logmsg(LOGMSG_ERROR, "%s: trans abort failed with "
                            "bdberr %d\n",
                    __func__, *bdberr);
            return -1;
        }

        *bdberr = prev_bdberr;
        if (*bdberr == BDBERR_DEADLOCK)
            goto retry;

        logmsg(LOGMSG_ERROR, "%s: failed with bdberr %d\n", __func__, *bdberr);
    }

    return -1;
}

/**********************************************************************/

/* call this to enable authentication on a database */
int bdb_feature_set_int(bdb_state_type *bdb_state, tran_type *input_trans,
                        int *bdberr, int add, int file_type)
{
    BDB_VERIFY_TRAN_INVARIANTS(bdb_state, input_trans);

    uint8_t key[LLMETA_IXLEN] = {0};
    int rc;
    struct llmeta_authentication authentication_data = {0};
    uint8_t *p_buf, *p_buf_start = NULL, *p_buf_end;
    tran_type *trans;
    int retries = 0;
    int prev_bdberr;

    p_buf = key;
    p_buf_end = p_buf + LLMETA_IXLEN;

    authentication_data.file_type = file_type;

    /* form llmeta record with file_type endianized */
    if (!(llmeta_authentication_put(&authentication_data, p_buf, p_buf_end))) {
        logmsg(LOGMSG_ERROR, "%s: llmeta_file_type_key_put returns NULL\n",
                __func__);
        *bdberr = BDBERR_BADARGS;
        return -1;
    }

retry:
    if (++retries >= 500 /*gbl_maxretries*/) {
        logmsg(LOGMSG_ERROR, "%s: giving up after %d retries\n", __func__, retries);
        return -1;
    }

    /*if the user didn't give us a transaction, create our own*/
    if (!input_trans) {
        trans = bdb_tran_begin(llmeta_bdb_state, NULL, bdberr);
        if (!trans) {
            if (*bdberr == BDBERR_DEADLOCK)
                goto retry;

            logmsg(LOGMSG_ERROR, "%s: failed to get "
                            "transaction\n",
                    __func__);
            free(p_buf_start);
            p_buf = NULL;
            return -1;
        }
    } else
        trans = input_trans;

    if (add) {
        /* add the record to llmeta */
        rc = bdb_lite_add(llmeta_bdb_state, trans, NULL, 0, key, bdberr);
    } else {
        rc = bdb_lite_exact_del(llmeta_bdb_state, trans, key, bdberr);
    }

    if (rc && *bdberr != BDBERR_NOERROR)
        goto backout;

    /*commit if we created our own transaction*/
    if (!input_trans) {
        rc = bdb_tran_commit(llmeta_bdb_state, trans, bdberr);
        if (rc && *bdberr != BDBERR_NOERROR)
            return -1;
    }

    *bdberr = BDBERR_NOERROR;
    return 0;

backout:
    /*if we created the transaction*/
    if (!input_trans) {
        prev_bdberr = *bdberr;

        /*kill the transaction*/
        rc = bdb_tran_abort(llmeta_bdb_state, trans, bdberr);
        if (rc && !BDBERR_NOERROR) {
            logmsg(LOGMSG_ERROR, "%s: trans abort failed with "
                            "bdberr %d\n",
                    __func__, *bdberr);
            return -1;
        }

        *bdberr = prev_bdberr;
        if (*bdberr == BDBERR_DEADLOCK)
            goto retry;

        logmsg(LOGMSG_ERROR, "%s: failed with bdberr %d\n", __func__, *bdberr);
    }

    return -1;
}

int bdb_authentication_set(bdb_state_type *bdb_state, tran_type *input_trans, int enabled,
                           int *bdberr)
{
    BDB_VERIFY_TRAN_INVARIANTS(bdb_state, input_trans);

    return bdb_feature_set_int(bdb_state, input_trans, bdberr, enabled,
                               LLMETA_AUTHENTICATION);
}
int bdb_accesscontrol_tableXnode_set(bdb_state_type *bdb_state,
                                     tran_type *input_trans, int *bdberr)
{
    BDB_VERIFY_TRAN_INVARIANTS(bdb_state, input_trans);

    return bdb_feature_set_int(bdb_state, input_trans, bdberr, 1,
                               LLMETA_ACCESSCONTROL_TABLExNODE);
}

/* does db use authentication? */
static int bdb_feature_get_int(bdb_state_type *bdb_state, tran_type *tran,
                               int *bdberr, int file_type)
{
    BDB_VERIFY_TRAN_INVARIANTS(bdb_state, tran);

    int rc;
    uint8_t key[LLMETA_IXLEN] = {0};
    struct llmeta_authentication authentication_data = {0};
    int fndlen;
    uint8_t *p_buf, *p_buf_end;

    *bdberr = BDBERR_NOERROR;

    p_buf = key;
    p_buf_end = p_buf + LLMETA_IXLEN;

    authentication_data.file_type = file_type;

    /* form llmeta record with file_type endianized */
    if (!(llmeta_authentication_put(&authentication_data, p_buf, p_buf_end))) {
        logmsg(LOGMSG_ERROR, "%s: llmeta_file_type_key_put returns NULL\n",
                __func__);
        *bdberr = BDBERR_BADARGS;
        return -1;
    }

    rc = bdb_lite_exact_fetch_tran(llmeta_bdb_state, tran, key, NULL, 0,
                                   &fndlen, bdberr);

    return rc;
}

int bdb_authentication_get(bdb_state_type *bdb_state, tran_type *tran,
                           int *bdberr)
{
    BDB_VERIFY_TRAN_INVARIANTS(bdb_state, tran);

    return bdb_feature_get_int(bdb_state, tran, bdberr, LLMETA_AUTHENTICATION);
}

int bdb_accesscontrol_tableXnode_get(bdb_state_type *bdb_state, tran_type *tran,
                                     int *bdberr)
{
    BDB_VERIFY_TRAN_INVARIANTS(bdb_state, tran);

    return bdb_feature_get_int(bdb_state, tran, bdberr,
                               LLMETA_ACCESSCONTROL_TABLExNODE);
}

static int bdb_tbl_access_get(bdb_state_type *bdb_state, tran_type *input_trans,
                              char *tblname, char *username, int access_mode,
                              int *bdberr)
{
    BDB_VERIFY_TRAN_INVARIANTS(bdb_state, input_trans);

    uint8_t key[LLMETA_IXLEN] = {0};
    int fndlen, rc;
    struct llmeta_tbl_access tbl_access_data = {0};
    uint8_t *p_buf, *p_buf_end;

    p_buf = key;
    p_buf_end = p_buf + LLMETA_IXLEN;

    switch (access_mode) {
    case ACCESS_READ:
        tbl_access_data.file_type = LLMETA_TABLE_USER_READ;
        break;
    case ACCESS_WRITE:
        tbl_access_data.file_type = LLMETA_TABLE_USER_WRITE;
        break;
    }

    strncpy(tbl_access_data.tablename, tblname,
            sizeof(tbl_access_data.tablename));

    strncpy(tbl_access_data.username, username,
            sizeof(tbl_access_data.username));

    /* form llmeta record with file_type endianized */
    if (!(llmeta_tbl_access_put(&tbl_access_data, p_buf, p_buf_end))) {
        logmsg(LOGMSG_ERROR, "%s: llmeta_file_type_key_put returns NULL\n",
                __func__);
        *bdberr = BDBERR_BADARGS;
        return -1;
    }

    rc = bdb_lite_exact_fetch_tran(llmeta_bdb_state, input_trans, key, NULL, 0,
                                   &fndlen, bdberr);

    return rc;
}

int bdb_tbl_access_write_get(bdb_state_type *bdb_state, tran_type *input_trans,
                             char *tblname, char *username, int *bdberr)
{
    BDB_VERIFY_TRAN_INVARIANTS(bdb_state, input_trans);

    return bdb_tbl_access_get(bdb_state, input_trans, tblname, username,
                              ACCESS_WRITE, bdberr);
}

int bdb_tbl_access_read_get(bdb_state_type *bdb_state, tran_type *input_trans,
                            char *tblname, char *username, int *bdberr)
{
    BDB_VERIFY_TRAN_INVARIANTS(bdb_state, input_trans);

    return bdb_tbl_access_get(bdb_state, input_trans, tblname, username,
                              ACCESS_READ, bdberr);
}

int bdb_tbl_access_userschema_get(bdb_state_type *bdb_state,
                                  tran_type *input_trans, const char *username,
                                  char *userschema, int *bdberr)
{
    BDB_VERIFY_TRAN_INVARIANTS(bdb_state, input_trans);

    uint8_t key[LLMETA_IXLEN] = {0};
    uint8_t fndkey[LLMETA_IXLEN] = {0};
    int fndlen, rc;
    struct llmeta_tbl_access tbl_access_data = {0};
    uint8_t *p_buf, *p_buf_end;

    p_buf = key;
    p_buf_end = p_buf + LLMETA_IXLEN;

    tbl_access_data.file_type = LLMETA_TABLE_USER_SCHEMA;

    strncpy(tbl_access_data.tablename, username,
            sizeof(tbl_access_data.tablename));

    bzero(tbl_access_data.username, sizeof(tbl_access_data.username));

    /* form llmeta record with file_type endianized */
    if (!(llmeta_tbl_access_put(&tbl_access_data, p_buf, p_buf_end))) {
        logmsg(LOGMSG_ERROR, "%s: llmeta_file_type_key_put returns NULL\n",
                __func__);
        *bdberr = BDBERR_BADARGS;
        return -1;
    }

    /* There can be at most 1 mapping. */
    rc = bdb_lite_fetch_partial(llmeta_bdb_state, key,
                                sizeof(tbl_access_data) -
                                    sizeof(tbl_access_data.username),
                                fndkey, &fndlen, bdberr);

    if (fndlen) {
        p_buf = fndkey;
        p_buf_end = p_buf + LLMETA_IXLEN;
        /* form llmeta record with file_type endianized */
        if (!(llmeta_tbl_access_get(&tbl_access_data, p_buf, p_buf_end))) {
            logmsg(LOGMSG_ERROR, "%s: llmeta_file_type_key_put returns NULL\n",
                    __func__);
            *bdberr = BDBERR_BADARGS;
            return -1;
        }
        strncpy(userschema, tbl_access_data.username,
                sizeof(tbl_access_data.username));
        logmsg(LOGMSG_INFO, "User Schema for username %s is %s\n", username,
                userschema);
    } else {
        rc = -1;
    }
    return rc;
}

static int bdb_tbl_access_delete(bdb_state_type *bdb_state,
                                 tran_type *input_trans, const char *tblname,
                                 const char *username, int access_mode, int *bdberr)
{
    BDB_VERIFY_TRAN_INVARIANTS(bdb_state, input_trans);

    uint8_t key[LLMETA_IXLEN] = {0};
    struct llmeta_tbl_access tbl_access_data = {0};
    tran_type *trans;
    uint8_t *p_buf, *p_buf_end;
    int rc;
    int retries = 0;
    int prev_bdberr = 0;

    p_buf = key;
    p_buf_end = p_buf + LLMETA_IXLEN;

    switch (access_mode) {
    case ACCESS_READ:
        tbl_access_data.file_type = LLMETA_TABLE_USER_READ;
        break;
    case ACCESS_WRITE:
        tbl_access_data.file_type = LLMETA_TABLE_USER_WRITE;
        break;
    case ACCESS_USERSCHEMA:
        tbl_access_data.file_type = LLMETA_TABLE_USER_SCHEMA;
        break;
    }

    strncpy(tbl_access_data.tablename, tblname,
            sizeof(tbl_access_data.tablename));

    strncpy(tbl_access_data.username, username,
            sizeof(tbl_access_data.username));

    /* form llmeta record with file_type endianized */
    if (!(llmeta_tbl_access_put(&tbl_access_data, p_buf, p_buf_end))) {
        logmsg(LOGMSG_ERROR, "%s: llmeta_file_type_key_put returns NULL\n",
                __func__);
        *bdberr = BDBERR_BADARGS;
        return -1;
    }

retry:
    if (++retries >= 500 /*gbl_maxretries*/) {
        logmsg(LOGMSG_ERROR, "%s: giving up after %d retries\n", __func__, retries);
        return -1;
    }

    /*if the user didn't give us a transaction, create our own*/
    if (!input_trans) {
        trans = bdb_tran_begin(llmeta_bdb_state, NULL, bdberr);
        if (!trans) {
            if (*bdberr == BDBERR_DEADLOCK)
                goto retry;

            logmsg(LOGMSG_ERROR, "%s: failed to get "
                            "transaction\n",
                    __func__);
            return -1;
        }
    } else
        trans = input_trans;

    /* add the record to llmeta */
    rc = bdb_lite_exact_del(llmeta_bdb_state, trans, key, bdberr);

    if (rc && *bdberr != BDBERR_NOERROR && *bdberr != BDBERR_DEL_DTA)
        goto backout;

    /*commit if we created our own transaction*/
    if (!input_trans) {
        rc = bdb_tran_commit(llmeta_bdb_state, trans, bdberr);
        if (rc && *bdberr != BDBERR_NOERROR)
            return -1;
    }

    /* invalidate any caches */
    bdb_access_tbl_invalidate(bdb_state);

    *bdberr = BDBERR_NOERROR;
    return 0;

backout:
    /*if we created the transaction*/
    if (!input_trans) {
        prev_bdberr = *bdberr;

        /*kill the transaction*/
        rc = bdb_tran_abort(llmeta_bdb_state, trans, bdberr);
        if (rc && !BDBERR_NOERROR) {
            logmsg(LOGMSG_ERROR, "%s: trans abort failed with "
                            "bdberr %d\n",
                    __func__, *bdberr);
            return -1;
        }

        *bdberr = prev_bdberr;
        if (*bdberr == BDBERR_DEADLOCK)
            goto retry;

        logmsg(LOGMSG_ERROR, "%s: failed with bdberr %d\n", __func__, *bdberr);
    }

    return -1;
}

int bdb_tbl_access_write_delete(bdb_state_type *bdb_state,
                                tran_type *input_trans, const char *tblname,
                                const char *username, int *bdberr)
{
    BDB_VERIFY_TRAN_INVARIANTS(bdb_state, input_trans);

    return bdb_tbl_access_delete(bdb_state, input_trans, tblname, username,
                                 ACCESS_WRITE, bdberr);
}

int bdb_tbl_access_read_delete(bdb_state_type *bdb_state,
                               tran_type *input_trans, const char *tblname,
                               const char *username, int *bdberr)
{
    BDB_VERIFY_TRAN_INVARIANTS(bdb_state, input_trans);

    return bdb_tbl_access_delete(bdb_state, input_trans, tblname, username,
                                 ACCESS_READ, bdberr);
}

int bdb_tbl_access_userschema_delete(bdb_state_type *bdb_state,
                                     tran_type *input_trans, const char *schema,
                                     const char *username, int *bdberr)
{
    BDB_VERIFY_TRAN_INVARIANTS(bdb_state, input_trans);

    return bdb_tbl_access_delete(bdb_state, input_trans, username, schema,
                                 ACCESS_USERSCHEMA, bdberr);
}
/* DEPRECATED */
/*
 * Internal function to retrieve sqlite_stats for a (table + idx).  This is
 * used to preform a 'restore' (to restore the previous analyze stats), and
 * to upgrade the cached-stats to prev-stats.  The stat-argument is malloced
 * memory which must be freed by the caller on successful read.
 */
static int bdb_sqlite_stat1_read_int(bdb_state_type *bdb_state,
                                     tran_type *input_trans, char *tbl,
                                     char *idx, char **stat, int *bdberr,
                                     int file_type)
{
    BDB_VERIFY_TRAN_INVARIANTS(bdb_state, input_trans);

    uint8_t key[LLMETA_IXLEN] = {0};
    struct llmeta_sqlstat1_key sqlstats = {0};
    int rc;
    int stat_len;
    int retries = 0;
    uint8_t *p_buf, *p_buf_end;

    /* pointers to key */
    p_buf = key;
    p_buf_end = p_buf + LLMETA_IXLEN;

    *bdberr = BDBERR_NOERROR;

    /* sanity check */
    if (file_type != LLMETA_SQLITE_STAT1_PREV) {
        logmsg(LOGMSG_ERROR, "%s: invalid file_type: %d\n", __func__, file_type);
        if (bdberr)
            *bdberr = BDBERR_BADARGS;
        return -1;
    }

    /* setup key */
    sqlstats.file_type = file_type;
    strncpy(sqlstats.table_name, tbl, sizeof(sqlstats.table_name));
    strncpy(sqlstats.index_name, idx, sizeof(sqlstats.index_name));

    /* endianize key */
    if (!(p_buf = llmeta_sqlstat1_key_put(&sqlstats, p_buf, p_buf_end))) {
        logmsg(LOGMSG_ERROR, "%s: llmeta_sqlstat1_key_put returns NULL\n", __func__);
        logmsg(LOGMSG_ERROR, "%s: possibly the table-name is too long?\n", __func__);
        if (bdberr)
            *bdberr = BDBERR_BADARGS;
        return -1;
    }

retry:

    /* fetch analyze stats */
    if (input_trans) {
        rc = bdb_lite_exact_var_fetch_tran(llmeta_bdb_state, input_trans, key,
                                           (void **)stat, &stat_len, bdberr);
    } else {
        rc = bdb_lite_exact_var_fetch(llmeta_bdb_state, key, (void **)stat,
                                      &stat_len, bdberr);
    }

    /* check for errors */
    if (rc || *bdberr != BDBERR_NOERROR) {
        if (*bdberr == BDBERR_DEADLOCK) {
            if (++retries < 500)
                goto retry;

            logmsg(LOGMSG_ERROR, "%s: *ERROR* bdb_list_exact_fetch too much "
                            "contention %d count %d\n",
                    __func__, *bdberr, retries);
        }

        /* return 1 if no data found, fail on all other errors */
        if (*bdberr == BDBERR_FETCH_DTA) {
            return 1;
        }

        return -1;
    }

    /* more sanity checking */
    if (stat_len != strlen(*stat) + 1) {
        logmsg(LOGMSG_ERROR, "%s: sqlite stats length does not match retrieved "
                        "length\n",
                __func__);
        *bdberr = BDBERR_MISC;
        free(*stat);
        return -1;
    }

    /* success */
    *bdberr = BDBERR_NOERROR;
    return 0;
}

/* DEPRECATED */
static int bdb_sqlite_stat1_delete_stale_int(bdb_state_type *bdb_state,
                                             tran_type *trans, char *tbl,
                                             char *idx, int *bdberr,
                                             int file_type)
{
    BDB_VERIFY_TRAN_INVARIANTS(bdb_state, trans);

    uint8_t key[LLMETA_IXLEN] = {0};
    struct llmeta_sqlstat1_stale_key sqlstats = {0};
    uint8_t *p_buf, *p_buf_end;
    int rc;

    /* pointers to key */
    p_buf = key;
    p_buf_end = p_buf + LLMETA_IXLEN;

    *bdberr = BDBERR_NOERROR;

    /* sanity check */
    if (file_type != LLMETA_SQLITE_STAT1_PREV_DONT_USE) {
        logmsg(LOGMSG_ERROR, "%s: invalid file_type: %d\n", __func__, file_type);
        *bdberr = BDBERR_BADARGS;
        return -1;
    }

    /* create stats structure */
    sqlstats.file_type = file_type;
    strncpy(sqlstats.table_name, tbl, sizeof(sqlstats.table_name));
    strncpy(sqlstats.index_name, idx, sizeof(sqlstats.index_name));

    /* endianize key */
    if (!(p_buf = llmeta_sqlstat1_stale_key_put(&sqlstats, p_buf, p_buf_end))) {
        logmsg(LOGMSG_ERROR, "%s: llmeta_sqlstat1_stale_key_put returns NULL\n",
                __func__);
        logmsg(LOGMSG_ERROR, "%s: possibly the table-name is too long?\n", __func__);
        *bdberr = BDBERR_BADARGS;
        return -1;
    }

    /* delete old entry */
    rc = bdb_lite_exact_del(llmeta_bdb_state, trans, key, bdberr);

    if (0 == rc) {
        logmsg(LOGMSG_INFO, "Deleted stale backup stat1 for tbl='%s' idx='%s'\n",
                tbl, idx);
    }

    if (rc && BDBERR_NOERROR != *bdberr && BDBERR_DEL_DTA != *bdberr)
        goto backout;

    /* success! */
    *bdberr = BDBERR_NOERROR;
    return 0;

backout:
    return -1;
}

/* DEPRECATED */
/*
 * Internal function to write sqlite_stats for a (table + idx) to either the
 * 'stat_cache' llmeta table, or the 'stat_prev' llmeta table.  When an analyze
 * command starts, the current sqlite_stat1 information for the table is
 * immediately cached in the 'stat_cache' table.  When the analysis is complete,
 * the cached data will copied to 'stat_prev' on success, or deleted otherwise.
 */
static int bdb_sqlite_stat1_write_int(bdb_state_type *bdb_state,
                                      tran_type *trans, char *tbl, char *idx,
                                      char *stat, int *bdberr, int file_type)
{
    BDB_VERIFY_TRAN_INVARIANTS(bdb_state, trans);

    uint8_t key[LLMETA_IXLEN] = {0};
    struct llmeta_sqlstat1_key sqlstats = {0};
    uint8_t *p_buf, *p_buf_end;
    int rc;

    /* pointers to key */
    p_buf = key;
    p_buf_end = p_buf + LLMETA_IXLEN;

    *bdberr = BDBERR_NOERROR;

    /* sanity check */
    if (file_type != LLMETA_SQLITE_STAT1_PREV) {
        logmsg(LOGMSG_ERROR, "%s: invalid file_type: %d\n", __func__, file_type);
        *bdberr = BDBERR_BADARGS;
        return -1;
    }

    /* create stats structure */
    sqlstats.file_type = file_type;
    strncpy(sqlstats.table_name, tbl, sizeof(sqlstats.table_name));
    strncpy(sqlstats.index_name, idx, sizeof(sqlstats.index_name));

    /* endianize key */
    if (!(p_buf = llmeta_sqlstat1_key_put(&sqlstats, p_buf, p_buf_end))) {
        logmsg(LOGMSG_ERROR, "%s: llmeta_sqlstat1_key_put returns NULL\n", __func__);
        logmsg(LOGMSG_ERROR, "%s: possibly the table-name is too long?\n", __func__);
        *bdberr = BDBERR_BADARGS;
        return -1;
    }

    /* delete old entry */
    rc = bdb_lite_exact_del(llmeta_bdb_state, trans, key, bdberr);
    if (rc && BDBERR_NOERROR != *bdberr && BDBERR_DEL_DTA != *bdberr)
        goto backout;

    /* add a new stat if we were asked to */
    if (stat) {
        char *tmpstat = strdup(stat);

        /* Re-form the key. */
        p_buf = key;
        p_buf_end = p_buf + LLMETA_IXLEN;

        *bdberr = BDBERR_NOERROR;

        /* Endianize. */
        if (!(p_buf = llmeta_sqlstat1_key_put(&sqlstats, p_buf, p_buf_end))) {
            logmsg(LOGMSG_ERROR, "%s: llmeta_sqlstat2_key_put returns NULL\n",
                    __func__);
            logmsg(LOGMSG_ERROR, "%s: possibly the table-name is too long?\n",
                    __func__);
            *bdberr = BDBERR_BADARGS;
            return -1;
        }

        rc = bdb_lite_add(llmeta_bdb_state, trans, tmpstat, strlen(tmpstat) + 1,
                          key, bdberr);
        free(tmpstat);
        if (rc) {
            if (BDBERR_NOERROR != *bdberr)
                goto backout;
        }
    }

    /* success! */
    *bdberr = BDBERR_NOERROR;
    return 0;

backout:

    return -1;
}

/* prototypes for analyze functions */
#include "bdb_sqlstat1.h"

/* sqlite_stat1 */

/* DEPRECATED */
/* write stat information to llmeta sqlite stat_prev */
int bdb_sqlite_stat1_write_prev(bdb_state_type *bdb_state,
                                tran_type *input_trans, char *tbl, char *idx,
                                char *stat, int *bdberr)
{
    BDB_VERIFY_TRAN_INVARIANTS(bdb_state, input_trans);

    return bdb_sqlite_stat1_write_int(bdb_state, input_trans, tbl, idx, stat,
                                      bdberr, LLMETA_SQLITE_STAT1_PREV);
}

/* DEPRECATED */
/* read analyze-stat information from prev */
int bdb_sqlite_stat1_read_prev(bdb_state_type *bdb_state,
                               tran_type *input_trans, char *tbl, char *idx,
                               char **stat, int *bdberr)
{
    BDB_VERIFY_TRAN_INVARIANTS(bdb_state, input_trans);

    return bdb_sqlite_stat1_read_int(bdb_state, input_trans, tbl, idx, stat,
                                     bdberr, LLMETA_SQLITE_STAT1_PREV);
}

/* DEPRECATED */
int bdb_sqlite_stat1_delete_stale(bdb_state_type *bdb_state,
                                  tran_type *input_trans, char *tbl, char *idx,
                                  int *bdberr)
{
    BDB_VERIFY_TRAN_INVARIANTS(bdb_state, input_trans);

    return bdb_sqlite_stat1_delete_stale_int(bdb_state, input_trans, tbl, idx,
                                             bdberr,
                                             LLMETA_SQLITE_STAT1_PREV_DONT_USE);
}

int bdb_llmeta_print_record(bdb_state_type *bdb_state, void *key, int keylen,
                            void *data, int datalen, int *bdberr)
{
    int type = 0;
    const uint8_t *p_buf_key;
    const uint8_t *p_buf_end_key;
    const uint8_t *p_buf_data;
    const uint8_t *p_buf_end_data;

    if (keylen <= 0) {
        logmsg(LOGMSG_ERROR, "Invalid entry (keylen=%d)\n", keylen);
    }

    p_buf_key = key;
    p_buf_end_key = (uint8_t *)key + keylen;
    p_buf_data = data;
    p_buf_end_data = (uint8_t *)data + datalen;

    buf_get(&type, sizeof(type), p_buf_key, p_buf_end_key);

    switch (type) {
    case LLMETA_FVER_FILE_TYPE_TBL:
    case LLMETA_FVER_FILE_TYPE_IX:
    case LLMETA_FVER_FILE_TYPE_DTA: {
        struct llmeta_file_type_dbname_file_num_key akey;
        struct llmeta_version_number_type adata = {0};

        if (keylen < sizeof(akey)) {
            logmsg(LOGMSG_USER, "%s:%d: wrong LLMETA_FVER_FILE_TYPE_TBL entry\n",
                    __FILE__, __LINE__);
            *bdberr = BDBERR_MISC;
            return -1;
        }

        p_buf_key = llmeta_file_type_dbname_file_num_get(&akey, p_buf_key,
                                                         p_buf_end_key);
        if (type == LLMETA_FVER_FILE_TYPE_DTA && akey.dbname[0] == 0) {
            /* stupid overloaded type, this one contains the list of the names
             */
            struct llmeta_table_name llmeta_tbl;

           logmsg(LOGMSG_USER, "LLMETA_TBL_NAMES:\n");

            while (p_buf_data < p_buf_end_data) {
                p_buf_data = llmeta_table_name_get(&llmeta_tbl, p_buf_data,
                                                   p_buf_end_data);

               logmsg(LOGMSG_USER, "   table=\"%s\" dbnum=%d\n", llmeta_tbl.table_name,
                       llmeta_tbl.dbnum);
            }
        } else {
            p_buf_data =
                llmeta_version_number_get(&adata, p_buf_data, p_buf_end_data);

            adata.version_num =
                flibc_htonll(adata.version_num); /* duh, not host ? */

           logmsg(LOGMSG_USER, "%s table=\"%s\" filenum=%d version=%llx (%lld)\n",
                   (type == LLMETA_FVER_FILE_TYPE_TBL)
                       ? "LLMETA_FVER_FILE_TYPE_TBL"
                       : ((type == LLMETA_FVER_FILE_TYPE_IX)
                              ? "LLMETA_FVER_FILE_TYPE_IX"
                              : "LLMETA_FVER_FILE_TYPE_DTA|LLMETA_TBL_NAMES"),
                   akey.dbname, akey.file_num, adata.version_num,
                   adata.version_num);
        }
    } break;

    case LLMETA_IN_SCHEMA_CHANGE: {
        struct llmeta_schema_change_type akey;

        if (keylen < sizeof(akey) || datalen < sizeof(unsigned long long)) {
            logmsg(LOGMSG_USER, "%s:%d: wrong LLMETA_IN_SCHEMA_CHANGE entry\n",
                    __FILE__, __LINE__);
            *bdberr = BDBERR_MISC;
            return -1;
        }

        p_buf_key =
            llmeta_schema_change_type_get(&akey, p_buf_key, p_buf_end_key);

       logmsg(LOGMSG_USER, "LLMETA_IN_SCHEMA_CHANGE: table=\"%s\" %s\n", akey.dbname,
               (datalen == 0) ? "done" : "in progress");
    } break;

    case LLMETA_SCHEMACHANGE_STATUS: {
        struct llmeta_schema_change_type schema_change = {0};
        llmeta_sc_status_data sc_status_data = {0};

        if (keylen < sizeof(schema_change) ||
            datalen < sizeof(llmeta_sc_status_data)) {
            logmsg(LOGMSG_USER,
                   "%s:%d: wrong LLMETA_SCHEMACHANGE_STATUS entry\n", __FILE__,
                   __LINE__);
            *bdberr = BDBERR_MISC;
            return -1;
        }

        p_buf_key = llmeta_schema_change_type_get(&schema_change, p_buf_key,
                                                  p_buf_end_key);

        llmeta_sc_status_data_get(&sc_status_data, p_buf_data, p_buf_end_data);

        logmsg(LOGMSG_USER,
               "LLMETA_SCHEMACHANGE_STATUS: table=\"%s\" start=%lld status=%d "
               "last=%lld errstr=\"%s\"\n",
               schema_change.dbname, sc_status_data.start,
               sc_status_data.status, sc_status_data.last,
               sc_status_data.errstr);
    } break;

    case LLMETA_HIGH_GENID: {
        struct llmeta_high_genid_key_type akey;
        unsigned long long genid;

        if (keylen < sizeof(akey) || datalen < sizeof(unsigned long long)) {
            logmsg(LOGMSG_USER, "%s:%d: wrong LLMETA_HIGH_GENID entry\n", __FILE__,
                    __LINE__);
            *bdberr = BDBERR_MISC;
            return -1;
        }

        p_buf_key =
            llmeta_high_genid_key_type_get(&akey, p_buf_key, p_buf_end_key);

        genid = *(unsigned long long *)data;
        genid = flibc_htonll(genid);

        logmsg(LOGMSG_USER, "LLMETA_HIGH_GENID: table=\"%s\" stripe=%d genid=%llx (%lld)\n",
               akey.dbname, akey.stripe, genid, genid);
    } break;

    case LLMETA_CSC2: {
        struct llmeta_file_type_dbname_csc2_vers_key csc2_vers_key;

        p_buf_key = llmeta_file_type_dbname_csc2_vers_key_get(
            &csc2_vers_key, p_buf_key, p_buf_end_key);

        logmsg(LOGMSG_USER, "LLMETA_CSC2: table \"%s\" csc2 version %d\n",
               csc2_vers_key.dbname, csc2_vers_key.csc2_vers);
    } break;
    case LLMETA_PAGESIZE_FILE_TYPE_IX:
        logmsg(LOGMSG_USER, "LLMETA_PAGESIZE_FILE_TYPE_IX\n");
        break;
    case LLMETA_PAGESIZE_FILE_TYPE_DTA:
        logmsg(LOGMSG_USER, "LLMETA_PAGESIZE_FILE_TYPE_DTA\n");
        break;
    case LLMETA_PAGESIZE_FILE_TYPE_BLOB:
        logmsg(LOGMSG_USER, "LLMETA_PAGESIZE_FILE_TYPE_BLOB\n");
        break;
    case LLMETA_PAGESIZE_FILE_TYPE_ALLIX:
        logmsg(LOGMSG_USER, "LLMETA_PAGESIZE_FILE_TYPE_ALLIX\n");
        break;
    case LLMETA_PAGESIZE_FILE_TYPE_ALLDTA:
        logmsg(LOGMSG_USER, "LLMETA_PAGESIZE_FILE_TYPE_ALLDTA\n");
        break;
    case LLMETA_PAGESIZE_FILE_TYPE_ALLBLOB:
        logmsg(LOGMSG_USER, "LLMETA_PAGESIZE_FILE_TYPE_ALLBLOB\n");
        break;
    case LLMETA_LOGICAL_LSN_LWM:
        logmsg(LOGMSG_USER, "LLMETA_LOGICAL_LSN_LWM\n");
        break;
    case LLMETA_SC_SEEDS:
        logmsg(LOGMSG_USER, "LLMETA_SC_SEEDS\n");
        break;
    case LLMETA_SC_START_LSN: {
        struct llmeta_schema_change_type akey;
        struct llmeta_db_lsn_data_type adata = {{0}};

        if (keylen < sizeof(akey) || datalen < sizeof(adata)) {
            logmsg(LOGMSG_USER, "%s:%d: wrong LLMETA_SC_START_LSN entry\n",
                   __FILE__, __LINE__);
            *bdberr = BDBERR_MISC;
            return -1;
        }

        p_buf_key =
            llmeta_schema_change_type_get(&akey, p_buf_key, p_buf_end_key);

        p_buf_data =
            llmeta_db_lsn_data_type_get(&adata, p_buf_data, p_buf_end_data);

        logmsg(LOGMSG_USER, "LLMETA_SC_START_LSN: table=\"%s\" [%u:%u]\n",
               akey.dbname, adata.lsn.file, adata.lsn.offset);
    } break;
    case LLMETA_TABLE_USER_READ:
    case LLMETA_TABLE_USER_WRITE: {
        struct llmeta_tbl_access akey;

        p_buf_key = llmeta_tbl_access_get(&akey, p_buf_key, p_buf_end_key);

        logmsg(LOGMSG_USER, "%s: clnt=\"%s\" has %s for table=\"%s\"\n",
               (type == LLMETA_TABLE_USER_READ) ? "LLMETA_TABLE_USER_READ"
                                                : "LLMETA_TABLE_USER_WRITE",
               akey.username,
               (type == LLMETA_TABLE_USER_READ) ? "READ" : "WRITE",
               akey.tablename);
    } break;

    case LLMETA_USER_PASSWORD:
        logmsg(LOGMSG_USER, "LLMETA_USER_PASSWORD\n");
        break;
    case LLMETA_AUTHENTICATION:
        logmsg(LOGMSG_USER, "LLMETA_AUTHENTICATION is enabled\n");
        break;
    case LLMETA_ACCESSCONTROL_TABLExNODE:
        logmsg(LOGMSG_USER, "LLMETA_ACCESSCONTROL_TABLExNODE is enabled\n");
        break;
    case LLMETA_SQLITE_STAT1_PREV_DONT_USE:
        logmsg(LOGMSG_USER, "LLMETA_SQLITE_STAT1_PREV_DONT_USE\n");
        break;
    case LLMETA_SQLITE_STAT2_PREV_DONT_USE:
        logmsg(LOGMSG_USER, "LLMETA_SQLITE_STAT2_PREV_DONT_USE\n");
        break;
    case LLMETA_SQLITE_STAT1_PREV:
        logmsg(LOGMSG_USER, "LLMETA_SQLITE_STAT1_PREV\n");
        break;
    case LLMETA_SQLITE_STAT2_PREV:
        logmsg(LOGMSG_USER, "LLMETA_SQLITE_STAT2_PREV\n");
        break;
    case LLMETA_SP_LUA_FILE:
        logmsg(LOGMSG_USER, "LLMETA_SP_LUA_FILE\n");
        break;
    case LLMETA_SP_LUA_SOURCE:
        logmsg(LOGMSG_USER, "LLMETA_SP_LUA_SOURCE\n");
        break;
    case LLMETA_BS:
        logmsg(LOGMSG_USER, "LLMETA_BS\n");
        break;
    case LLMETA_ANALYZECOVERAGE_TABLE:
        logmsg(LOGMSG_USER, "LLMETA_ANALYZECOVERAGE_TABLE\n");
        break;
    case LLMETA_TABLE_VERSION: {
        char tblname[LLMETA_TBLLEN + 1];
        buf_no_net_get(&(tblname),
                 sizeof(tblname), p_buf_key+sizeof(int), p_buf_end_key);
        unsigned long long version = *(unsigned long long *)data;
        logmsg(LOGMSG_USER,
               "LLMETA_TABLE_VERSION table=\"%s\" version=\"%lu\"\n", tblname,
               flibc_ntohll(version));
        } break;
        case LLMETA_TABLE_NUM_SC_DONE: {
            unsigned long long version = *(unsigned long long *)data;
            logmsg(LOGMSG_USER, "LLMETA_TABLE_NUM_SC_DONE version=\"%lu\"\n",
                   flibc_ntohll(version));
        } break;
        case LLMETA_GENID_FORMAT: {
            uint64_t genid_format;
            genid_format = flibc_htonll(*(unsigned long long *)data);
            logmsg(LOGMSG_USER, "LLMETA_GENID_FORMAT %s\n",
                   (genid_format == LLMETA_GENID_ORIGINAL)
                       ? "LLMETA_GENID_ORIGINAL"
                       : (genid_format == LLMETA_GENID_48BIT)
                             ? "LLMETA_GENID_48BIT"
                             : "UNKNOWN GENID FORMAT");
        } break;
        default:
            logmsg(LOGMSG_USER, "Todo (type=%d)\n", type);
            break;
    }
    return 0;
}

int bdb_llmeta_list_records(bdb_state_type *bdb_state, int *bdberr)
{
    int rc = 0;

    if (!bdb_have_llmeta()) {
        logmsg(LOGMSG_ERROR, "%s:%d: No llmeta!\n", __FILE__, __LINE__);
        return 0;
    }

    rc = bdb_lite_list_records(llmeta_bdb_state, bdb_llmeta_print_record,
                               bdberr);

    return rc;
}

struct llmeta_analyzecoverage_key_type {
    int file_type;
    char dbname[LLMETA_TBLLEN + 1];
    int dbname_len;
    int coveragevalue;
};

static uint8_t *llmeta_analyzecoverage_key_type_put(
    const struct llmeta_analyzecoverage_key_type *p_analyzecoverage_key,
    uint8_t *p_buf, const uint8_t *p_buf_end)
{

    if (p_buf_end < p_buf)
        return NULL;
    if (p_analyzecoverage_key->dbname_len >
        sizeof(p_analyzecoverage_key->dbname))
        return NULL;

    p_buf = buf_put(&(p_analyzecoverage_key->file_type),
                    sizeof(p_analyzecoverage_key->file_type), p_buf, p_buf_end);
    p_buf = buf_no_net_put(&(p_analyzecoverage_key->dbname),
                           p_analyzecoverage_key->dbname_len, p_buf, p_buf_end);

    return p_buf;
}

/* returns -1 if coverage is not set for this table 
 * so analyze should use default coverage values
 */
int bdb_get_analyzecoverage_table(tran_type *input_trans, const char *tbl_name,
                                  int *coveragevalue, int *bdberr)
{
    BDB_VERIFY_TRAN_INVARIANTS(llmeta_bdb_state, input_trans);

    int rc, fndlen, retries = 0;
    char key[LLMETA_IXLEN] = {0};
    struct llmeta_analyzecoverage_key_type analyzecoverage_key;
    int tmpval = 0;
    uint8_t *p_buf, *p_buf_start, *p_buf_end;

    /*stop here if the db isn't open*/
    if (!llmeta_bdb_state) {
        *bdberr = BDBERR_DBEMPTY;
        return -1;
    }

    if (!tbl_name || !coveragevalue || !bdberr) {
        logmsg(LOGMSG_ERROR, "%s: NULL argument\n", __func__);
        if (bdberr)
            *bdberr = BDBERR_BADARGS;
        return -1;
    }

    if (bdb_get_type(llmeta_bdb_state) != BDBTYPE_LITE) {
        logmsg(LOGMSG_ERROR, "%s: llmeta db not lite\n", __func__);
        *bdberr = BDBERR_BADARGS;
        return -1;
    }

    analyzecoverage_key.file_type = LLMETA_ANALYZECOVERAGE_TABLE;
    strncpy(analyzecoverage_key.dbname, tbl_name,
            sizeof(analyzecoverage_key.dbname));
    analyzecoverage_key.dbname_len = strlen(analyzecoverage_key.dbname);

    /* set pointers to start and end of buffer */
    p_buf_start = p_buf = (uint8_t *)key;
    p_buf_end = p_buf_start + LLMETA_IXLEN;

    /* write endianized key */
    p_buf = llmeta_analyzecoverage_key_type_put(&analyzecoverage_key, p_buf,
                                                p_buf_end);

retry:
    /* try to fetch the schema change data */
    rc = bdb_lite_exact_fetch(llmeta_bdb_state, key, &tmpval, sizeof(tmpval),
                              &fndlen, bdberr);

    /* tmpval may need to get flipped */
    *coveragevalue = tmpval;

    /* handle return codes */
    if (rc || *bdberr != BDBERR_NOERROR) {

        if (*bdberr == BDBERR_DEADLOCK) {
            if (++retries < 500 /*gbl_maxretries*/)
                goto retry;

            logmsg(LOGMSG_ERROR, 
                    "%s:*ERROR* bdb_lite_exact_fetch too much contention "
                    "%d count %d\n",
                    __func__, *bdberr, retries);
        }

        /* it's ok if no data was found, fail on all other errors*/
        if (*bdberr != BDBERR_FETCH_DTA)
            return -1;

        *coveragevalue = -1; /* set to 0 if we didn't find any data */
    }
    /*if we did not get the right amount of data*/
    else if (fndlen != sizeof(*coveragevalue)) {
        *bdberr = BDBERR_DTA_MISMATCH; /* TODO right error to throw? */
        return -1;
    }

    *bdberr = BDBERR_NOERROR;
    return 0;
}

/* will store a number for the table in question
 * when analyze is run, this coverage value will be used
 * coveragevalue needs to be between 0 and 100 to have meaning
 * if coveragevalue is negative then we are clearing the setting
 */
int bdb_set_analyzecoverage_table(tran_type *input_trans, const char *tbl_name,
                                  int coveragevalue, int *bdberr)
{
    BDB_VERIFY_TRAN_INVARIANTS(llmeta_bdb_state, input_trans);

    int retries = 0;
    struct llmeta_analyzecoverage_key_type analyzecoverage_key;
    char key[LLMETA_IXLEN] = {0};

    tran_type *trans;
    uint8_t *p_buf, *p_buf_start, *p_buf_end;

    /*fail if the db isn't open*/
    if (!llmeta_bdb_state) {
        logmsg(LOGMSG_ERROR, "%s: file versions db not yet "
                        "open, you must run bdb_open_file_versions\n",
                __func__);
        *bdberr = BDBERR_MISC;
        return -1;
    }

    if (!tbl_name || coveragevalue > 100 || !bdberr) {
        logmsg(LOGMSG_ERROR, "%s: NULL or inconsistant "
                        "argument\n",
                __func__);
        if (bdberr)
            *bdberr = BDBERR_BADARGS;
        return -1;
    }

    if (bdb_get_type(llmeta_bdb_state) != BDBTYPE_LITE) {
        logmsg(LOGMSG_ERROR, "%s: llmeta db not lite\n", __func__);
        *bdberr = BDBERR_BADARGS;
        return -1;
    }

    analyzecoverage_key.file_type = LLMETA_ANALYZECOVERAGE_TABLE;
    strncpy(analyzecoverage_key.dbname, tbl_name,
            sizeof(analyzecoverage_key.dbname));
    analyzecoverage_key.dbname_len = strlen(analyzecoverage_key.dbname);

    /* set pointers to start and end of buffer */
    p_buf_start = p_buf = (uint8_t *)key;
    p_buf_end = p_buf_start + LLMETA_IXLEN;

    /* write endianized key */
    p_buf = llmeta_analyzecoverage_key_type_put(&analyzecoverage_key, p_buf,
                                                p_buf_end);

    size_t key_offset = p_buf - p_buf_start;

    if (key_offset > sizeof(key)) {
        logmsg(LOGMSG_ERROR, "%s: db_name is too long\n", __func__);
        *bdberr = BDBERR_BADARGS;
        return -1;
    }

retry:
    if (++retries >= 500 /*gbl_maxretries*/) {
        logmsg(LOGMSG_ERROR, "%s: giving up after %d retries\n", __func__, retries);
        return -1;
    }

    /*if the user didn't give us a transaction, create our own*/
    if (!input_trans) {
        trans = bdb_tran_begin(llmeta_bdb_state, NULL, bdberr);
        if (!trans) {
            if (*bdberr == BDBERR_DEADLOCK)
                goto retry;

            logmsg(LOGMSG_ERROR, "%s: failed to get "
                            "transaction\n",
                    __func__);
            return -1;
        }
    } else
        trans = input_trans;

    /* delete old entry */
    int rc = bdb_lite_exact_del(llmeta_bdb_state, trans, key, bdberr);
    if (rc && *bdberr != BDBERR_NOERROR && *bdberr != BDBERR_DEL_DTA)
        goto backout;

    if (coveragevalue >= 0) {
        int tmpval = coveragevalue;
        rc = bdb_lite_add(llmeta_bdb_state, trans, &tmpval, sizeof(tmpval), key,
                          bdberr);
        if (rc && *bdberr != BDBERR_NOERROR)
            goto backout;
    }

    /*commit if we created our own transaction*/
    if (!input_trans) {
        rc = bdb_tran_commit(llmeta_bdb_state, trans, bdberr);
        if (rc && *bdberr != BDBERR_NOERROR)
            return -1;
    }

    *bdberr = BDBERR_NOERROR;
    return 0;

backout:
    /*if we created the transaction*/
    if (!input_trans) {
        int prev_bdberr = *bdberr;

        /*kill the transaction*/
        rc = bdb_tran_abort(llmeta_bdb_state, trans, bdberr);
        if (rc && !BDBERR_NOERROR) {
            logmsg(LOGMSG_ERROR, "%s: trans abort failed with"
                            " bdberr %d\n",
                    __func__, *bdberr);
            return -1;
        }

        *bdberr = prev_bdberr;
        if (*bdberr == BDBERR_DEADLOCK)
            goto retry;

        logmsg(LOGMSG_ERROR, "%s: failed with bdberr %d\n", __func__, *bdberr);
    }
    return -1;
}

int bdb_clear_analyzecoverage_table(tran_type *input_trans,
                                    const char *tbl_name, int *bdberr)
{
    BDB_VERIFY_TRAN_INVARIANTS(llmeta_bdb_state, input_trans);

    return bdb_set_analyzecoverage_table(input_trans, tbl_name, -1, bdberr);
}

struct llmeta_analyzethreshold_key_type {
    int file_type;
    char dbname[LLMETA_TBLLEN + 1];
    int dbname_len;
    long long threshold;
};

static uint8_t *llmeta_analyzethreshold_key_type_put(
    const struct llmeta_analyzethreshold_key_type *p_analyzethreshold_key,
    uint8_t *p_buf, const uint8_t *p_buf_end)
{

    if (p_buf_end < p_buf)
        return NULL;
    if (p_analyzethreshold_key->dbname_len >
        sizeof(p_analyzethreshold_key->dbname))
        return NULL;

    p_buf =
        buf_put(&(p_analyzethreshold_key->file_type),
                sizeof(p_analyzethreshold_key->file_type), p_buf, p_buf_end);
    p_buf =
        buf_no_net_put(&(p_analyzethreshold_key->dbname),
                       p_analyzethreshold_key->dbname_len, p_buf, p_buf_end);

    return p_buf;
}

int bdb_get_analyzethreshold_table(tran_type *input_trans, const char *tbl_name,
                                   long long *threshold, int *bdberr)
{
    BDB_VERIFY_TRAN_INVARIANTS(llmeta_bdb_state, input_trans);

    int rc, fndlen, retries = 0;
    char key[LLMETA_IXLEN] = {0};
    struct llmeta_analyzethreshold_key_type analyzethreshold_key;
    long long tmpval = 0;
    uint8_t *p_buf, *p_buf_start, *p_buf_end;

    /*stop here if the db isn't open*/
    if (!llmeta_bdb_state) {
        *bdberr = BDBERR_DBEMPTY;
        return -1;
    }

    if (!tbl_name || !threshold || !bdberr) {
        logmsg(LOGMSG_ERROR, "%s: NULL argument\n", __func__);
        if (bdberr)
            *bdberr = BDBERR_BADARGS;
        return -1;
    }

    if (bdb_get_type(llmeta_bdb_state) != BDBTYPE_LITE) {
        logmsg(LOGMSG_ERROR, "%s: llmeta db not lite\n", __func__);
        *bdberr = BDBERR_BADARGS;
        return -1;
    }

    analyzethreshold_key.file_type = LLMETA_ANALYZETHRESHOLD_TABLE;
    strncpy(analyzethreshold_key.dbname, tbl_name,
            sizeof(analyzethreshold_key.dbname));
    analyzethreshold_key.dbname_len = strlen(analyzethreshold_key.dbname);

    /* set pointers to start and end of buffer */
    p_buf_start = p_buf = (uint8_t *)key;
    p_buf_end = p_buf_start + LLMETA_IXLEN;

    /* write endianized key */
    p_buf = llmeta_analyzethreshold_key_type_put(&analyzethreshold_key, p_buf,
                                                 p_buf_end);

retry:
    /* try to fetch the schema change data */
    rc = bdb_lite_exact_fetch(llmeta_bdb_state, key, &tmpval, sizeof(tmpval),
                              &fndlen, bdberr);

    /* tmpval may need to get flipped */
    *threshold = tmpval;

    /* handle return codes */
    if (rc || *bdberr != BDBERR_NOERROR) {

        if (*bdberr == BDBERR_DEADLOCK) {
            if (++retries < 500 /*gbl_maxretries*/)
                goto retry;

            logmsg(LOGMSG_ERROR, 
                    "%s:*ERROR* bdb_lite_exact_fetch too much contention "
                    "%d count %d\n",
                    __func__, *bdberr, retries);
        }

        /* it's ok if no data was found, fail on all other errors*/
        if (*bdberr != BDBERR_FETCH_DTA)
            return -1;

        *threshold = -1; /* set to 0 if we didn't find any data */
    }
    /*if we did not get the right amount of data*/
    else if (fndlen != sizeof(*threshold)) {
        *bdberr = BDBERR_DTA_MISMATCH; /* TODO right error to throw? */
        return -1;
    }

    *bdberr = BDBERR_NOERROR;
    return 0;
}

int bdb_get_rowlocks_state(int *rlstate, tran_type *tran, int *bdberr)
{
    BDB_VERIFY_TRAN_INVARIANTS(llmeta_bdb_state, tran);

    int rc, fndlen, retries = 0;
    struct llmeta_rowlocks_state_key_type rowlocks_key;
    struct llmeta_rowlocks_state_data_type rowlocks_data;
    char key[LLMETA_IXLEN] = {0};
    char data[LLMETA_ROWLOCKS_STATE_DATA_LEN] = {0};
    uint8_t *p_buf, *p_buf_end;

    if (!llmeta_bdb_state) {
        logmsg(LOGMSG_ERROR, "%s: file versions db not yet "
                        "open, you must run bdb_open_file_versions\n",
                __func__);
        *bdberr = BDBERR_MISC;
        return -1;
    }

    if (!bdberr) {
        logmsg(LOGMSG_ERROR, "%s: NULL bdberr\n", __func__);
        return -1;
    }

    if (bdb_get_type(llmeta_bdb_state) != BDBTYPE_LITE) {
        logmsg(LOGMSG_ERROR, "%s: llmeta db not lite\n", __func__);
        *bdberr = BDBERR_BADARGS;
        return -1;
    }

    rowlocks_key.file_type = LLMETA_ROWLOCKS_STATE;
    p_buf = (uint8_t *)key;
    p_buf_end = p_buf + LLMETA_ROWLOCKS_STATE_KEY_LEN;
    llmeta_rowlocks_state_key_type_put(&rowlocks_key, p_buf, p_buf_end);

retry:
    rc = bdb_lite_exact_fetch_tran(llmeta_bdb_state, tran, key, data,
                                   LLMETA_ROWLOCKS_STATE_DATA_LEN, &fndlen,
                                   bdberr);

    if (rc || *bdberr != BDBERR_NOERROR) {
        if (*bdberr == BDBERR_DEADLOCK) {
            if (++retries < 500)
                goto retry;

            logmsg(LOGMSG_ERROR, 
                    "%s:*ERROR* bdb_lite_exact_fetch too much contention "
                    "%d count %d\n",
                    __func__, *bdberr, retries);
        }

        /* it's ok if no data was found, fail on all other errors*/
        if (*bdberr != BDBERR_FETCH_DTA)
            return -1;

        *rlstate = LLMETA_ROWLOCKS_DISABLED;
    } else if (fndlen != LLMETA_ROWLOCKS_STATE_DATA_LEN) {
        *bdberr = BDBERR_DTA_MISMATCH;
        return -1;
    } else {
        p_buf = (uint8_t *)data;
        p_buf_end = p_buf + LLMETA_ROWLOCKS_STATE_DATA_LEN;
        llmeta_rowlocks_state_data_type_get(&rowlocks_data, p_buf, p_buf_end);
        *rlstate = rowlocks_data.rowlocks_state;
        assert(*rlstate >= 0 && *rlstate < LLMETA_ROWLOCKS_STATE_MAX);
    }
    return 0;
}

int bdb_set_rowlocks_state(tran_type *input_trans, int rlstate, int *bdberr)
{
    BDB_VERIFY_TRAN_INVARIANTS(llmeta_bdb_state, input_trans);

    int retries = 0, rc;
    struct llmeta_rowlocks_state_key_type rowlocks_key;
    struct llmeta_rowlocks_state_data_type rowlocks_data;
    char key[LLMETA_IXLEN] = {0};
    char data[LLMETA_ROWLOCKS_STATE_DATA_LEN] = {0};

    tran_type *trans;
    uint8_t *p_buf, *p_buf_end;

    assert(rlstate >= 0 && rlstate < LLMETA_ROWLOCKS_STATE_MAX);

    if (!llmeta_bdb_state) {
        logmsg(LOGMSG_ERROR, "%s: file versions db not yet "
                        "open, you must run bdb_open_file_versions\n",
                __func__);
        *bdberr = BDBERR_MISC;
        return -1;
    }

    if (!bdberr) {
        logmsg(LOGMSG_ERROR, "%s: NULL bdberr\n", __func__);
        return -1;
    }

    if (bdb_get_type(llmeta_bdb_state) != BDBTYPE_LITE) {
        logmsg(LOGMSG_ERROR, "%s: llmeta db not lite\n", __func__);
        *bdberr = BDBERR_BADARGS;
        return -1;
    }

    rowlocks_key.file_type = LLMETA_ROWLOCKS_STATE;
    p_buf = (uint8_t *)key;
    p_buf_end = p_buf + LLMETA_ROWLOCKS_STATE_KEY_LEN;
    llmeta_rowlocks_state_key_type_put(&rowlocks_key, p_buf, p_buf_end);

    rowlocks_data.rowlocks_state = rlstate;
    p_buf = (uint8_t *)data;
    p_buf_end = p_buf + LLMETA_ROWLOCKS_STATE_DATA_LEN;
    llmeta_rowlocks_state_data_type_put(&rowlocks_data, p_buf, p_buf_end);

retry:
    if (++retries >= 500) {
        logmsg(LOGMSG_ERROR, "%s: giving up after %d retries\n", __func__, retries);
        return -1;
    }

    if (!input_trans) {
        trans = bdb_tran_begin(llmeta_bdb_state, NULL, bdberr);
        if (!trans) {
            if (*bdberr == BDBERR_DEADLOCK)
                goto retry;

            logmsg(LOGMSG_ERROR, "%s: failed to get rowlocks_state\n", __func__);
            return -1;
        }
    } else
        trans = input_trans;

    rc = bdb_lite_exact_del(llmeta_bdb_state, trans, key, bdberr);

    if (rc && *bdberr != BDBERR_NOERROR && *bdberr != BDBERR_DEL_DTA)
        goto backout;

    rc = bdb_lite_add(llmeta_bdb_state, trans, data,
                      LLMETA_ROWLOCKS_STATE_DATA_LEN, key, bdberr);
    if (rc && *bdberr != BDBERR_NOERROR)
        goto backout;

    if (!input_trans) {
        rc = bdb_tran_commit(llmeta_bdb_state, trans, bdberr);
        if (rc && *bdberr != BDBERR_NOERROR)
            return -1;
        llmeta_bdb_state->dbenv->log_flush(llmeta_bdb_state->dbenv, NULL);
    }

    *bdberr = BDBERR_NOERROR;
    return 0;

backout:
    if (!input_trans) {
        int prev_bdberr = *bdberr;
        rc = bdb_tran_abort(llmeta_bdb_state, trans, bdberr);
        if (rc && !BDBERR_NOERROR) {
            logmsg(LOGMSG_ERROR, "%s: trans abort failed with"
                            " bdberr %d\n",
                    __func__, *bdberr);
            return -1;
        }

        *bdberr = prev_bdberr;
        if (*bdberr == BDBERR_DEADLOCK)
            goto retry;

        logmsg(LOGMSG_ERROR, "%s: failed with bdberr %d\n", __func__, *bdberr);
    }
    return -1;
}

/* will store a number for the table in question
 * when analyze is run, this threshold value will be used
 * if threshold is negative then we are clearing the setting
 */
int bdb_set_analyzethreshold_table(tran_type *input_trans, const char *tbl_name,
                                   long long threshold, int *bdberr)
{
    BDB_VERIFY_TRAN_INVARIANTS(llmeta_bdb_state, input_trans);

    int retries = 0;
    struct llmeta_analyzethreshold_key_type analyzethreshold_key;
    char key[LLMETA_IXLEN] = {0};

    tran_type *trans;
    uint8_t *p_buf, *p_buf_start, *p_buf_end;

    /*fail if the db isn't open*/
    if (!llmeta_bdb_state) {
        logmsg(LOGMSG_ERROR, "%s: file versions db not yet "
                        "open, you must run bdb_open_file_versions\n",
                __func__);
        *bdberr = BDBERR_MISC;
        return -1;
    }

    if (!tbl_name || !bdberr) {
        logmsg(LOGMSG_ERROR, "%s: NULL or inconsistant "
                        "argument\n",
                __func__);
        if (bdberr)
            *bdberr = BDBERR_BADARGS;
        return -1;
    }

    if (bdb_get_type(llmeta_bdb_state) != BDBTYPE_LITE) {
        logmsg(LOGMSG_ERROR, "%s: llmeta db not lite\n", __func__);
        *bdberr = BDBERR_BADARGS;
        return -1;
    }

    analyzethreshold_key.file_type = LLMETA_ANALYZETHRESHOLD_TABLE;
    strncpy(analyzethreshold_key.dbname, tbl_name,
            sizeof(analyzethreshold_key.dbname));
    analyzethreshold_key.dbname_len = strlen(analyzethreshold_key.dbname);

    /* set pointers to start and end of buffer */
    p_buf_start = p_buf = (uint8_t *)key;
    p_buf_end = p_buf_start + LLMETA_IXLEN;

    /* write endianized key */
    p_buf = llmeta_analyzethreshold_key_type_put(&analyzethreshold_key, p_buf,
                                                 p_buf_end);

    size_t key_offset = p_buf - p_buf_start;

    if (key_offset > sizeof(key)) {
        logmsg(LOGMSG_ERROR, "%s: db_name is too long\n", __func__);
        *bdberr = BDBERR_BADARGS;
        return -1;
    }

retry:
    if (++retries >= 500 /*gbl_maxretries*/) {
        logmsg(LOGMSG_ERROR, "%s: giving up after %d retries\n", __func__, retries);
        return -1;
    }

    /*if the user didn't give us a transaction, create our own*/
    if (!input_trans) {
        trans = bdb_tran_begin(llmeta_bdb_state, NULL, bdberr);
        if (!trans) {
            if (*bdberr == BDBERR_DEADLOCK)
                goto retry;

            logmsg(LOGMSG_ERROR, "%s: failed to get "
                            "transaction\n",
                    __func__);
            return -1;
        }
    } else
        trans = input_trans;

    /* delete old entry */
    int rc = bdb_lite_exact_del(llmeta_bdb_state, trans, key, bdberr);
    if (rc && *bdberr != BDBERR_NOERROR && *bdberr != BDBERR_DEL_DTA)
        goto backout;

    if (threshold >= 0) {
        long long tmpval = threshold;
        rc = bdb_lite_add(llmeta_bdb_state, trans, &tmpval, sizeof(tmpval), key,
                          bdberr);
        if (rc && *bdberr != BDBERR_NOERROR)
            goto backout;
    }

    /*commit if we created our own transaction*/
    if (!input_trans) {
        rc = bdb_tran_commit(llmeta_bdb_state, trans, bdberr);
        if (rc && *bdberr != BDBERR_NOERROR)
            return -1;
    }

    *bdberr = BDBERR_NOERROR;
    return 0;

backout:
    /*if we created the transaction*/
    if (!input_trans) {
        int prev_bdberr = *bdberr;

        /*kill the transaction*/
        rc = bdb_tran_abort(llmeta_bdb_state, trans, bdberr);
        if (rc && !BDBERR_NOERROR) {
            logmsg(LOGMSG_ERROR, "%s: trans abort failed with"
                            " bdberr %d\n",
                    __func__, *bdberr);
            return -1;
        }

        *bdberr = prev_bdberr;
        if (*bdberr == BDBERR_DEADLOCK)
            goto retry;

        logmsg(LOGMSG_ERROR, "%s: failed with bdberr %d\n", __func__, *bdberr);
    }
    return -1;
}

int bdb_clear_analyzethreshold_table(tran_type *input_trans,
                                     const char *tbl_name, int *bdberr)
{
    BDB_VERIFY_TRAN_INVARIANTS(llmeta_bdb_state, input_trans);

    return bdb_set_analyzethreshold_table(input_trans, tbl_name, -1, bdberr);
}

// LLMeta helpers for CRUD-ing 64bit values
static int llmeta_get_uint64(llmetakey_t key, uint64_t *value)
{
    // returns 0: key found
    //   1: not found
    //  -1: error
    if (llmeta_bdb_state == NULL)
        return -1;
    int rc, bdberr;
    int fndlen;
    uint64_t tmp;
    char llkey[LLMETA_IXLEN] = {0};
    key = htonl(key);
    memcpy(llkey, &key, sizeof(key));
    if ((rc = bdb_lite_exact_fetch_tran(llmeta_bdb_state, NULL, llkey, &tmp,
                                        sizeof(tmp), &fndlen, &bdberr)) == 0) {
        *value = flibc_htonll(tmp);
    } else if (bdberr == BDBERR_FETCH_DTA) {
        rc = 1;
    }
    return rc;
}
static int llmeta_set_uint64(llmetakey_t key, uint64_t value)
{
    // find & delete old -> add new
    // returns 0: success
    //  -1: error
    if (llmeta_bdb_state == NULL)
        return -1;
    void *tran = NULL;
    int rc, bdberr;
    int retry = 0;

rep:
    if ((tran = bdb_tran_begin(llmeta_bdb_state, NULL, &bdberr)) == NULL) {
        logmsg(LOGMSG_ERROR, "%s: bdb_tran_begin bdberr:%d retries:%d\n", __func__,
                bdberr, retry);
        rc = bdberr;
        goto err;
    }
    char llkey[LLMETA_IXLEN] = {0};
    key = htonl(key);
    memcpy(llkey, &key, sizeof(key));
    int fndlen;
    uint64_t tmp;
    if ((rc = bdb_lite_exact_fetch_tran(llmeta_bdb_state, tran, llkey, &tmp,
                                        sizeof(tmp), &fndlen, &bdberr)) != 0) {
        if (bdberr == BDBERR_FETCH_DTA) {
            // not found -- just add
            goto add;
        }
        logmsg(LOGMSG_ERROR, "%s: bdb_lite_exact_fetch_tran rc:%d bdberr:%d\n",
                __func__, rc, bdberr);
        goto err;
    }
    if ((rc = bdb_lite_exact_del(llmeta_bdb_state, tran, llkey, &bdberr)) !=
        0) {
        logmsg(LOGMSG_ERROR, "%s: bdb_lite_exact_del rc:%d bdberr:%d\n", __func__,
                rc, bdberr);
        goto err;
    }

add:
    value = flibc_ntohll(value);
    if ((rc = bdb_lite_add(llmeta_bdb_state, tran, &value, sizeof(value), llkey,
                           &bdberr)) != 0) {
        logmsg(LOGMSG_ERROR, "%s: bdb_lite_add failed rc:%d bdberr:%d\n", __func__,
                rc, bdberr);
        goto err;
    }
    if ((rc = bdb_tran_commit(llmeta_bdb_state, tran, &bdberr)) != 0) {
        logmsg(LOGMSG_ERROR, "%s bdb_tran_commit rc:%d bdberr:%d\n", __func__, rc,
                bdberr);
    }
    return rc;

err:
    if (tran) {
        if ((rc = bdb_tran_abort(llmeta_bdb_state, tran, &bdberr)) != 0) {
            logmsg(LOGMSG_ERROR, "%s bdb_tran_abort rc:%d bdberr:%d\n", __func__, rc,
                    bdberr);
            goto out;
        }
    }
    if (retry < gbl_maxretries &&
        (bdberr == BDBERR_NOERROR || bdberr == BDBERR_DEADLOCK)) {
        ++retry;
        goto rep;
    }

out:
    return rc;
}

int bdb_get_genid_format(uint64_t *genid_format, int *bdberr)
{
    if (llmeta_get_uint64(LLMETA_GENID_FORMAT, genid_format) != 0)
        *genid_format = LLMETA_GENID_ORIGINAL;
    return 0;
}

int bdb_set_genid_format(uint64_t genid_format, int *bdberr)
{
    return llmeta_set_uint64(LLMETA_GENID_FORMAT, genid_format);
}

int llmeta_get_curr_analyze_count(uint64_t *value)
{
    return llmeta_get_uint64(LLMETA_CURR_ANALYZE_COUNT, value);
}
int llmeta_set_curr_analyze_count(uint64_t value)
{
    return llmeta_set_uint64(LLMETA_CURR_ANALYZE_COUNT, value);
}
int llmeta_get_last_analyze_count(uint64_t *value)
{
    return llmeta_get_uint64(LLMETA_LAST_ANALYZE_COUNT, value);
}
int llmeta_set_last_analyze_count(uint64_t value)
{
    return llmeta_set_uint64(LLMETA_LAST_ANALYZE_COUNT, value);
}
int llmeta_get_last_analyze_epoch(uint64_t *value)
{
    return llmeta_get_uint64(LLMETA_LAST_ANALYZE_EPOCH, value);
}
int llmeta_set_last_analyze_epoch(uint64_t value)
{
    return llmeta_set_uint64(LLMETA_LAST_ANALYZE_EPOCH, value);
}

static int __llmeta_preop_alias(struct llmeta_tablename_alias_key *key,
                                const char *tablename_alias, char *key_buf,
                                int key_buf_len, char **errstr)
{
    if (unlikely(key_buf_len < LLMETA_TABLENAME_ALIAS_KEY_LEN))
        abort();

    *errstr = NULL;

    /*fail if the db isn't open*/
    if (!llmeta_bdb_state) {
        logmsg(LOGMSG_ERROR, "%s: low level meta table not yet "
                        "open, you must run bdb_llmeta_open\n",
                __func__);
        if (errstr)
            *errstr = strdup("low level meta table not opened yet");

        return -1;
    }

    if (bdb_get_type(llmeta_bdb_state) != BDBTYPE_LITE) {
        logmsg(LOGMSG_ERROR, "%s: low level meta table db not "
                        "lite\n",
                __func__);
        if (errstr)
            *errstr = strdup("low level meta table db no lite");
        return -1;
    }

    if (!tablename_alias) {
        logmsg(LOGMSG_ERROR, "%s: NULL argument\n", __func__);
        if (errstr)
            *errstr = strdup("tablename_alias null");
        return -1;
    }

    if (strlen(tablename_alias) + 1 > sizeof(key->tablename_alias)) {
        logmsg(LOGMSG_ERROR, "%s: tablename alias too long, limit is %zu\n",
               __func__, sizeof(key->tablename_alias));
        if (errstr)
            *errstr = strdup("tablename alias too long");
        return -1;
    }

    key->file_type = LLMETA_FDB_TABLENAME_ALIAS;
    strncpy(key->tablename_alias, tablename_alias,
            sizeof(key->tablename_alias));

    if (llmeta_tablename_alias_key_put(key, (uint8_t *)key_buf,
                                       (uint8_t *)(key_buf + key_buf_len)) ==
        NULL) {
        logmsg(LOGMSG_ERROR, "%s: tablename alias serializing error\n", __func__);
        if (errstr)
            *errstr = strdup("tablename alias serializing error");
        return -1;
    }

    return 0;
}

int llmeta_set_tablename_alias(void *ptran, const char *tablename_alias,
                               const char *url, char **errstr)
{
    struct llmeta_tablename_alias_key key = {0};
    struct llmeta_tablename_alias_data data = {{0}};

    char key_buf[LLMETA_IXLEN] = {0};
    char data_buf[LLMETA_TABLENAME_ALIAS_DATA_LEN] = {0};
    int retries = 0;
    int bdberr = 0;
    int rc = 0;
    tran_type *trans = NULL;

    if (__llmeta_preop_alias(&key, tablename_alias, key_buf, sizeof(key_buf),
                             errstr))
        return -1;

    /* input validation */
    if (!url) {
        logmsg(LOGMSG_ERROR, "%s: NULL argument\n", __func__);
        if (errstr)
            *errstr = strdup((!tablename_alias) ? "tablename_alias null"
                                                : "url null");
        return -1;
    }

    if (strlen(url) + 1 > sizeof(data.url)) {
        logmsg(LOGMSG_ERROR, "%s: tablename url too long, limit is %zu\n",
               __func__, sizeof(data.url));
        if (errstr)
            *errstr = strdup("tablename url too long");
        return -1;
    }

    strncpy(data.url, url, sizeof(data.url));

    if (llmeta_tablename_alias_data_put(
            &data, (uint8_t *)data_buf,
            (uint8_t *)(data_buf + sizeof(data_buf))) == NULL) {
        logmsg(LOGMSG_ERROR, "%s: tablename url serializing error\n", __func__);
        if (errstr)
            *errstr = strdup("tablename url serializing error");
        return -1;
    }

    retries = 0;
retry:
    if (++retries >= 500 /*gbl_maxretries*/) {
        logmsg(LOGMSG_ERROR, "%s: giving up after %d retries\n", __func__, retries);
        if (errstr)
            *errstr = strdup("failed to commit transaction, tried 500 times");
        return -1;
    }

    trans = bdb_tran_begin(llmeta_bdb_state, ptran, &bdberr);
    if (!trans) {
        if (bdberr == BDBERR_DEADLOCK)
            goto retry;

        logmsg(LOGMSG_ERROR, "%s: failed to get transaction bdberr=%d\n", __func__,
                bdberr);
        if (errstr)
            *errstr = strdup("failed to start transaction");

        return -1;
    }

    rc = bdb_lite_add(llmeta_bdb_state, trans, &data_buf, sizeof(data_buf),
                      &key_buf, &bdberr);
    if (rc || bdberr != BDBERR_NOERROR) {
        if (bdberr == BDBERR_DEADLOCK)
            goto retry;

        if (bdberr == BDBERR_ADD_DUPE) {
            logmsg(LOGMSG_ERROR, "%s: tablename alias already exists!\n", __func__);
            if (errstr)
                *errstr = strdup("tablename alias already exists");
            rc = -1;
        } else {
            logmsg(LOGMSG_ERROR, 
                    "%s: unrecognized error adding row rc=%d bdberr=%d!\n",
                    __func__, rc, bdberr);
            if (errstr)
                *errstr = strdup("unhandled error");
            rc = -1;
        }
    }

    if (!rc) {
        rc = bdb_tran_commit(llmeta_bdb_state, trans, &bdberr);
        if (rc || bdberr != BDBERR_NOERROR) {
            if (bdberr == BDBERR_DEADLOCK)
                goto retry;

            logmsg(LOGMSG_ERROR, "%s: failed to commit transaction bdberr=%d\n",
                    __func__, bdberr);
            if (errstr)
                *errstr = strdup("failed to commit transaction");

            return -1;
        }
    } else {
        rc = bdb_tran_abort(llmeta_bdb_state, trans, &bdberr);
        if (rc || bdberr != BDBERR_NOERROR) {
            logmsg(LOGMSG_ERROR, "%s: trans abort failed with bdberr "
                            "%d\n",
                    __func__, bdberr);
        }

        return -1;
    }

    return 0;
}

char *llmeta_get_tablename_alias(const char *tablename_alias, char **errstr)
{
    struct llmeta_tablename_alias_key key = {0};

    char key_buf[LLMETA_IXLEN] = {0};
    char *data_buf;
    int retries = 0;
    int bdberr = 0;
    int rc = 0;
    int fndlen = 0;

    if (__llmeta_preop_alias(&key, tablename_alias, key_buf, sizeof(key_buf),
                             errstr))
        return NULL;

    retries = 0;

    data_buf = (char *)calloc(1, LLMETA_TABLENAME_ALIAS_DATA_LEN);
    if (data_buf == NULL) {
        if (errstr)
            *errstr = strdup("malloc buffer");
        return NULL;
    }

retry:
    rc =
        bdb_lite_exact_fetch(llmeta_bdb_state, &key_buf, data_buf,
                             LLMETA_TABLENAME_ALIAS_DATA_LEN, &fndlen, &bdberr);
    if (rc || bdberr != BDBERR_NOERROR) {
        if (bdberr == BDBERR_DEADLOCK) {
            if (++retries < 500 /*gbl_maxretries*/)
                goto retry;

            logmsg(LOGMSG_ERROR, "%s: giving up after %d retries\n", __func__,
                    retries);
            if (errstr)
                *errstr = strdup("failed to read record, tried 500 times");

            free(data_buf);
            return NULL;
        } else if (bdberr == BDBERR_FETCH_DTA) {
#if 0
            No error for not found 
         /* not found, alias does not exist */
         if(errstr)
            *errstr = strdup("tablename alias does NOT exist");
#endif
            free(data_buf);
            return NULL;
        }

        logmsg(LOGMSG_ERROR, 
                "%s: unrecognized error fetching row rc=%d bdberr=%d!\n",
                __func__, rc, bdberr);
        if (errstr)
            *errstr = strdup("unhandled read error");

        free(data_buf);
        return NULL;
    }

    return data_buf;
}

int llmeta_rem_tablename_alias(const char *tablename_alias, char **errstr)
{
    struct llmeta_tablename_alias_key key = {0};

    char key_buf[LLMETA_IXLEN] = {0};
    int retries = 0;
    int bdberr = 0;
    int rc = 0;
    tran_type *trans = NULL;

    if (__llmeta_preop_alias(&key, tablename_alias, key_buf, sizeof(key_buf),
                             errstr))
        return -1;

    retries = 0;
retry:
    if (++retries >= 500 /*gbl_maxretries*/) {
        logmsg(LOGMSG_ERROR, "%s:%d giving up after %d retries\n", __func__,
                __LINE__, retries);
        if (errstr)
            *errstr = strdup("failed to commit transaction, tried 500 times");
        return -1;
    }

    trans = bdb_tran_begin(llmeta_bdb_state, NULL, &bdberr);
    if (!trans) {
        if (bdberr == BDBERR_DEADLOCK)
            goto retry;

        logmsg(LOGMSG_ERROR, "%s:%d failed to get transaction bdberr=%d\n", __func__,
                __LINE__, bdberr);
        if (errstr)
            *errstr = strdup("failed to start transaction");

        return -1;
    }

    rc = bdb_lite_exact_del(llmeta_bdb_state, trans, &key_buf, &bdberr);
    if (rc || bdberr != BDBERR_NOERROR) {
        if (bdberr == BDBERR_DEADLOCK)
            goto retry;

        if (bdberr == BDBERR_DEL_DTA) {
            if (errstr)
                *errstr = strdup("tablename alias does NOT exists");
            rc = -1;
        } else {
            logmsg(LOGMSG_ERROR, 
                    "%s: unrecognized error adding row rc=%d bdberr=%d!\n",
                    __func__, rc, bdberr);
            if (errstr)
                *errstr = strdup("unhandled error");
            rc = -1;
        }
    }

    if (!rc) {
        rc = bdb_tran_commit(llmeta_bdb_state, trans, &bdberr);
        if (rc || bdberr != BDBERR_NOERROR) {
            if (bdberr == BDBERR_DEADLOCK)
                goto retry;

            logmsg(LOGMSG_ERROR, "%s: failed to commit transaction bdberr=%d\n",
                    __func__, bdberr);
            if (errstr)
                *errstr = strdup("failed to commit transaction");

            return -1;
        }
    } else {
        rc = bdb_tran_abort(llmeta_bdb_state, trans, &bdberr);
        if (rc || bdberr != BDBERR_NOERROR) {
            logmsg(LOGMSG_ERROR, "%s: trans abort failed with bdberr "
                            "%d\n",
                    __func__, bdberr);
        }

        return -1;
    }

    return 0;
}

int bdb_llmeta_print_alias(bdb_state_type *bdb_state, void *key, int keylen,
                           void *data, int datalen, int *bdberr)
{
    struct llmeta_tablename_alias_key akey;
    struct llmeta_tablename_alias_data adata;
    int type = 0;

    *bdberr = BDBERR_NOERROR;

    buf_get(&type, sizeof(type), key, ((char *)key) + keylen);

    if (type != LLMETA_FDB_TABLENAME_ALIAS)
        return 0;

    bzero(&akey, sizeof(akey));
    bzero(&adata, sizeof(adata));

    if (llmeta_tablename_alias_key_get(&akey, key, ((const uint8_t *)key) +
                                                       keylen) == NULL) {
        logmsg(LOGMSG_ERROR, "%s: wrong format tablename alias key\n", __func__);
        return -1;
    }
    if (llmeta_tablename_alias_data_get(&adata, data, ((const uint8_t *)data) +
                                                          datalen) == NULL) {
        logmsg(LOGMSG_ERROR, "%s: wrong format tablename alias key\n", __func__);
        return -1;
    }

   logmsg(LOGMSG_USER, "\"%s\" -> \"%s\"\n", akey.tablename_alias, adata.url);

    return 0;
}

void llmeta_list_tablename_alias(void)
{
    int bdberr = 0;

    if (!bdb_have_llmeta()) {
        logmsg(LOGMSG_ERROR, "%s:%d: No llmeta!\n", __FILE__, __LINE__);
        return;
    }

    if (bdb_get_type(llmeta_bdb_state) != BDBTYPE_LITE) {
        logmsg(LOGMSG_ERROR, "%s: low level meta table db not "
                        "lite\n",
                __func__);
        return;
    }

    bdb_lite_list_records(llmeta_bdb_state, bdb_llmeta_print_alias, &bdberr);
}

bdb_state_type *bdb_llmeta_bdb_state(void) { return llmeta_bdb_state; }

static int bdb_table_version_upsert_int(bdb_state_type *bdb_state,
                                        tran_type *tran,
                                        unsigned long long *val, int *bdberr)
{
    BDB_VERIFY_TRAN_INVARIANTS(bdb_state, tran);

    struct llmeta_sane_table_version schema_version;
    char *tblname = bdb_state->name;
    unsigned long long version;
    char key[LLMETA_IXLEN] = {0};
    uint8_t *p_buf, *p_buf_end;
    int len;
    int rc;

    if (unlikely(!tran || !tblname || !bdberr)) {
        logmsg(LOGMSG_ERROR, "%s: NULL argument\n", __func__);
        if (bdberr)
            *bdberr = BDBERR_BADARGS;
        return -1;
    }

    /*fail if the db isn't open*/
    if (unlikely(!llmeta_bdb_state)) {
        logmsg(LOGMSG_ERROR, "%s: low level meta table not yet open,"
                        "you must run bdb_llmeta_open\n",
                __func__);
        *bdberr = BDBERR_MISC;
        return -1;
    }
    if (unlikely(bdb_get_type(llmeta_bdb_state) != BDBTYPE_LITE)) {
        logmsg(LOGMSG_ERROR, "%s: llmeta db not lite\n", __func__);
        *bdberr = BDBERR_BADARGS;
        return -1;
    }

    /* input validation */
    len = strlen(bdb_state->name) + 1;
    if (unlikely(len > sizeof(schema_version.tblname))) {
        logmsg(LOGMSG_ERROR, "%s: tablename too long %zu\n", __func__,
               strlen(bdb_state->name));
        *bdberr = BDBERR_BADARGS;
        return -1;
    }

    /* find the existing record, if any */
    rc = bdb_table_version_select(bdb_state->name, tran, &version, bdberr);
    if (rc) {
        *bdberr = BDBERR_MISC;
        return -1;
    }

    /* add the key type */
    bzero(&schema_version, sizeof(schema_version));
    schema_version.file_type = LLMETA_TABLE_VERSION;
    strncpy(schema_version.tblname, bdb_state->name,
            sizeof(schema_version.tblname));

    p_buf = (uint8_t *)key;
    p_buf_end = p_buf + LLMETA_IXLEN;

    /* put onto buffer */
    if (!(p_buf = llmeta_sane_table_version_put(&schema_version, p_buf,
                                                p_buf_end))) {
        logmsg(LOGMSG_ERROR, "%s: llmeta_sane_table_version_put returns NULL\n",
                __func__);
        *bdberr = BDBERR_MISC;
        return -1;
    }

    /* delete old entry */
    rc = bdb_lite_exact_del(llmeta_bdb_state, tran, key, bdberr);
    if ((rc || *bdberr != BDBERR_NOERROR) && *bdberr != BDBERR_DEL_DTA) {
        return rc;
    }

    /* add new entry */
    if (val) {
        version = *val;
    } else {
        version++;
    }

    version = flibc_htonll(version);
    rc = bdb_lite_add(llmeta_bdb_state, tran, &version, sizeof(version), key,
                      bdberr);
    if (rc || *bdberr != BDBERR_NOERROR) {
        return rc;
    } else {
        logmsg(LOGMSG_INFO, "Saved version %" PRIu64 " for table %s\n",
               flibc_htonll(version), bdb_state->name);
    }

    *bdberr = BDBERR_NOERROR;
    return 0;
}

/**
 *  Increment the TABLE VERSION ENTRY for table "bdb_state->name".
 *  If an entry doesn't exist, an entry with value 1 is created (default 0 means
 * non-existing)
 *
 */
int bdb_table_version_upsert(bdb_state_type *bdb_state, tran_type *tran,
                             int *bdberr)
{
    BDB_VERIFY_TRAN_INVARIANTS(bdb_state, tran);

    return bdb_table_version_upsert_int(bdb_state, tran, NULL, bdberr);
}

/**
 * Set the TABLE VERSION ENTRY for table "bdb_state->name" to "val"
 * (It creates or, if existing, updates an entry)
 *
 */
int bdb_table_version_update(bdb_state_type *bdb_state, tran_type *tran,
                             unsigned long long val, int *bdberr)
{
    BDB_VERIFY_TRAN_INVARIANTS(bdb_state, tran);

    return bdb_table_version_upsert_int(bdb_state, tran, &val, bdberr);
}

/**
 *  Delete the TABLE VERSION ENTRY for table "bdb_state->name"
 *
 */
int bdb_table_version_delete(bdb_state_type *bdb_state, tran_type *tran,
                             int *bdberr)
{
    BDB_VERIFY_TRAN_INVARIANTS(bdb_state, tran);

    struct llmeta_sane_table_version schema_version;
    char *tblname = bdb_state->name;
    unsigned long long version;
    char key[LLMETA_IXLEN] = {0};
    uint8_t *p_buf, *p_buf_end;
    int len;
    int rc;

    if (unlikely(!tran || !tblname || !bdberr)) {
        logmsg(LOGMSG_ERROR, "%s: NULL argument\n", __func__);
        if (bdberr)
            *bdberr = BDBERR_BADARGS;
        return -1;
    }

    /*fail if the db isn't open*/
    if (unlikely(!llmeta_bdb_state)) {
        logmsg(LOGMSG_ERROR, "%s: low level meta table not yet open,"
                        "you must run bdb_llmeta_open\n",
                __func__);
        *bdberr = BDBERR_MISC;
        return -1;
    }
    if (unlikely(bdb_get_type(llmeta_bdb_state) != BDBTYPE_LITE)) {
        logmsg(LOGMSG_ERROR, "%s: llmeta db not lite\n", __func__);
        *bdberr = BDBERR_BADARGS;
        return -1;
    }

    /* input validation */
    len = strlen(bdb_state->name) + 1;
    if (unlikely(len > sizeof(schema_version.tblname))) {
        logmsg(LOGMSG_ERROR, "%s: tablename too long %zu\n", __func__,
               strlen(bdb_state->name));
        *bdberr = BDBERR_BADARGS;
        return -1;
    }

    /* find the existing record, if any */
    rc = bdb_table_version_select(bdb_state->name, tran, &version, bdberr);
    if (rc) {
        *bdberr = BDBERR_MISC;
        return -1;
    }

    /* add the key type */
    bzero(&schema_version, sizeof(schema_version));
    schema_version.file_type = LLMETA_TABLE_VERSION;
    strncpy(schema_version.tblname, bdb_state->name,
            sizeof(schema_version.tblname));

    p_buf = (uint8_t *)key;
    p_buf_end = p_buf + LLMETA_IXLEN;

    /* put onto buffer */
    if (!(p_buf = llmeta_sane_table_version_put(&schema_version, p_buf,
                                                p_buf_end))) {
        logmsg(LOGMSG_ERROR, "%s: llmeta_sane_table_version_put returns NULL\n",
                __func__);
        *bdberr = BDBERR_MISC;
        return -1;
    }

    /* delete old entry */
    rc = bdb_lite_exact_del(llmeta_bdb_state, tran, key, bdberr);
    if ((rc || *bdberr != BDBERR_NOERROR) && *bdberr != BDBERR_DEL_DTA) {
        return rc;
    }

    *bdberr = BDBERR_NOERROR;
    return 0;
}

/**
 *  Select the TABLE VERSION ENTRY for table "bdb_state->name".
 *  If an entry doesn't exist, version 0 is returned
 *
 */
int bdb_table_version_select(const char *tblname, tran_type *tran,
                             unsigned long long *version, int *bdberr)
{
    BDB_VERIFY_TRAN_INVARIANTS(llmeta_bdb_state, tran);

    struct llmeta_sane_table_version schema_version;
    char key[LLMETA_IXLEN] = {0};
    char fnddata[sizeof(*version)];
    int fnddatalen;
    int tblnamelen;
    uint8_t *p_buf, *p_buf_end;
    int retries = 0;
    int rc;

    *bdberr = 0;
    *version = -1LL;

    /*stop here if the db isn't open*/
    if (!llmeta_bdb_state) {
        *bdberr = BDBERR_DBEMPTY;
        return -1;
    }

    if (!tblname || !bdberr) {
        logmsg(LOGMSG_ERROR, "%s: NULL argument\n", __func__);
        if (bdberr)
            *bdberr = BDBERR_BADARGS;
        return -1;
    }
    tblnamelen = strlen(tblname) + 1;
    if (tblnamelen > sizeof(schema_version.tblname)) {
        logmsg(LOGMSG_ERROR, "%s: tablename too long \"%s\"\n", __func__, tblname);
        *bdberr = BDBERR_BADARGS;
        return -1;
    }

    if (bdb_get_type(llmeta_bdb_state) != BDBTYPE_LITE) {
        logmsg(LOGMSG_ERROR, "%s: llmeta db not lite\n", __func__);
        *bdberr = BDBERR_BADARGS;
        return -1;
    }

    bzero(&schema_version, sizeof(schema_version));
    schema_version.file_type = LLMETA_TABLE_VERSION;
    strncpy(schema_version.tblname, tblname, sizeof(schema_version.tblname));

    p_buf = (uint8_t *)key;
    p_buf_end = (p_buf + LLMETA_IXLEN);

    if (!(p_buf = llmeta_sane_table_version_put(&schema_version, p_buf,
                                                p_buf_end))) {
        logmsg(LOGMSG_ERROR, "%s: llmeta_sane_table_version_put returns NULL\n",
                __func__);
        *bdberr = BDBERR_BADARGS;
        return -1;
    }

retry:
    /* try to fetch the version number */
    rc = bdb_lite_exact_fetch_tran(llmeta_bdb_state, tran, key, fnddata,
                                   sizeof(fnddata), &fnddatalen, bdberr);

    /* handle return codes */
    if (rc || *bdberr != BDBERR_NOERROR) {
        /* initial case */
        if (*bdberr == BDBERR_FETCH_DTA) {
            /* not found, not yet schema changed */
            rc = *bdberr = 0;
            *version = 0LL;
            return 0;
        }

        /* errored case */
        if (tran == NULL && *bdberr == BDBERR_DEADLOCK) {
            if (++retries < 500 /*gbl_maxretries*/)
                goto retry;

            logmsg(LOGMSG_ERROR, 
                    "%s: *ERROR* bdb_lite_exact_fetch too much contention "
                    "%d count %d\n",
                    __func__, *bdberr, retries);
        }

        /*fail on all other errors*/
        return -1;
    }
    /*if we did not get the right amount of data*/
    else if (fnddatalen != sizeof(fnddata)) {
        *bdberr = BDBERR_DTA_MISMATCH;
        return -1;
    }

    *version = *((unsigned long long *)fnddata);
    *version = flibc_ntohll(*version);

    logmsg(LOGMSG_INFO, "Retrieved version %lld for %s\n", *version, tblname);

    *bdberr = BDBERR_NOERROR;
    return 0;
}

/* caller is responsible to free the memory
 * returns 0: key found
 *  1: not found
 * -1: error
 */
static int llmeta_get_blob(llmetakey_t key, tran_type *tran, const char *table,
                           char **value, int *len)
{
    BDB_VERIFY_TRAN_INVARIANTS(llmeta_bdb_state, tran);

#ifdef DEBUG_LLMETA
    fprintf(stderr, "%s\n", __func__);
#endif
    if (llmeta_bdb_state == NULL)
        return -1;
    int rc, bdberr;
    char *tmpstr = NULL;
    char llkey[LLMETA_IXLEN] = {0};
    int retry = 0;

    key = htonl(key);
    memcpy(llkey, &key, sizeof(key));
    if (table)
        memcpy((llkey + sizeof(key)), table,
               strnlen(table, LLMETA_IXLEN - sizeof(key)));

rep:
    if ((rc = bdb_lite_exact_var_fetch_tran(llmeta_bdb_state, tran, llkey,
                                            (void **)&tmpstr, len, &bdberr)) ==
        0) {
        assert(tmpstr != NULL);
        *value = malloc(*len + 1);
        strncpy(*value, tmpstr, *len);
        (*value)[*len] = '\0';
#ifdef DEBUG_LLMETA
        fprintf(
            stderr,
            "%s: bdb_lite_exact_fetch_tran found:%s *len:%d rc:%d bdberr:%d\n",
            __func__, *value, *len, rc, bdberr);
#endif
        free(tmpstr);
    } else if (bdberr == BDBERR_FETCH_DTA) {
#ifdef DEBUG_LLMETA
        fprintf(stderr,
                "%s: bdb_lite_exact_fetch_tran not found rc:%d bdberr:%d\n",
                __func__, rc, bdberr);
#endif
        rc = 1;
    } else if (rc == -1 && bdberr == BDBERR_DEADLOCK && !tran &&
               retry < gbl_maxretries) {
        ++retry;
        goto rep;
    } else
        logmsg(LOGMSG_ERROR, "%s: bdb_lite_exact_fetch_tran error rc:%d bdberr:%d\n",
                __func__, rc, bdberr);

    return rc;
}

/* find & delete old -> add new
 * returns 0: success
 *  -1: error
 */
static int llmeta_del_set_blob(void *parent_tran, llmetakey_t key,
                               const char *table, const char *value, int len,
                               int deleteonly)
{
#ifdef DEBUG_LLMETA
    fprintf(stderr, "%s\n", __func__);
#endif
    if (llmeta_bdb_state == NULL)
        return -1;
    void *tran = NULL;
    int rc, bdberr;
    int retry = 0;

rep:

    if ((tran = bdb_tran_begin(llmeta_bdb_state, parent_tran, &bdberr)) ==
        NULL) {
        logmsg(LOGMSG_ERROR, "%s: bdb_tran_begin bdberr:%d retries:%d\n", __func__,
                bdberr, retry);
        rc = bdberr;
        goto err;
    }
    char llkey[LLMETA_IXLEN] = {0};
    key = htonl(key);
    memcpy(llkey, &key, sizeof(key));
    if (table)
        memcpy((llkey + sizeof(key)), table,
               strnlen(table, LLMETA_IXLEN - sizeof(key)));

    int fndlen;
    char *tmpstr = NULL;
    if ((rc = bdb_lite_exact_var_fetch_tran(llmeta_bdb_state, tran, llkey,
                                            (void **)&tmpstr, &fndlen,
                                            &bdberr)) != 0) {

        if (bdberr == BDBERR_FETCH_DTA) {
            // not found -- just add
            goto add;
        }
        logmsg(LOGMSG_ERROR, "%s: bdb_lite_exact_fetch_tran rc:%d bdberr:%d\n",
                __func__, rc, bdberr);
        goto err;
    }

#ifdef DEBUG_LLMETA
    tmpstr[fndlen - 1] = '\0';
    fprintf(
        stderr,
        "%s: bdb_lite_exact_fetch_tran found:%s fndlen:%d rc:%d bdberr:%d\n",
        __func__, tmpstr, fndlen, rc, bdberr);
#endif
    free(tmpstr);

    if ((rc = bdb_lite_exact_del(llmeta_bdb_state, tran, llkey, &bdberr)) !=
        0) {
        logmsg(LOGMSG_ERROR, "%s: bdb_lite_exact_del rc:%d bdberr:%d\n", __func__,
                rc, bdberr);
        goto err;
    }
add:
    if (!deleteonly &&
        (rc = bdb_lite_add(llmeta_bdb_state, tran, (void *)value,
                           len, // include \0
                           llkey, &bdberr)) != 0) {
        logmsg(LOGMSG_ERROR, "%s: bdb_lite_add failed rc:%d bdberr:%d\n", __func__,
                rc, bdberr);
        goto err;
    }
    if ((rc = bdb_tran_commit(llmeta_bdb_state, tran, &bdberr)) != 0) {
        logmsg(LOGMSG_ERROR, "%s bdb_tran_commit rc:%d bdberr:%d\n", __func__, rc,
                bdberr);
    }
    return rc;
err:
    if (tran && (rc = bdb_tran_abort(llmeta_bdb_state, tran, &bdberr)) != 0) {
        logmsg(LOGMSG_ERROR, "%s bdb_tran_abort rc:%d bdberr:%d\n", __func__, rc,
                bdberr);
        goto out;
    }
    if (retry < gbl_maxretries &&
        (bdberr == BDBERR_NOERROR || bdberr == BDBERR_DEADLOCK)) {
        ++retry;
        goto rep;
    }
out:
    return rc;
}

static inline int llmeta_del_blob(void *parent_tran, llmetakey_t key,
                                  const char *table)
{
    return llmeta_del_set_blob(parent_tran, key, table, NULL, 0, 1);
}

static inline int llmeta_set_blob(void *parent_tran, llmetakey_t key,
                                  const char *table, const char *value, int len)
{
    return llmeta_del_set_blob(parent_tran, key, table, value, len, 0);
}

/* return parameters for tbl into value
 * NB: caller needs to free that memory area
 */
int bdb_get_table_csonparameters(tran_type *tran, const char *table,
                                 char **value, int *len)
{
    BDB_VERIFY_TRAN_INVARIANTS(llmeta_bdb_state, tran);

    return llmeta_get_blob(LLMETA_TABLE_PARAMETERS, tran, table, value, len);
}

int bdb_set_table_csonparameters(void *parent_tran, const char *table,
                                 const char *value, int len)
{
    return llmeta_set_blob(parent_tran, LLMETA_TABLE_PARAMETERS, table, value,
                           len);
}

int bdb_del_table_csonparameters(void *parent_tran, const char *table)
{
    return llmeta_del_blob(parent_tran, LLMETA_TABLE_PARAMETERS, table);
}

#include <cson_amalgamation_core.h>

/* return parameter for tbl into value
 * NB: caller needs to free that memory area
 */
int bdb_get_table_parameter_tran(const char *table, const char *parameter,
                                 char **value, tran_type *tran)
{
    BDB_VERIFY_TRAN_INVARIANTS(llmeta_bdb_state, tran);

#ifdef DEBUG_LLMETA
    fprintf(stderr, "%s()\n", __func__);
#endif
    if (llmeta_bdb_state == NULL)
        return 1;

    char *blob = NULL;
    int len;
    int rc = bdb_get_table_csonparameters(tran, table, &blob, &len);
    assert(rc == 0 || (rc == 1 && blob == NULL));

    if (blob == NULL)
        return 1;

    cson_value *rootV = NULL;
    cson_object *rootObj = NULL;

    rc = cson_parse_string(&rootV, blob, len, NULL, NULL);
    // The NULL arguments hold optional information for/about
    // the parse results. These can be used to set certain
    // parsing options and get more detailed error information
    // if parsing fails.

    if (0 != rc) {
       logmsg(LOGMSG_ERROR, "bdb_get_table_parameter:Error code %d (%s)!\n", rc,
               cson_rc_string(rc));
        free(blob);
        return 1;
    }

    assert(cson_value_is_object(rootV));
    rootObj = cson_value_get_object(rootV);
    assert(rootObj != NULL);

    cson_value *param = cson_object_get(rootObj, parameter);
    if (param == NULL) {
#ifdef DEBUG_LLMETA
        printf("param %s not found\n", parameter);
#endif
        rc = 1;
        goto out;
    }

    cson_string const *str = cson_value_get_string(param);
    *value = strdup(cson_string_cstr(str));

#ifdef DEBUG_LLMETA
    fprintf(stdout, "%s\n", cson_string_cstr(str));
    fprintf(stdout, "%s\n", *value);
    { // print root object
        cson_object_iterator iter;
        rc = cson_object_iter_init(rootObj, &iter);
        if (0 != rc) {
            printf("Error code %d (%s)!\n", rc, cson_rc_string(rc));
            rc = 1;
            goto out;
        }

        cson_kvp *kvp; // key/value pair
        while ((kvp = cson_object_iter_next(&iter))) {
            cson_string const *ckey = cson_kvp_key(kvp);
            cson_value *v = cson_kvp_value(kvp);
            // Here we just print out: KEY=VALUE
            fprintf(stdout, "%s", cson_string_cstr(ckey));
            putchar('=');
            cson_output_FILE(v, stdout, NULL);
        }
        // cson_object_iterator objects own no memory and need not be cleaned
        // up.
        // Iteration results are undefined if the object being iterated over is
        // modified (keys added/removed) while iterating.
    }
#endif

out:
    cson_value_free(rootV);
    free(blob);
    return rc;
}

int bdb_get_table_parameter(const char *table, const char *parameter,
                            char **value)
{
    return bdb_get_table_parameter_tran(table, parameter, value, NULL);
}

int bdb_set_table_parameter(void *parent_tran, const char *table,
                            const char *parameter, const char *value)
{
#ifdef DEBUG_LLMETA
    fprintf(stderr, "%s()\n", __func__);
#endif
    char *blob = NULL;
    int len;
    int rc = bdb_get_table_csonparameters(parent_tran, table, &blob, &len);
    assert(rc == 0 || (rc == 1 && blob == NULL));

    cson_value *rootV = NULL;
    cson_object *rootObj = NULL;

    if (blob != NULL) {
        rc = cson_parse_string(&rootV, blob, len, NULL, NULL);
        // The NULL arguments hold optional information for/about
        // the parse results. These can be used to set certain
        // parsing options and get more detailed error information
        // if parsing fails.

        if (0 != rc) {
           logmsg(LOGMSG_ERROR, "bdb_set_table_parameter: Error code %d (%s)!\n", rc,
                   cson_rc_string(rc));
            return 1;
        }

        assert(cson_value_is_object(rootV));
        rootObj = cson_value_get_object(rootV);
        assert(rootObj != NULL);
    } else if (value == NULL) { // blob is null and we are clearing
        return 0;               // nothing to do
    } else {
        // Create a rootV object:
        rootV = cson_value_new_object();
        rootObj = cson_value_get_object(rootV);
    }

    if (value == NULL) {
        cson_value *param = cson_object_get(rootObj, parameter);
        if (param == NULL) {
#ifdef DEBUG_LLMETA
            printf("param %s not found -- nothing to do\n", parameter);
#endif
            cson_value_free(rootV);
            free(blob);
            return 1;
        }

        rc = cson_object_unset(rootObj, parameter);
        if (0 != rc) {
            cson_string const *str = cson_value_get_string(param);
            logmsg(LOGMSG_ERROR, "error unsetting %s=%s", parameter,
                   cson_string_cstr(str));
            cson_value_free(rootV);
            free(blob);
            return 1;
        }
    } else {
        // Add the param and value to table:
        cson_object_set(rootObj, parameter,
                        cson_value_new_string(value, strlen(value)));
    }

#ifdef DEBUG_LLMETA
    { // print root object
        cson_object_iterator iter;
        rc = cson_object_iter_init(rootObj, &iter);
        if (0 != rc) {
            printf("Error code %d (%s)!\n", rc, cson_rc_string(rc));
            return 1;
        }

        cson_kvp *kvp; // key/value pair
        while ((kvp = cson_object_iter_next(&iter))) {
            cson_string const *ckey = cson_kvp_key(kvp);
            cson_value *v = cson_kvp_value(kvp);
            // Here we just print out: KEY=VALUE
            fprintf(stdout, "%s", cson_string_cstr(ckey));
            putchar('=');
            cson_output_FILE(v, stdout, NULL);
        }
        // cson_object_iterator objects own no memory and need not be cleaned
        // up.
        // Iteration results are undefined if the object being iterated over is
        // modified (keys added/removed) while iterating.
    }
#endif

    cson_buffer buf = cson_buffer_empty;
    rc = cson_output_buffer(rootV, &buf, NULL); // write obj to buffer
    if (0 != rc) {
        logmsg(LOGMSG_ERROR, "cson_output_buffer returned rc %d", rc);
    } else if (buf.used > 2) {
        // JSON data is the first (buf.used) bytes of (buf.mem).
        bdb_set_table_csonparameters(parent_tran, table, (const char *)buf.mem,
                                     buf.used); // save to llmeta blob
    } else {
        bdb_del_table_csonparameters(parent_tran, table);
    }

    // Clean up
    cson_buffer_reserve(&buf, 0);
    cson_value_free(rootV);
    free(blob);
    return rc;
}

int bdb_clear_table_parameter(void *parent_tran, const char *table,
                              const char *parameter)
{
    return bdb_set_table_parameter(parent_tran, table, parameter, NULL);
}

struct queue_key {
    int file_type;
    char dbname[LLMETA_TBLLEN + 1];
};

/* data is a bit of a mess:
 * int configlen
 * char config[configlen]
 * int numdests
 * int destlen[numdests]
 * char dest[destlen[0]]
 * char dest[destlen[1]]
 * ...
 * char dest[destlen[numdests-1]]
 * */
struct queue_data {
    char *config;
    int ndests;
    char **dest;
};

static uint8_t *llmeta_queue_key_put(struct queue_key *key, uint8_t *p_buf,
                                     uint8_t *p_buf_end)
{
    if (p_buf_end - p_buf < sizeof(struct queue_key))
        return NULL;
    p_buf = buf_put(&key->file_type, sizeof(key->file_type), p_buf, p_buf_end);
    p_buf = buf_no_net_put(&key->dbname, sizeof(key->dbname), p_buf, p_buf_end);
    return p_buf;
}

static uint8_t *llmeta_queue_key_get(struct queue_key *key, uint8_t *p_buf,
                                     uint8_t *p_buf_end)
{
    if (p_buf_end - p_buf < sizeof(struct queue_key))
        return NULL;
    p_buf = (uint8_t *)buf_get(&key->file_type, sizeof(key->file_type), p_buf,
                               p_buf_end);
    p_buf = (uint8_t *)buf_no_net_get(&key->dbname, sizeof(key->dbname), p_buf,
                                      p_buf_end);
    return p_buf;
}

static int llmeta_queue_data_size(struct queue_data *data)
{
    int sz = 0;

    sz += sizeof(int); /* configlen */
    sz += strlen(data->config) + 1;
    sz += sizeof(int);                /* numdests */
    sz += sizeof(int) * data->ndests; /* destlen */
    for (int i = 0; i < data->ndests; i++) {
        sz += sizeof(int);
        sz += strlen(data->dest[i]) + 1;
    }
    return sz;
}

static uint8_t *llmeta_queue_data_put(struct queue_data *data, uint8_t *p_buf,
                                      uint8_t *p_buf_end)
{
    int sz = 0;
    int len;

    sz = llmeta_queue_data_size(data);
    if (p_buf_end - p_buf < sz)
        return NULL;
    len = strlen(data->config) + 1;
    p_buf = buf_put(&len, sizeof(int), p_buf, p_buf_end);
    p_buf = buf_no_net_put(data->config, len, p_buf, p_buf_end);
    p_buf = buf_put(&data->ndests, sizeof(int), p_buf, p_buf_end);
    for (int i = 0; i < data->ndests; i++) {
        len = strlen(data->dest[i]) + 1;
        p_buf = buf_put(&len, sizeof(int), p_buf, p_buf_end);
        p_buf = buf_no_net_put(data->dest[i], len, p_buf, p_buf_end);
    }
    return p_buf;
}

static void queue_data_destroy(struct queue_data *qd)
{
    if (qd->config)
        free(qd->config);
    if (qd->dest) {
        for (int i = 0; i < qd->ndests; i++)
            if (qd->dest[i])
                free(qd->dest[i]);
        free(qd->dest);
    }
}

static struct queue_data *llmeta_queue_data_get(uint8_t *p_buf,
                                                uint8_t *p_buf_end)
{
    struct queue_data *qd = NULL;
    int len = 0;

    qd = calloc(1, sizeof(struct queue_data));
    if (qd == NULL)
        goto bad_alloc;
    p_buf = (uint8_t *)buf_get(&len, sizeof(int), p_buf, p_buf_end);
    qd->config = malloc(len);
    if (qd->config == NULL)
        goto bad_alloc;
    p_buf = (uint8_t *)buf_get(qd->config, len, p_buf, p_buf_end);
    p_buf = (uint8_t *)buf_get(&qd->ndests, sizeof(int), p_buf, p_buf_end);
    qd->dest = calloc(1, sizeof(char *) * qd->ndests);
    for (int i = 0; i < qd->ndests; i++) {
        p_buf = (uint8_t *)buf_get(&len, sizeof(int), p_buf, p_buf_end);
        qd->dest[i] = malloc(len);
        p_buf = (uint8_t *)buf_no_net_get(qd->dest[i], len, p_buf, p_buf_end);
    }
    if (p_buf == NULL)
        goto bad_alloc;
    return qd;

bad_alloc:
    if (qd)
        queue_data_destroy(qd);
    return NULL;
}

int bdb_llmeta_add_queue(bdb_state_type *bdb_state, tran_type *tran,
                         char *queue, char *config, int ndests, char **dests,
                         int *bdberr)
{
    BDB_VERIFY_TRAN_INVARIANTS(bdb_state, tran);

    char key[LLMETA_IXLEN] = {0};
    int dtalen;
    uint8_t *p_buf, *p_buf_end;
    struct queue_data qd = {0};
    struct queue_key qk = {0};
    int rc;

    p_buf = (uint8_t *)key;
    p_buf_end = p_buf + LLMETA_IXLEN;
    qk.file_type = LLMETA_TRIGGER;
    /* TODO: range check? assume sanitized at this point? */

    if (strlen(queue) >= LLMETA_TBLLEN) {
        *bdberr = BDBERR_MISC;
        logmsg(LOGMSG_ERROR, "%s: queue name length is too long\n", __func__);
        return -1;
    }
    strcpy(qk.dbname, queue);

    p_buf = llmeta_queue_key_put(&qk, p_buf, p_buf_end);
    if (p_buf == NULL) {
        *bdberr = BDBERR_MISC;
        logmsg(LOGMSG_ERROR, "%s: failed to encode queue llmeta key\n", __func__);
        return -1;
    }
    qd.config = config;
    qd.ndests = ndests;
    qd.dest = dests;
    dtalen = llmeta_queue_data_size(&qd);
    p_buf = malloc(dtalen);
    p_buf_end = p_buf + dtalen;
    if (llmeta_queue_data_put(&qd, p_buf, p_buf_end) == NULL) {
        logmsg(LOGMSG_ERROR, "%s: failed to encode queue llmeta data\n", __func__);
        free(p_buf);
        return -1;
    }
    rc = bdb_lite_add(llmeta_bdb_state, tran, p_buf, dtalen, key, bdberr);
    if (rc)
        logmsg(LOGMSG_ERROR,
               "%s: failed to add llmeta queue entry for %s: %d\n", __func__,
               queue, *bdberr);
    free(p_buf);

    return rc;
}

int bdb_llmeta_alter_queue(bdb_state_type *bdb_state, tran_type *tran,
                           char *queue, char *config, int ndests, char **dests,
                           int *bdberr)
{
    BDB_VERIFY_TRAN_INVARIANTS(bdb_state, tran);

    int rc;

    /* delete and add */
    rc = bdb_llmeta_drop_queue(bdb_state, tran, queue, bdberr);
    if (rc)
        goto done;
    rc = bdb_llmeta_add_queue(bdb_state, tran, queue, config, ndests, dests,
                              bdberr);
    if (rc)
        goto done;

done:
    return rc;
}

int bdb_llmeta_drop_queue(bdb_state_type *bdb_state, tran_type *tran,
                          char *queue, int *bdberr)
{
    BDB_VERIFY_TRAN_INVARIANTS(bdb_state, tran);

    char key[LLMETA_IXLEN] = {0};
    uint8_t *p_buf, *p_buf_end;
    struct queue_key qk = {0};
    int rc;

    *bdberr = BDBERR_NOERROR;

    p_buf = (uint8_t *)key;
    p_buf_end = p_buf + LLMETA_IXLEN;
    qk.file_type = LLMETA_TRIGGER;
    strcpy(qk.dbname, queue);

    p_buf = llmeta_queue_key_put(&qk, p_buf, p_buf_end);
    if (p_buf == NULL) {
        *bdberr = BDBERR_MISC;
        logmsg(LOGMSG_ERROR, "%s: failed to encode queue llmeta key\n", __func__);
        rc = -1;
        goto done;
    }

    rc = bdb_lite_exact_del(llmeta_bdb_state, tran, key, bdberr);
    if (rc)
        goto done;

done:
    return rc;
}

int bdb_llmeta_get_queues(char **queue_names, size_t max_queues,
                          int *fnd_queues, int *bdberr)
{
    int rc;
    uint8_t key[LLMETA_IXLEN] = {0};
    uint8_t nextkey[LLMETA_IXLEN];
    struct queue_key qk = {0};
    uint8_t *p_buf, *p_buf_end;
    int nqueues = 0;
    int fnd;

    qk.file_type = htonl(LLMETA_TRIGGER);

    /* Ok, I officially hate the 'lite' APIs greatly. */
    rc = bdb_lite_fetch_partial(llmeta_bdb_state, &qk.file_type, sizeof(int),
                                key, &fnd, bdberr);
    while (rc == 0 && fnd == 1) {
        p_buf = key;
        p_buf_end = p_buf + LLMETA_IXLEN;
        p_buf = llmeta_queue_key_get(&qk, p_buf, p_buf_end);
        if (p_buf == NULL) {
            logmsg(LOGMSG_ERROR, "%s: failed to decode queue key\n", __func__);
            fsnapf(stdout, key, LLMETA_IXLEN);
            return -1;
        }
        if (qk.file_type != LLMETA_TRIGGER)
            break;
        if (nqueues >= max_queues)
            break;
        queue_names[nqueues] = strdup(qk.dbname);
        ++nqueues;
        if ((rc = bdb_lite_fetch_keys_fwd(llmeta_bdb_state, key, nextkey, 1,
                                          &fnd, bdberr)) != 0)
            return rc;
        memcpy(key, nextkey, LLMETA_IXLEN);
    }
    *fnd_queues = nqueues;
    return rc;
}

int bdb_llmeta_get_queue(char *qname, char **config, int *ndests, char ***dests,
                         int *bdberr)
{
    struct queue_key qk = {0};
    struct queue_data *qd = NULL;
    uint8_t key[LLMETA_IXLEN] = {0};
    uint8_t *p_buf, *p_buf_end;
    int rc;
    void *dta = NULL;
    int foundlen;

    *bdberr = BDBERR_NOERROR;

    qk.file_type = LLMETA_TRIGGER;
    strcpy(qk.dbname, qname);

    p_buf = key;
    p_buf_end = p_buf + LLMETA_IXLEN;
    p_buf = llmeta_queue_key_put(&qk, p_buf, p_buf_end);
    if (p_buf == NULL) {
        logmsg(LOGMSG_ERROR, "%s: can't encode key for queue %s\n", __func__, qname);
        *bdberr = BDBERR_MISC;
        rc = -1;
        goto done;
    }

    rc = bdb_lite_exact_fetch_alloc(llmeta_bdb_state, key, &dta, &foundlen,
                                    bdberr);
    if (rc) {
        *bdberr = BDBERR_FETCH_DTA;
        goto done;
    }
    p_buf = dta;
    p_buf_end = p_buf + foundlen;
    qd = llmeta_queue_data_get(p_buf, p_buf_end);
    if (qd == NULL) {
        *bdberr = BDBERR_MISC;
        rc = -1;
        goto done;
    }
    *config = qd->config;
    *ndests = qd->ndests;
    *dests = qd->dest;

    free(qd);
    qd = NULL;
done:
    if (dta)
        free(dta);
    if (qd)
        queue_data_destroy(qd);
    return rc;
}

/*
** kv_funcs() - operate on arbitrary key-value pairs
*/

// get values for all matching keys
static int kv_get(void *k, size_t klen, void ***ret, int *num, int *bdberr)
{
    int fnd;
    int n = 0;
    int inc = 10;
    int alloc = 0;
    uint8_t out[LLMETA_IXLEN];
    void **vals = NULL;
    int rc =
        bdb_lite_fetch_partial(llmeta_bdb_state, k, klen, out, &fnd, bdberr);
    while (rc == 0 && fnd == 1) {
        if (memcmp(k, out, klen) != 0) {
            break;
        }
        void *dta;
        int dsz;
        rc =
            bdb_lite_exact_var_fetch(llmeta_bdb_state, out, &dta, &dsz, bdberr);
        if (rc || *bdberr != BDBERR_NOERROR) {
            break;
        }
        if (n == alloc) {
            alloc += inc;
            vals = realloc(vals, sizeof(void *) * alloc);
        }
        vals[n++] = dta;
        uint8_t nxt[LLMETA_IXLEN];
        rc = bdb_lite_fetch_keys_fwd(llmeta_bdb_state, out, nxt, 1, &fnd,
                                     bdberr);
        memcpy(out, nxt, sizeof(out));
    }
    *num = n;
    *ret = vals;
    return rc;
}

// get full keys for all matching partial keys
static int kv_get_keys(void *k, size_t klen, void ***ret, int *num, int *bdberr)
{
    int fnd;
    int n = 0;
    int inc = 10;
    int alloc = 0;
    uint8_t out[LLMETA_IXLEN];
    void **names = NULL;
    int rc =
        bdb_lite_fetch_partial(llmeta_bdb_state, k, klen, out, &fnd, bdberr);
    while (rc == 0 && fnd == 1) {
        if (memcmp(k, out, klen) != 0) {
            break;
        }
        if (n == alloc) {
            alloc += inc;
            names = realloc(names, sizeof(char *) * alloc);
        }
        names[n] = malloc(LLMETA_IXLEN);
        memcpy(names[n], out, LLMETA_IXLEN);
        ++n;
        uint8_t nxt[LLMETA_IXLEN];
        rc = bdb_lite_fetch_keys_fwd(llmeta_bdb_state, out, nxt, 1, &fnd,
                                     bdberr);
        memcpy(out, nxt, sizeof(out));
    }
    *num = n;
    *ret = names;
    return rc;
}

static int kv_del(tran_type *tran, void *k, int *bdberr)
{
    BDB_VERIFY_TRAN_INVARIANTS(llmeta_bdb_state, tran);

    return bdb_lite_exact_del(llmeta_bdb_state, tran, k, bdberr);
}

/*
** Find partial key
** Find matching value
** Delete matching value
*/
static int kv_del_by_value(tran_type *tran, void *k, size_t klen, void *v,
                           size_t vlen, int *bdberr)
{
    BDB_VERIFY_TRAN_INVARIANTS(llmeta_bdb_state, tran);

    int rc, fnd;
    uint8_t fndk[LLMETA_IXLEN];
    rc = bdb_lite_fetch_partial(llmeta_bdb_state, k, klen, fndk, &fnd, bdberr);
    while (rc == 0 && fnd == 1) {
        if (memcmp(k, fndk, klen) != 0) {
            break;
        }
        void *fndv;
        int flen;
        rc = bdb_lite_exact_var_fetch(llmeta_bdb_state, fndk, &fndv, &flen,
                                      bdberr);
        if (rc || *bdberr != BDBERR_NOERROR) {
            return -1;
        }
        if (vlen == flen && memcmp(v, fndv, vlen) == 0) {
            free(fndv);
            return bdb_lite_exact_del(llmeta_bdb_state, tran, fndk, bdberr);
        }
        free(fndv);
        uint8_t nxt[LLMETA_IXLEN];
        rc = bdb_lite_fetch_keys_fwd(llmeta_bdb_state, fndk, nxt, 1, &fnd,
                                     bdberr);
        memcpy(fndk, nxt, sizeof(fndk));
    }
    return rc;
}

static int kv_put_int(tran_type *tran, void *k, void *v, size_t vlen,
                      int *bdberr)
{
    BDB_VERIFY_TRAN_INVARIANTS(llmeta_bdb_state, tran);

    int rc = kv_del(tran, k, bdberr);
    if (rc != 0 && *bdberr != BDBERR_DEL_DTA) {
        // key exists and failed to delete
        return rc;
    }
    return bdb_lite_add(llmeta_bdb_state, tran, v, vlen, k, bdberr);
}

static int kv_put(tran_type *tran, void *k, void *v, size_t vlen, int *bdberr)
{
    BDB_VERIFY_TRAN_INVARIANTS(llmeta_bdb_state, tran);

    tran_type *t = tran ? tran : bdb_tran_begin(llmeta_bdb_state, NULL, bdberr);
    int rc = kv_put_int(t, k, v, vlen, bdberr);
    if (tran == NULL) {
        if (rc == 0)
            rc = bdb_tran_commit(llmeta_bdb_state, t, bdberr);
        else
            rc = bdb_tran_abort(llmeta_bdb_state, t, bdberr);
    }
    return rc;
}

/*
**
** bdb_kv_funcs() - operate on key-value pairs where:
** Schema:
**    key: llmetakey_t + genid (to make unique; don't want berk handling dups)
**  value: SP name or other generic payload
*/
typedef struct {
    llmetakey_t llkey;
    uint8_t padding[4];
    genid_t seq;
} llmeta_kv_key;
BB_COMPILE_TIME_ASSERT(key_seq, sizeof(llmeta_kv_key) == 4 + 4 + 8);

static int bdb_kv_get(llmetakey_t llkey, char ***ret, int *num, int *bdberr)
{
    llmetakey_t k = htonl(llkey);
    return kv_get(&k, sizeof(k), (void ***)ret, num, bdberr);
}

static int bdb_kv_put(tran_type *tran, llmetakey_t llkey, void *dta, int dsz,
                      int *bdberr)
{
    BDB_VERIFY_TRAN_INVARIANTS(llmeta_bdb_state, tran);

    uint8_t buf[LLMETA_IXLEN] = {0};
    llmeta_kv_key *key = (llmeta_kv_key *)buf;
    key->llkey = htonl(llkey);
    key->seq = get_id(llmeta_bdb_state);
    return kv_put(tran, key, dta, dsz, bdberr);
}

static int bdb_kv_del_by_value(tran_type *tran, llmetakey_t k, void *v,
                               size_t vlen, int *bdberr)
{
    BDB_VERIFY_TRAN_INVARIANTS(llmeta_bdb_state, tran);

    k = htonl(k);
    return kv_del_by_value(tran, &k, sizeof(k), v, vlen, bdberr);
}

// scalar lua function names
int bdb_llmeta_get_lua_sfuncs(char ***funcs, int *num, int *bdberr)
{
    return bdb_kv_get(LLMETA_LUA_SFUNC, funcs, num, bdberr);
}
int bdb_llmeta_add_lua_sfunc(char *name, int *bdberr)
{
    return bdb_kv_put(NULL, LLMETA_LUA_SFUNC, name, strlen(name) + 1, bdberr);
}
int bdb_llmeta_del_lua_sfunc(char *name, int *bdberr)
{
    return bdb_kv_del_by_value(NULL, LLMETA_LUA_SFUNC, name, strlen(name) + 1,
                               bdberr);
}

// aggregate lua function names
int bdb_llmeta_get_lua_afuncs(char ***funcs, int *num, int *bdberr)
{
    return bdb_kv_get(LLMETA_LUA_AFUNC, funcs, num, bdberr);
}
int bdb_llmeta_add_lua_afunc(char *name, int *bdberr)
{
    return bdb_kv_put(NULL, LLMETA_LUA_AFUNC, name, strlen(name) + 1, bdberr);
}
int bdb_llmeta_del_lua_afunc(char *name, int *bdberr)
{
    return bdb_kv_del_by_value(NULL, LLMETA_LUA_AFUNC, name, strlen(name) + 1,
                               bdberr);
}

/*
** Client versioned stored procedures
** Schema:
**   key: sp name + version
** value: contains lua src code
*/
struct versioned_sp {
    int32_t key; // LLMETA_VERSIONED_SP
    char name[LLMETA_SPLEN];
    char version[MAX_SPVERSION_LEN];
};
int bdb_add_versioned_sp(tran_type *t, char *name, char *version, char *src)
{
    BDB_VERIFY_TRAN_INVARIANTS(llmeta_bdb_state, t);

    union {
        struct versioned_sp sp;
        uint8_t buf[LLMETA_IXLEN];
    } u = {{0}};
    u.sp.key = htonl(LLMETA_VERSIONED_SP);
    strcpy(u.sp.name, name);
    strcpy(u.sp.version, version);
    int bdberr;
    int rc = kv_put(t, &u, src, strlen(src) + 1, &bdberr);
    if (rc == 0) {
        logmsg(LOGMSG_INFO, "Added SP %s:'%s'\n", name, version);
    }
    return rc;
}
int bdb_get_versioned_sp(char *name, char *version, char **src)
{
    union {
        struct versioned_sp sp;
        uint8_t buf[LLMETA_IXLEN];
    } u = {{0}};
    u.sp.key = htonl(LLMETA_VERSIONED_SP);
    strcpy(u.sp.name, name);
    strcpy(u.sp.version, version);
    char **srcs;
    int rc, bdberr, num;
    rc = kv_get(&u, sizeof(u), (void ***)&srcs, &num, &bdberr);
    if (rc == 0) {
        if (num == 1) {
            *src = srcs[0];
        } else { // logic error - expect only 1 match
            for (int i = 0; i < num; ++i) {
                free(srcs[i]);
            }
            rc = -1;
        }
    }
    free(srcs);
    return rc;
}
static int bdb_del_versioned_sp_int(tran_type *t, char *name, char *version)
{
    BDB_VERIFY_TRAN_INVARIANTS(llmeta_bdb_state, t);

    union {
        struct versioned_sp sp;
        uint8_t buf[LLMETA_IXLEN];
    } u = {{0}};
    u.sp.key = htonl(LLMETA_VERSIONED_SP);
    strcpy(u.sp.name, name);
    strcpy(u.sp.version, version);
    int bdberr, rc;
    if ((rc = kv_del(t, &u, &bdberr)) == 0) {
        logmsg(LOGMSG_INFO, "Deleted SP %s:'%s'\n", name, version);
    }
    return rc;
}
int bdb_del_versioned_sp(char *name, char *version)
{
    int del_default = 0;
    char *default_ver = NULL;
    bdb_get_default_versioned_sp(name, &default_ver);
    if (default_ver && strcmp(default_ver, version) == 0) {
        del_default = 1;
    }
    free(default_ver);

    int rc, bdberr;
    tran_type *t = bdb_tran_begin(llmeta_bdb_state, NULL, &bdberr);
    rc = bdb_del_versioned_sp_int(t, name, version);
    if (rc == 0 && del_default) {
        rc = bdb_del_default_versioned_sp(t, name);
    }
    if (rc == 0)
        rc = bdb_tran_commit(llmeta_bdb_state, t, &bdberr);
    else
        bdb_tran_abort(llmeta_bdb_state, t, &bdberr);
    return rc;
}

/*
** Given spname, map to a default client versioned string
** Schema:
**   key: sp name
** value: contains default version
*/
struct default_versioned_sp {
    int32_t key; // LLMETA_DEFAULT_VERSIONED_SP
    char name[LLMETA_TBLLEN];
};
static int bdb_set_default_versioned_sp_int(tran_type *tran, char *name,
                                            char *version)
{
    BDB_VERIFY_TRAN_INVARIANTS(llmeta_bdb_state, tran);

    union {
        struct default_versioned_sp sp;
        uint8_t buf[LLMETA_IXLEN];
    } u = {{0}};
    u.sp.key = htonl(LLMETA_DEFAULT_VERSIONED_SP);
    strcpy(u.sp.name, name);
    int rc, bdberr;
    if ((rc = bdb_del_default_sp(tran, name, &bdberr)) != 0)
        return rc;
    return kv_put(tran, &u, version, strlen(version) + 1, &bdberr);
}
int bdb_set_default_versioned_sp(tran_type *t, char *name, char *version)
{
    BDB_VERIFY_TRAN_INVARIANTS(llmeta_bdb_state, t);

    int rc;
    if ((rc = bdb_set_default_versioned_sp_int(t, name, version)) != 0)
        return rc;
    logmsg(LOGMSG_INFO, "Default SP %s:%s\n", name, version);
    return 0;
}
int bdb_get_default_versioned_sp(char *name, char **version)
{
    union {
        struct default_versioned_sp sp;
        uint8_t buf[LLMETA_IXLEN];
    } u = {{0}};
    u.sp.key = htonl(LLMETA_DEFAULT_VERSIONED_SP);
    if (strlen(name) >= LLMETA_IXLEN)
        return -1;
    strncpy(u.sp.name, name, sizeof(u.sp.name));
    char **versions;
    int rc, bdberr, num;
    rc = kv_get(&u, sizeof(u), (void ***)&versions, &num, &bdberr);
    if (rc == 0) {
        if (num == 1) {
            *version = versions[0];
        } else { // logic error - expect only 1 match
            for (int i = 0; i < num; ++i) {
                free(versions[i]);
            }
            rc = -1;
        }
    }
    free(versions);
    return rc;
}
int bdb_del_default_versioned_sp(tran_type *tran, char *name)
{
    BDB_VERIFY_TRAN_INVARIANTS(llmeta_bdb_state, tran);

    union {
        struct default_versioned_sp sp;
        uint8_t buf[LLMETA_IXLEN];
    } u = {{0}};
    u.sp.key = htonl(LLMETA_DEFAULT_VERSIONED_SP);
    strcpy(u.sp.name, name);
    int bdberr;
    int rc = kv_del(tran, &u, &bdberr);
    if (rc && bdberr == BDBERR_DEL_DTA)
        return 0;
    return rc;
}
static int bdb_get_sps_int(llmetakey_t k, char ***names, int *num)
{
    k = htonl(k);
    union {
        struct versioned_sp sp;
        uint8_t buf[LLMETA_IXLEN];
    } * *v;
    int n, bdberr;
    int rc = kv_get_keys(&k, sizeof(k), (void ***)&v, &n, &bdberr);
    char **ret = malloc(n * sizeof(char *));
    for (int i = 0; i < n; ++i) {
        ret[i] = strdup(v[i]->sp.name);
        free(v[i]);
    }
    free(v);
    *num = n;
    *names = ret;
    return rc;
}
int bdb_get_versioned_sps(char ***names, int *num)
{
    return bdb_get_sps_int(LLMETA_VERSIONED_SP, names, num);
}
int bdb_get_default_versioned_sps(char ***names, int *num)
{
    return bdb_get_sps_int(LLMETA_DEFAULT_VERSIONED_SP, names, num);
}
int bdb_get_all_for_versioned_sp(char *name, char ***versions, int *num)
{
    union {
        struct versioned_sp sp;
        uint8_t buf[LLMETA_IXLEN];
    } k = {{0}}, **v;
    k.sp.key = htonl(LLMETA_VERSIONED_SP);
    strcpy(k.sp.name, name);
    size_t klen = sizeof(llmetakey_t) + strlen(name) + 1;
    int n, bdberr;
    int rc = kv_get_keys(&k, klen, (void ***)&v, &n, &bdberr);
    char **ret = malloc(n * sizeof(char *));
    for (int i = 0; i < n; ++i) {
        ret[i] = strdup(v[i]->sp.version);
        free(v[i]);
    }
    free(v);
    *num = n;
    *versions = ret;
    return rc;
}

static int bdb_process_each_entry(bdb_state_type *bdb_state, tran_type *tran,
                                  void *key, int klen,
                                  int (*func)(bdb_state_type *bdb_state,
                                              void *arg, void *rec),
                                  void *arg, int *bdberr)
{
    BDB_VERIFY_TRAN_INVARIANTS(bdb_state, tran);

    int fnd;
    uint8_t out[LLMETA_IXLEN];
    uint8_t nxt[LLMETA_IXLEN];
    int rc;
    int irc = 0;

    rc = bdb_lite_fetch_partial_tran(llmeta_bdb_state, tran, key, klen, out,
                                     &fnd, bdberr);
    while (rc == 0 && fnd == 1) {
        if (memcmp(key, out, klen) != 0) {
            break;
        }

        if ((irc = (*func)(bdb_state, arg, out)) != 0)
            break;

        rc = bdb_lite_fetch_keys_fwd_tran(llmeta_bdb_state, tran, out, nxt, 1,
                                          &fnd, bdberr);
        memcpy(out, nxt, sizeof(out));
    }
    return irc ? irc : rc;
}

static int table_version_callback(bdb_state_type *bdb_state, void *arg,
                                  struct llmeta_sane_table_version *rec)
{
    const char *tblname = rec->tblname;
    int bdberr;
    int rc;

#if 0  
    /* This test would skip alter leaked file; we don't need to */
    if (get_dbnum_by_name(bdb_state, tblname) < 0)
    {
        fprintf(stderr, "Found deleted file %s\n", tblname);
        rc = bdb_purge_unused_files_by_name(tblname);
    }
#else
    rc = ((int (*)(bdb_state_type *, const char *, int *))arg)(
        bdb_state, tblname, &bdberr);
#endif

    return rc;
}

int bdb_process_each_table_version_entry(bdb_state_type *bdb_state,
                                         int (*func)(bdb_state_type *bdb_state,
                                                     const char *tblname,
                                                     int *bdberr),
                                         int *bdberr)
{
    struct llmeta_file_type_key key = {0};

    if (bdb_state->parent)
        bdb_state = bdb_state->parent;

    key.file_type = htonl(LLMETA_TABLE_VERSION);

    return bdb_process_each_entry(
        bdb_state, NULL, &key, sizeof(key.file_type),
        (int (*)(bdb_state_type *, void *, void *))table_version_callback,
        (void *)func, bdberr);
}

static int table_file_callback(bdb_state_type *bdb_state,
                               unsigned long long *file_version,
                               struct llmeta_file_type_dbname_file_num_key *rec)
{
    int rc;
    unsigned long long version;
    int fndlen;
    int bdberr;

    rc = bdb_lite_exact_fetch(llmeta_bdb_state, rec, &version, sizeof(version),
                              &fndlen, &bdberr);

    return (rc == 0 && fndlen == sizeof(version) && version == *file_version);
}

static int bdb_process_each_table_entry(bdb_state_type *bdb_state,
                                        tran_type *tran, int type,
                                        const char *tblname,
                                        unsigned long long version, int *bdberr)
{
    BDB_VERIFY_TRAN_INVARIANTS(bdb_state, tran);

    struct llmeta_file_type_dbname_key key_struct = {0};
    char key[LLMETA_IXLEN] = {0};
    uint8_t *p_buf, *p_buf_start, *p_buf_end;
    size_t key_offset = 0;

    if (bdb_state->parent)
        bdb_state = bdb_state->parent;

    key_struct.file_type = type;
    strncpy(key_struct.dbname, tblname, sizeof(key_struct.dbname));
    key_struct.dbname_len = strlen(key_struct.dbname) + 1 /* NULL byte */;

    if (key_struct.dbname_len > LLMETA_TBLLEN) {
        fprintf(stderr, "%s: db_name is too long\n", __func__);
        *bdberr = BDBERR_BADARGS;
        return -1;
    }

    p_buf_start = p_buf = (uint8_t *)key;
    p_buf_end = (uint8_t *)(key + LLMETA_IXLEN);

    p_buf = llmeta_file_type_dbname_key_put(&key_struct, p_buf, p_buf_end);

    if (!p_buf) {
        logmsg(LOGMSG_ERROR,
               "%s: llmeta_file_type_dbname_key_put returns NULL\n", __func__);
        *bdberr = BDBERR_BADARGS;
        return -1;
    }

    key_offset = p_buf - p_buf_start;

    return bdb_process_each_entry(
        bdb_state, tran, &key, key_offset,
        (int (*)(bdb_state_type *, void *, void *))table_file_callback,
        &version, bdberr);
}

int bdb_process_each_table_dta_entry(bdb_state_type *bdb_state, tran_type *tran,
                                     const char *tblname,
                                     unsigned long long version, int *bdberr)
{
    BDB_VERIFY_TRAN_INVARIANTS(bdb_state, tran);

    return bdb_process_each_table_entry(
        bdb_state, tran, LLMETA_FVER_FILE_TYPE_DTA, tblname, version, bdberr);
}

int bdb_process_each_table_idx_entry(bdb_state_type *bdb_state, tran_type *tran,
                                     const char *tblname,
                                     unsigned long long version, int *bdberr)
{
    BDB_VERIFY_TRAN_INVARIANTS(bdb_state, tran);

    return bdb_process_each_table_entry(
        bdb_state, tran, LLMETA_FVER_FILE_TYPE_IX, tblname, version, bdberr);
}

/*
** Save hashed passwords
** Key layout is same as plaintext passwd for: LLMETA_USER_PASSWORD
** Key is: LLMETA_USER_PASSWORD_HASH
** Value is: 'struct passwd_hash' below
*/
typedef union {
    struct llmeta_user_password passwd;
    uint8_t buf[LLMETA_IXLEN];
} passwd_key;
typedef struct {
    uint8_t salt[32];
    uint8_t hash[32];
} passwd_v0;
typedef struct {
    uint8_t ver;
    union {
        passwd_v0 p0;
    } u;
    int niterations;
} passwd_hash;
static int llmeta_get_user_passwd(char *user, llmetakey_t type, void ***out)
{
    int bdberr;
    int num = 0;
    passwd_key key;
    memset(&key, 0, sizeof(key));
    key.passwd.file_type = htonl(type);
    strcpy(key.passwd.user, user);
    int rc = kv_get(&key, sizeof(key), out, &num, &bdberr);
    if (rc == 0 && num == 1) return 0;
    if (*out) {
        void **data = *out;
        for (int i = 0; i < num; ++i) {
            free(data[i]);
        }
        free(*out);
        *out = NULL;
    }
    return 1;
}
#define ITERATIONS_V0 1000
#define ITERATIONS_V1 16 * 1024
#define ITERATIONS_MIN 4096
int gbl_pbkdf2_iterations = ITERATIONS_MIN;

int set_pbkdf2_iterations(int val)
{
    if (val < ITERATIONS_MIN) {
        logmsg(LOGMSG_ERROR,
               "Number of iterations of PBKDF2 too low. Minimum is %d.\n",
               ITERATIONS_MIN);
        return 1;
    }
    gbl_pbkdf2_iterations = val;
    return 0;
}

int bdb_user_password_check(char *user, char *passwd, int *valid_user)
{
    int passwd_rc = 1;
    void **data = NULL;
    if (valid_user) {
        *valid_user = 0;
    }
    size_t ulen = strlen(user) + 1;
    if (ulen > LLMETA_USER_LEN) {
        goto out;
    }
    // check cleartext password
    if (llmeta_get_user_passwd(user, LLMETA_USER_PASSWORD, &data) == 0) {
        passwd_rc = strcmp(data[0], passwd);
        if (valid_user)
            *valid_user = 1;
        goto out;
    }
    // check password hash
    if (llmeta_get_user_passwd(user, LLMETA_USER_PASSWORD_HASH, &data) != 0) {
        goto out;
    }
    unsigned iterations;
    passwd_hash computed, *stored = data[0];
    switch (stored->ver) {
    case 0: iterations = ITERATIONS_V0; break;
    case 1: iterations = ITERATIONS_V1; break;
    case 2:
        iterations = ntohl(stored->niterations);
        break;
    default: logmsg(LOGMSG_ERROR, "bad passwd ver:%u", stored->ver); goto out;
    }

    if (valid_user) {
        *valid_user = 1;
    }
    PKCS5_PBKDF2_HMAC_SHA1(passwd, strlen(passwd), stored->u.p0.salt,
                           sizeof(stored->u.p0.salt), iterations,
                           sizeof(computed.u.p0.hash), computed.u.p0.hash);
    passwd_rc = CRYPTO_memcmp(computed.u.p0.hash, stored->u.p0.hash,
                              sizeof(stored->u.p0.hash));
out:
    if (data) {
        free(*data);
        free(data);
    }
    return passwd_rc;
}
int bdb_user_password_set(tran_type *tran, char *user, char *passwd)
{
<<<<<<< HEAD
    BDB_VERIFY_TRAN_INVARIANTS(llmeta_bdb_state, tran);

=======
    int pbkdf2_niters = gbl_pbkdf2_iterations;
>>>>>>> 2d2c223b
    passwd_key key = {{0}};
    size_t ulen = strlen(user) + 1;
    if (ulen > sizeof(key.passwd.user))
        return -1;
    memcpy(key.passwd.user, user, ulen);
    key.passwd.file_type = htonl(LLMETA_USER_PASSWORD);
    int bdberr, rc;
    rc = kv_del(tran, &key, &bdberr);
    if (rc && bdberr != BDBERR_DEL_DTA)
        return rc;
    key.passwd.file_type = htonl(LLMETA_USER_PASSWORD_HASH);
    passwd_hash data;
    data.ver = 2;
    data.niterations = htonl(pbkdf2_niters);
    RAND_bytes(data.u.p0.salt, sizeof(data.u.p0.salt));
    PKCS5_PBKDF2_HMAC_SHA1(passwd, strlen(passwd), data.u.p0.salt,
                           sizeof(data.u.p0.salt), pbkdf2_niters,
                           sizeof(data.u.p0.hash), data.u.p0.hash);
    return kv_put(tran, &key, &data, sizeof(data), &bdberr);
}
int bdb_user_password_delete(tran_type *tran, char *user)
{
    BDB_VERIFY_TRAN_INVARIANTS(llmeta_bdb_state, tran);

    passwd_key key = {{0}};
    size_t ulen = strlen(user) + 1;
    if (ulen > sizeof(key.passwd.user))
        return -1;
    memcpy(key.passwd.user, user, ulen);
    key.passwd.file_type = htonl(LLMETA_USER_PASSWORD);
    int bdberr, rc;
    rc = kv_del(tran, &key, &bdberr);
    if (rc && bdberr != BDBERR_DEL_DTA)
        return rc;
    key.passwd.file_type = htonl(LLMETA_USER_PASSWORD_HASH);
    rc = kv_del(tran, &key, &bdberr);
    if (rc && bdberr == BDBERR_DEL_DTA)
        return 0;
    return rc;
}
int bdb_user_get_all(char ***users, int *num)
{
    void **u1, **u2;
    int key, n1, n2, bdberr;
    key = htonl(LLMETA_USER_PASSWORD);
    kv_get_keys(&key, sizeof(key), &u1, &n1, &bdberr);
    key = htonl(LLMETA_USER_PASSWORD_HASH);
    kv_get_keys(&key, sizeof(key), &u2, &n2, &bdberr);
    int n = n1 + n2;
    u1 = realloc(u1, sizeof(void *) * n);
    memcpy(u1 + n1, u2, sizeof(void *) * n2);
    free(u2);
    for (int i = 0; i < n; ++i) {
        struct llmeta_user_password *k = u1[i];
        memmove(&k->file_type, &k->user, strlen(k->user) + 1);
    }
    *users = (char **)u1;
    *num = n;
    return 0;
}

/*
 * For now, this will not delete the old page sizes; it will create new sizes
 * under the new
 * name
 *
 */
int bdb_rename_table_pagesizes(bdb_state_type *bdb_state, tran_type *tran,
                               const char *newname, int *bdberr)
{
    BDB_VERIFY_TRAN_INVARIANTS(bdb_state, tran);

#define NFUNCS 3
    int (*rfuncs[NFUNCS])(bdb_state_type *, tran_type *, int *, int *) = {
        bdb_get_pagesize_data, bdb_get_pagesize_blob, bdb_get_pagesize_index};
    int (*wfuncs[NFUNCS])(bdb_state_type *, tran_type *, int, int *) = {
        bdb_set_pagesize_data, bdb_set_pagesize_blob, bdb_set_pagesize_index};
    int rc;
    int pagesize = 0;
    char *orig_name;
    int i;

    orig_name = bdb_state->name;
    for (i = 0; i < NFUNCS; i++) {
        rc = rfuncs[i](bdb_state, tran, &pagesize, bdberr);
        if (rc && *bdberr != BDBERR_NOERROR) {
            if (*bdberr == BDBERR_FETCH_DTA) {
                *bdberr = 0;
                return 0;
            }
            return rc;
        }

        orig_name = bdb_state->name;
        bdb_state->name = (char *)newname;
        rc = wfuncs[i](bdb_state, tran, pagesize, bdberr);
        if (rc && *bdberr != BDBERR_NOERROR) {
            bdb_state->name = orig_name;
            return rc;
        }
        bdb_state->name = orig_name;
    }
    return 0;
}

/* rename all csc2 versions for table "tblname" to "newtblname" */
int bdb_rename_csc2_version(tran_type *trans, const char *tblname,
                            const char *newtblname, int ver, int *bdberr)
{
    BDB_VERIFY_TRAN_INVARIANTS(llmeta_bdb_state, trans);

    int rc;
    char key[LLMETA_IXLEN] = {0};
    char new_key[LLMETA_IXLEN] = {0};
    struct llmeta_file_type_dbname_csc2_vers_key vers_key;
    struct llmeta_file_type_dbname_csc2_vers_key new_vers_key;

    logmsg(LOGMSG_DEBUG, "%s renaming from '%s' to '%s', version %d\n",
           __func__, tblname, newtblname, ver);

    vers_key.file_type = LLMETA_CSC2;
    strncpy(vers_key.dbname, tblname, sizeof(vers_key.dbname));
    vers_key.dbname_len = strlen(vers_key.dbname) + 1;
    new_vers_key.file_type = LLMETA_CSC2;
    strncpy(new_vers_key.dbname, newtblname, sizeof(new_vers_key.dbname));
    new_vers_key.dbname_len = strlen(new_vers_key.dbname) + 1;

    while (ver) {
        vers_key.csc2_vers = ver;
        new_vers_key.csc2_vers = ver;
        llmeta_file_type_dbname_csc2_vers_key_put(
            &vers_key, (uint8_t *)key, (uint8_t *)key + LLMETA_IXLEN);
        llmeta_file_type_dbname_csc2_vers_key_put(
            &new_vers_key, (uint8_t *)new_key,
            (uint8_t *)new_key + LLMETA_IXLEN);
        char *fnddta = NULL;
        int fndlen = 0;
        rc = bdb_lite_exact_var_fetch_tran(llmeta_bdb_state, trans, &key,
                                           (void **)&fnddta, &fndlen, bdberr);
        if (!rc) {
            rc = bdb_lite_add(llmeta_bdb_state, trans, fnddta, fndlen, &new_key,
                              bdberr);
            if (fnddta)
                free(fnddta);
            if (rc && *bdberr != BDBERR_NOERROR) {
                logmsg(LOGMSG_ERROR, "%s() add failed for ver: %d\n", __func__,
                       ver);
                return rc;
            }
            logmsg(LOGMSG_DEBUG,
                   "%s added table '%s' (old table '%s') version "
                   "%d\n",
                   __func__, newtblname, tblname, ver);
        } else {
            logmsg(LOGMSG_DEBUG,
                   "%s didn't find old table '%s' version %d (so "
                   "not adding new-table '%s'?)\n",
                   __func__, tblname, ver, newtblname);
        }

        rc = bdb_lite_exact_del(llmeta_bdb_state, trans, &key, bdberr);
        if (rc && *bdberr != BDBERR_NOERROR && *bdberr != BDBERR_DEL_DTA) {
            logmsg(LOGMSG_ERROR, "%s() del failed for ver: %d\n", __func__,
                   ver);
            return rc;
        }
        --ver;
    }
    return 0;
}

/* rename the file with new version numbers */
int bdb_rename_files(bdb_state_type *bdb_state, tran_type *tran,
                     const char *newname, int *bdberr)
{
    BDB_VERIFY_TRAN_INVARIANTS(bdb_state, tran);

    int rc;

    /* generate new version and rename files per newname */
    rc = bdb_rename_table(bdb_state, tran, (char *)newname, bdberr);
    if (rc)
        return rc;

    /* delete file versions for old file */
    rc = bdb_del_file_versions(bdb_state, tran, bdberr);

    return rc;
}

/* rename csonparameters for table "oldname" */
int bdb_rename_table_csonparameters(void *tran, const char *oldname,
                                    const char *newname)
{
    char *cson = NULL;
    int cson_len = 0;
    int rc;

    rc = bdb_get_table_csonparameters(tran, oldname, &cson, &cson_len);
    if (rc) {
        if (rc == 1)
            rc = 0; /* not found */
        goto done;
    }
    rc = bdb_del_table_csonparameters(tran, oldname);
    if (rc) {
        goto done;
    }
    rc = bdb_set_table_csonparameters(tran, newname, cson, cson_len);
    if (rc) {
        goto done;
    }
done:
    if (cson)
        free(cson);
    return rc;
}

/* rename transactionally all llmeta information about a table */
int bdb_rename_table_metadata(bdb_state_type *bdb_state, tran_type *tran,
                              const char *newname, int version, int *bdberr)
{
    BDB_VERIFY_TRAN_INVARIANTS(bdb_state, tran);

    int rc;

    /* create custom page sizes, if any */
    rc = bdb_rename_table_pagesizes(bdb_state, tran, newname, bdberr);
    if (rc)
        return rc;

    /* rename cson parameters */
    rc = bdb_rename_table_csonparameters(tran, bdb_state->name, newname);
    if (rc)
        return rc;

    /* rename csc2 */
    rc = bdb_rename_csc2_version(tran, bdb_state->name, newname, version,
                                 bdberr);
    if (rc)
        return rc;

    /* rename files finally, with new versions */
    rc = bdb_rename_files(bdb_state, tran, newname, bdberr);
    if (rc)
        return rc;

    return rc;
}

int bdb_get_sc_start_lsn(tran_type *tran, const char *table, void *plsn,
                         int *bdberr)
{
    BDB_VERIFY_TRAN_INVARIANTS(llmeta_bdb_state, tran);

    int rc;
    char key[LLMETA_IXLEN] = {0};
    struct llmeta_schema_change_type schema_change;
    int fndlen;
    uint8_t *p_buf = (uint8_t *)key, *p_buf_end = (p_buf + LLMETA_IXLEN);
    DB_LSN *lsn = (DB_LSN *)plsn;

    DB_LSN tmplsn;
    struct llmeta_db_lsn_data_type lsn_data;

    *bdberr = BDBERR_NOERROR;

    schema_change.file_type = LLMETA_SC_START_LSN;
    /*copy the table name and check its length so that we have a clean key*/
    strncpy(schema_change.dbname, table, sizeof(schema_change.dbname));
    schema_change.dbname_len = strlen(schema_change.dbname) + 1;

    if (!(llmeta_schema_change_type_put(&(schema_change), p_buf, p_buf_end))) {
        logmsg(LOGMSG_ERROR, "%s: llmeta_schema_change_type_put returns NULL\n",
               __func__);
        logmsg(LOGMSG_ERROR, "%s: check the length of table: %s\n", __func__,
               table);
        *bdberr = BDBERR_BADARGS;
        return -1;
    }

    rc = bdb_lite_exact_fetch_tran(llmeta_bdb_state, tran, key, &tmplsn,
                                   sizeof(tmplsn), &fndlen, bdberr);
    if (rc == 0) {
        p_buf = (uint8_t *)&tmplsn;
        p_buf_end = p_buf + sizeof(*lsn);
        if (!(llmeta_db_lsn_data_type_get(&lsn_data, p_buf, p_buf_end))) {
            logmsg(LOGMSG_ERROR,
                   "%s: llmeta_db_lsn_data_type_get returns NULL\n", __func__);
            *bdberr = BDBERR_BADARGS;
            return -1;
        }
        lsn->file = lsn_data.lsn.file;
        lsn->offset = lsn_data.lsn.offset;
    }
    return rc;
}

int bdb_set_sc_start_lsn(tran_type *tran, const char *table, void *plsn,
                         int *bdberr)
{
    BDB_VERIFY_TRAN_INVARIANTS(llmeta_bdb_state, tran);

    int rc;
    int started_our_own_transaction = 0;
    char key[LLMETA_IXLEN] = {0};
    struct llmeta_schema_change_type schema_change;
    uint8_t *p_buf = (uint8_t *)key, *p_buf_end = (p_buf + LLMETA_IXLEN);

    DB_LSN *lsn = (DB_LSN *)plsn;
    struct llmeta_db_lsn_data_type lsn_data_type;
    DB_LSN oldlsn;
    DB_LSN tmplsn;
    uint8_t *p_data_buf, *p_data_buf_end;

    *bdberr = BDBERR_NOERROR;

    if (tran == NULL) {
        started_our_own_transaction = 1;
        tran = bdb_tran_begin(llmeta_bdb_state->parent, NULL, bdberr);
        if (tran == NULL) {
            logmsg(LOGMSG_ERROR, "%s: bdb_tran_begin returns NULL\n", __func__);
            return -1;
        }
    }

    schema_change.file_type = LLMETA_SC_START_LSN;
    /*copy the table name and check its length so that we have a clean key*/
    strncpy(schema_change.dbname, table, sizeof(schema_change.dbname));
    schema_change.dbname_len = strlen(schema_change.dbname) + 1;

    if (!(llmeta_schema_change_type_put(&(schema_change), p_buf, p_buf_end))) {
        logmsg(LOGMSG_ERROR, "%s: llmeta_schema_change_type_put returns NULL\n",
               __func__);
        logmsg(LOGMSG_ERROR, "%s: check the length of table: %s\n", __func__,
               table);
        *bdberr = BDBERR_BADARGS;
        rc = -1;
        goto done;
    }

    lsn_data_type.lsn.file = lsn->file;
    lsn_data_type.lsn.offset = lsn->offset;

    p_data_buf = (uint8_t *)&tmplsn;
    p_data_buf_end = p_data_buf + sizeof(tmplsn);
    if (!(llmeta_db_lsn_data_type_put(&lsn_data_type, p_data_buf,
                                      p_data_buf_end))) {
        logmsg(LOGMSG_ERROR, "%s: llmeta_db_lsn_data_type_put returns NULL\n",
               __func__);
        *bdberr = BDBERR_BADARGS;
        return -1;
    }

    rc = bdb_get_sc_start_lsn(tran, table, &oldlsn, bdberr);
    if (rc) { // not found, just add -- should refactor
        if (*bdberr == BDBERR_FETCH_DTA) {
            rc = bdb_lite_add(llmeta_bdb_state, tran, &tmplsn, sizeof(tmplsn),
                              key, bdberr);
            if (rc || *bdberr) {
                logmsg(LOGMSG_ERROR, "%s:%d failed with rc %d bdberr %d\n",
                       __func__, __LINE__, rc, *bdberr);
            }
        }
        goto done;
    }

    rc = bdb_lite_exact_del(llmeta_bdb_state, tran, key, bdberr);
    if (rc && *bdberr != BDBERR_DEL_DTA) {
        logmsg(LOGMSG_ERROR, "bdb_lite_exact_del rc %d bdberr %d\n", rc,
               *bdberr);
        goto done;
    }

    rc = bdb_lite_add(llmeta_bdb_state, tran, &tmplsn, sizeof(tmplsn), key,
                      bdberr);
    if (rc || *bdberr) {
        logmsg(LOGMSG_ERROR, "%s:%d failed with rc %d bdberr %d\n", __func__,
               __LINE__, rc, *bdberr);
    }

done:
    if (started_our_own_transaction) {
        if (rc == 0) {
            rc = bdb_tran_commit(llmeta_bdb_state->parent, tran, bdberr);
            if (rc || *bdberr) {
                logmsg(LOGMSG_ERROR, "%s:%d failed with rc %d bdberr %d\n",
                       __func__, __LINE__, rc, *bdberr);
            }
        } else {
            int arc;
            arc = bdb_tran_abort(llmeta_bdb_state->parent, tran, bdberr);
            if (arc)
                rc = arc;
        }
    }
    return rc;
}

int bdb_delete_sc_start_lsn(tran_type *tran, const char *table, int *bdberr)
{
    BDB_VERIFY_TRAN_INVARIANTS(llmeta_bdb_state, tran);

    int rc;
    int started_our_own_transaction = 0;
    char key[LLMETA_IXLEN] = {0};
    struct llmeta_schema_change_type schema_change;
    uint8_t *p_buf = (uint8_t *)key, *p_buf_end = (p_buf + LLMETA_IXLEN);

    *bdberr = BDBERR_NOERROR;

    if (tran == NULL) {
        started_our_own_transaction = 1;
        tran = bdb_tran_begin(llmeta_bdb_state->parent, NULL, bdberr);
        if (tran == NULL)
            return -1;
    }

    schema_change.file_type = LLMETA_SC_START_LSN;
    /*copy the table name and check its length so that we have a clean key*/
    strncpy(schema_change.dbname, table, sizeof(schema_change.dbname));
    schema_change.dbname_len = strlen(schema_change.dbname) + 1;

    if (!(llmeta_schema_change_type_put(&(schema_change), p_buf, p_buf_end))) {
        logmsg(LOGMSG_ERROR, "%s: llmeta_schema_change_type_put returns NULL\n",
               __func__);
        logmsg(LOGMSG_ERROR, "%s: check the length of table: %s\n", __func__,
               table);
        *bdberr = BDBERR_BADARGS;
        rc = -1;
        goto done;
    }

    rc = bdb_lite_exact_del(llmeta_bdb_state, tran, key, bdberr);
    if (*bdberr == BDBERR_DEL_DTA) {
        rc = 0;
        *bdberr = BDBERR_NOERROR;
    }

done:
    if (started_our_own_transaction) {
        if (rc == 0)
            rc = bdb_tran_commit(llmeta_bdb_state->parent, tran, bdberr);
        else {
            int arc;
            arc = bdb_tran_abort(llmeta_bdb_state->parent, tran, bdberr);
            if (arc)
                rc = arc;
        }
    }
    return rc;
}<|MERGE_RESOLUTION|>--- conflicted
+++ resolved
@@ -9609,12 +9609,9 @@
 }
 int bdb_user_password_set(tran_type *tran, char *user, char *passwd)
 {
-<<<<<<< HEAD
     BDB_VERIFY_TRAN_INVARIANTS(llmeta_bdb_state, tran);
 
-=======
     int pbkdf2_niters = gbl_pbkdf2_iterations;
->>>>>>> 2d2c223b
     passwd_key key = {{0}};
     size_t ulen = strlen(user) + 1;
     if (ulen > sizeof(key.passwd.user))
