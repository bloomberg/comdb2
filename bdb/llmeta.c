--- conflicted
+++ resolved
@@ -5844,13 +5844,9 @@
             return -1;
         }
         strncpy0(userschema, tbl_access_data.username,
-<<<<<<< HEAD
                  sizeof(tbl_access_data.username));
-=======
-                sizeof(tbl_access_data.username));
->>>>>>> 71a757cd
         logmsg(LOGMSG_INFO, "User Schema for username %s is %s\n", username,
-                userschema);
+               userschema);
     } else {
         rc = -1;
     }
