--- conflicted
+++ resolved
@@ -735,14 +735,8 @@
             }
 
             dbp = bdb_state->dbp_data[0][dtafile];
-<<<<<<< HEAD
-            extern int gbl_reorder_idx_writes;
-            if (args->for_write && gbl_reorder_idx_writes) {
-                flags |= DB_RMW;
-=======
             if (args->for_write) {
                  flags |= DB_RMW;
->>>>>>> e9815046
             }
         }
 
@@ -2270,12 +2264,8 @@
         rc = bdb_lock_table_read(bdb_state, tran);
 
         if (rc) {
-<<<<<<< HEAD
-            logmsg(LOGMSG_ERROR, "bdb_fetch_int unable to get table read lock.\n");
-=======
             logmsg(LOGMSG_ERROR,
                    "bdb_fetch_int unable to get table read lock.\n");
->>>>>>> e9815046
             return -1;
         }
     }
