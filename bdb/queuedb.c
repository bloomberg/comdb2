#include <stdlib.h>
#include <stdio.h>
#include <errno.h>
#include <string.h>
#include <strings.h>
#include <stddef.h>
#include <sys/stat.h>

#include <pthread.h>
#include <bb_stdint.h>
#include <sys/types.h>
#include <netinet/in.h>
#include <inttypes.h>
#include <flibc.h>
#include "endian_core.h"
#include <build/db.h>
#include "bdb_cursor.h"
#include "bdb_int.h"
#include "locks.h"
#include "str0.h"

#include "bdb_queue.h"
#include "bdb_queuedb.h"
#include "plbitlib.h"
#include "logmsg.h"
#include "cron.h"
#include "schemachange.h"
#include "comdb2.h"

extern int gbl_queuedb_file_threshold;
extern int gbl_queuedb_file_interval;

/* Another implementation of queues.  Don't really "trust" berkeley queues.
 * We've had some issues with
 * them that have proven difficult to reproduce (unreclaimed extents, queue
 * head/tail mismatching between
 * nodes, to name a couple).  So just use a plain old btree, which we know and
 * love. Implements the same API
 * as bdb/queue.c. */

/* These are the public APIs exposed by bdb/queue.c - implement the same
 * interface. */

static cron_sched_t *gbl_queuedb_cron = NULL;

/* TODO: this is in db-land, not bdb.... */
#define MAXCONSUMERS 32

#define BDB_QUEUEDB_GET_DBP_ZERO(a)  ((a)->dbp_data[0][0])
#define BDB_QUEUEDB_GET_DBP_ONE(a)   ((a)->dbp_data[1][0])

struct bdb_queue_priv {
    uint64_t genid;
    struct bdb_queue_stats stats;
};

struct queuedb_key {
    int consumer;
    uint64_t genid;
};

enum { QUEUEDB_KEY_LEN = 4 + 8 };

int gbl_debug_queuedb = 0;

static uint8_t *queuedb_key_get(struct queuedb_key *p_queuedb_key,
                                uint8_t *p_buf, uint8_t *p_buf_end)
{
    if (p_buf_end < p_buf || (p_buf_end - p_buf) < QUEUEDB_KEY_LEN)
        return NULL;
    p_buf =
        (uint8_t *)buf_get(&p_queuedb_key->consumer,
                           sizeof(p_queuedb_key->consumer), p_buf, p_buf_end);
    p_buf = (uint8_t *)buf_no_net_get(
        &p_queuedb_key->genid, sizeof(p_queuedb_key->genid), p_buf, p_buf_end);
    return p_buf;
}

static uint8_t *queuedb_key_put(struct queuedb_key *p_queuedb_key,
                                uint8_t *p_buf, uint8_t *p_buf_end)
{
    if (p_buf_end < p_buf || (p_buf_end - p_buf) < QUEUEDB_KEY_LEN)
        return NULL;
    p_buf = buf_put(&p_queuedb_key->consumer, sizeof(p_queuedb_key->consumer),
                    p_buf, p_buf_end);
    p_buf = buf_no_net_put(&p_queuedb_key->genid, sizeof(p_queuedb_key->genid),
                           p_buf, p_buf_end);
    return p_buf;
}

static int bdb_queuedb_is_db_empty(DB *db, tran_type *tran)
{
    int rc;
    DBC *dbcp = NULL;
    DBT dbt_key = {0}, dbt_data = {0};

    rc = db->cursor(db, tran ? tran->tid : NULL, &dbcp, 0);
    if (rc != 0) {
        rc = 0; /* TODO: Safe failure choice here is non-empty? */
        goto done;
    }
    dbt_data.flags = dbt_key.flags = DB_DBT_MALLOC;
    rc = dbcp->c_get(dbcp, &dbt_key, &dbt_data, DB_FIRST);
    if (rc == DB_NOTFOUND) {
        rc = 1; /* NOTE: Confirmed empty. */
    } else if (rc) {
        logmsg(LOGMSG_ERROR, "%s: c_get berk rc %d\n", __func__, rc);
        rc = 0; /* TODO: Safe failure choice here is non-empty? */
    } else {
        rc = 0; /* NOTE: Confirmed non-empty. */
    }
done:
    if (dbcp) {
        int crc = dbcp->c_close(dbcp);
        if (crc) {
            logmsg(LOGMSG_ERROR, "%s: c_close berk rc %d\n", __func__, crc);
        }
    }
    if (dbt_key.data)
        free(dbt_key.data);
    if (dbt_data.data)
        free(dbt_data.data);
    return rc;
}

static int bdb_queuedb_is_db_full(DB *db)
{
    if (gbl_queuedb_file_threshold <= 0) return 0; /* never full? */
    char new[PATH_MAX];
    struct stat sb;
    if (stat(bdb_trans(db->fname, new), &sb) != 0) {
        return 0; /* cannot detect, assume no? */
    }
    return ((sb.st_size / 1048576) >= gbl_queuedb_file_threshold);
}

static void *queuedb_cron_event(struct cron_event *evt, struct errstat *err)
{
    if (db_is_stopped()) return NULL;
    struct dbenv *dbenv = NULL;
    if (evt != NULL) dbenv = evt->arg4;
    if (gbl_queuedb_file_interval > 0) {
        int tm = comdb2_time_epoch() + (gbl_queuedb_file_interval / 1000);
        void *p = cron_add_event(gbl_queuedb_cron, NULL, tm,
                                 (FCRON)queuedb_cron_event, NULL,
                                 NULL, NULL, dbenv, NULL, err, NULL);
        if (p == NULL) {
            logmsg(LOGMSG_ERROR, "Failed to schedule next queuedb event. "
                            "rc = %d, errstr = %s\n",
                    err->errval, err->errstr);
        }
    }
    if (gbl_queuedb_file_threshold <= 0) return NULL;
    if (dbenv == NULL) return NULL;
    bdb_state_type *bdb_state = dbenv->bdb_env;
    bdb_thread_event(bdb_state, BDBTHR_EVENT_START_RDWR);
    BDB_READLOCK("queuedb cron thread");
    if (dbenv->master != gbl_mynode) {
        BDB_RELLOCK();
        bdb_thread_event(bdb_state, BDBTHR_EVENT_DONE_RDWR);
        return NULL; 
    }
    rdlock_schema_lk();
    for (int i = 0; i < dbenv->num_qdbs; i++) {
        dbtable *tbl = dbenv->qdbs[i];
        if (tbl == NULL) continue;
        bdb_state_type *tbl_bdb_state = tbl->handle;
        if (tbl_bdb_state == NULL) continue;
        DB *db1 = BDB_QUEUEDB_GET_DBP_ZERO(tbl_bdb_state);
        DB *db2 = BDB_QUEUEDB_GET_DBP_ONE(tbl_bdb_state);
        struct schema_change_type *sc = NULL;
        int rc;
        if (db2 != NULL) {
            if (bdb_queuedb_is_db_empty(db1, NULL)) {
                logmsg(LOGMSG_DEBUG,
                    "%s: queuedb '%s' has two files and old file is empty, "
                    "attempting to delete it...\n", __func__, tbl_bdb_state->name);
                sc = new_schemachange_type();
                if (sc == NULL) {
                    continue;
                }
                strncpy0(
                    sc->tablename, tbl_bdb_state->name, sizeof(sc->tablename)
                );
                sc->type = DBTYPE_QUEUEDB;
                sc->del_qdb_file = 1;
                sc->nothrevent = 1;
                sc->finalize = 1;
                sc->already_locked = 1;
                sc->db = tbl;
                rc = start_schema_change(sc);
                if ((rc != SC_OK) && (rc != SC_ASYNC)) {
                    logmsg(LOGMSG_ERROR,
                           "%s: failed to start schema change to delete "
                           "old file for queuedb '%s'\n",
                           __func__, sc->tablename);
                    free_schema_change_type(sc);
                }
            } else {
                logmsg(LOGMSG_DEBUG,
                    "%s: queuedb '%s' has two files and old file is not "
                    "empty, doing nothing...\n", __func__, tbl_bdb_state->name);
            }
        } else if (bdb_queuedb_is_db_full(db1)) {
            logmsg(LOGMSG_DEBUG,
                "%s: queuedb '%s' has one file and old file is full, "
                "attempting to add new file...\n", __func__, tbl_bdb_state->name);
            sc = new_schemachange_type();
            if (sc == NULL) {
                continue;
            }
            strncpy0(
                sc->tablename, tbl_bdb_state->name, sizeof(sc->tablename)
            );
            sc->type = DBTYPE_QUEUEDB;
            sc->add_qdb_file = 1;
            sc->qdb_file_ver = flibc_htonll(bdb_get_cmp_context(tbl_bdb_state));
            sc->nothrevent = 1;
            sc->finalize = 1;
            sc->already_locked = 1;
            sc->db = tbl;
            rc = start_schema_change(sc);
            if ((rc != SC_OK) && (rc != SC_ASYNC)) {
                logmsg(LOGMSG_ERROR,
                       "%s: failed to start schema change to add "
                       "new file for queuedb '%s'\n",
                           __func__, sc->tablename);
                free_schema_change_type(sc);
            }
        } else {
            logmsg(LOGMSG_DEBUG,
                "%s: queuedb '%s' has one file and old file is not "
                "full, doing nothing...\n", __func__, tbl_bdb_state->name);
        }
    }
    unlock_schema_lk();
    BDB_RELLOCK();
    bdb_thread_event(bdb_state, BDBTHR_EVENT_DONE_RDWR);
    return NULL;
}

static void *queuedb_cron_kickoff(struct cron_event *evt, struct errstat *err)
{
    if (db_is_stopped()) return NULL;
    if (gbl_queuedb_file_interval > 0) {
        logmsg(LOGMSG_INFO, "Starting queuedb cron job. "
                        "Will check queuedb usage every %d seconds.\n",
                gbl_queuedb_file_interval / 1000);
        return queuedb_cron_event(evt, err);
    }
    return NULL;
}

static char *queuedb_cron_describe(sched_if_t *impl)
{
    return strdup("QueueDB cron scheduler");
}

static char *queuedb_cron_event_describe(sched_if_t *impl, cron_event_t *event)
{
    const char *name;
    if (event->func == (FCRON)queuedb_cron_event)
        name = "QueueDB usage update";
    else if (event->func == (FCRON)queuedb_cron_kickoff)
        name = "QueueDB usage kickoff";
    else
        name = "Unknown";

    return strdup(name);
}

int bdb_queuedb_create_cron(void *arg)
{
    struct errstat xerr = {0};

    if (gbl_queuedb_file_interval > 0) {
        if (!gbl_queuedb_cron) {
            sched_if_t impl = {0};
            time_cron_create(
                &impl, queuedb_cron_describe, queuedb_cron_event_describe
            );
            gbl_queuedb_cron = cron_add_event(NULL, "QueueDB Job Scheduler",
                                      INT_MIN, (FCRON)queuedb_cron_kickoff,
                                      NULL, NULL, NULL, arg, NULL, &xerr,
                                      &impl);
        } else {
            gbl_queuedb_cron = cron_add_event(gbl_queuedb_cron, NULL, INT_MIN,
                                      (FCRON)queuedb_cron_kickoff, NULL, NULL,
                                      NULL, arg, NULL, &xerr, NULL);
        }
        if (gbl_queuedb_cron == NULL) {
            logmsg(LOGMSG_ERROR, "Failed to schedule queuedb cron job. "
                            "rc = %d, errstr = %s\n",
                    xerr.errval, xerr.errstr);
        }
    }
    return xerr.errval;
}

void bdb_queuedb_init_priv(bdb_state_type *bdb_state)
{
    if (gbl_debug_queuedb)
        logmsg(LOGMSG_USER, ">>> bdb_queuedb_init_priv %s\n", bdb_state->name);
    bdb_state->qpriv = calloc(1, sizeof(struct bdb_queue_priv));
    /* read max, use? use genids, with guarantee they'll never decrement? */
    // bdb_state->qstate->genid = 0; /* CALLOC'd */
}

/* btree, so rely on our usual page size suggester */
int bdb_queuedb_best_pagesize(int avg_item_sz)
{
    return calc_pagesize(avg_item_sz);
}

/* add to queue */
int bdb_queuedb_add(bdb_state_type *bdb_state, tran_type *tran, const void *dta,
                    size_t dtalen, int *bdberr, unsigned long long *out_genid)
{
    DB *db = BDB_QUEUEDB_GET_DBP_ONE(bdb_state);
    if (db == NULL) db = BDB_QUEUEDB_GET_DBP_ZERO(bdb_state);
    struct queuedb_key k;
    int rc;
    DBT dbt_key = {0}, dbt_data = {0};
    uint8_t *p_buf, *p_buf_end;
    struct bdb_queue_found qfnd;
    void *databuf = NULL;
    struct bdb_queue_priv *qstate = bdb_state->qpriv;

    if (gbl_debug_queuedb)
        logmsg(LOGMSG_USER, ">>> bdb_queuedb_add %s\n", bdb_state->name);

    qstate = (struct bdb_queue_priv *)bdb_state->qpriv;
    databuf = malloc(dtalen + sizeof(struct bdb_queue_found));
    qfnd.genid = get_genid(bdb_state, 0);
    qfnd.data_len = dtalen;
    qfnd.data_offset = sizeof(struct bdb_queue_found);
    qfnd.trans.tid = tran->tid->txnid;
    if (tran->trigger_epoch) {
        qfnd.epoch = tran->trigger_epoch;
    } else {
        qfnd.epoch = tran->trigger_epoch = comdb2_time_epoch();
    }
    p_buf = databuf;
    p_buf_end = p_buf + dtalen + sizeof(struct bdb_queue_found);
    p_buf = queue_found_put(&qfnd, p_buf, p_buf_end);
    if (p_buf == NULL) {
        logmsg(LOGMSG_ERROR, "%s: failed to encode queue header for %s\n", __func__,
                bdb_state->name);
        *bdberr = BDBERR_MISC;
        rc = -1;
        goto done;
    }
    p_buf = buf_no_net_put(dta, dtalen, p_buf, p_buf_end);
    if (p_buf == NULL) {
        logmsg(LOGMSG_ERROR, "%s: failed to encode queue entry for %s\n", __func__,
                bdb_state->name);
        *bdberr = BDBERR_MISC;
        rc = -1;
        goto done;
    }

    *bdberr = BDBERR_NOERROR;
    for (int i = 0; i < MAXCONSUMERS; i++) {
        if (btst(&bdb_state->active_consumers, i)) {
            uint8_t key[QUEUEDB_KEY_LEN];
            uint8_t *p_buf, *p_buf_end;
            p_buf = key;
            p_buf_end = key + sizeof(key);
            k.consumer = i;
            k.genid = qfnd.genid;
            p_buf = queuedb_key_put(&k, p_buf, p_buf_end);
            if (p_buf == NULL) {
                logmsg(LOGMSG_ERROR, "%s: failed to encode key for %s consumer %d\n",
                        __func__, bdb_state->name, i);
                *bdberr = BDBERR_MISC;
                rc = -1;
                goto done;
            }

            dbt_key.data = key;
            dbt_key.size = QUEUEDB_KEY_LEN;
            if (gbl_debug_queuedb) {
               logmsg(LOGMSG_USER, "adding key:\n");
                fsnapf(stdout, key, QUEUEDB_KEY_LEN);
            }
            dbt_data.data = (void *)databuf;
            dbt_data.size = dtalen + sizeof(struct bdb_queue_found);

            if (gbl_debug_queuedb) {
                logmsg(LOGMSG_USER, "inserted:\n");
                fsnapf(stdout, dbt_data.data, dbt_data.size);
            }

            /* TODO: rowlocks? */
            rc = db->put(db, tran->tid, &dbt_key, &dbt_data, 0);
            if (rc == DB_LOCK_DEADLOCK) {
                *bdberr = BDBERR_DEADLOCK;
                qstate->stats.n_add_deadlocks++;
                rc = -1;
                goto done;
            } else if (rc) {
                logmsg(LOGMSG_ERROR,
                       "queuedb %s consumer %d genid %" PRIx64 " put rc %d\n",
                       bdb_state->name, i, k.genid, rc);
                *bdberr = BDBERR_MISC;
                rc = -1;
                goto done;
            }
        }
    }
    bdb_state->qdb_adds++;
    rc = 0;

done:
    if (databuf)
        free(databuf);
    return rc;
}

int bdb_queuedb_walk(bdb_state_type *bdb_state, int flags, void *lastitem,
                     bdb_queue_walk_callback_t callback, void *userptr,
                     int *bdberr)
{
    DB *dbs[2] = {
      BDB_QUEUEDB_GET_DBP_ZERO(bdb_state),
      BDB_QUEUEDB_GET_DBP_ONE(bdb_state)
    };
    DBT dbt_key = {0}, dbt_data = {0};
    DBC *dbcp = NULL;
    int rc;

    if (gbl_debug_queuedb)
        logmsg(LOGMSG_USER, ">>> bdb_queuedb_walk %s\n", bdb_state->name);

    for (int i = 0; i < sizeof(dbs); i++) {
        if (dbcp) {
            int crc2;
            crc2 = dbcp->c_close(dbcp);
            dbcp = NULL;
            if (crc2 == DB_LOCK_DEADLOCK) {
                logmsg(LOGMSG_ERROR, "%s: c_close berk rc %d\n", __func__, crc2);
                *bdberr = BDBERR_DEADLOCK;
                rc = -1;
                goto done;
            } else if (crc2) {
                logmsg(LOGMSG_ERROR, "%s: c_close berk rc %d\n", __func__, crc2);
                *bdberr = BDBERR_MISC;
                rc = -1;
                goto done;
            }
        }

        DB *db = dbs[i]; if (db == NULL) continue;
        dbt_key.flags = dbt_data.flags = DB_DBT_REALLOC;

        /* this API is a little nutty... */
        rc = db->cursor(db, NULL, &dbcp, 0);
        if (rc != 0) {
            *bdberr = BDBERR_MISC;
            return -1;
        }

        if (flags & BDB_QUEUE_WALK_RESTART) {
            /* this is a restart, and lastitem containts a copy of the last key when
             * we stopped */
            dbt_key.data = lastitem;
            dbt_key.size = sizeof(struct queuedb_key);
            rc = dbcp->c_get(dbcp, &dbt_key, &dbt_data, DB_FIRST);

            /* TODO: It seems the BDB_QUEUE_WALK_RESTART flag should only be
             *       honored on the first get operation? */
            flags &= ~BDB_QUEUE_WALK_RESTART;
        } else {
            rc = dbcp->c_get(dbcp, &dbt_key, &dbt_data, DB_SET_RANGE);
        }
        while (rc == 0) {
            struct bdb_queue_found qfnd;
            int consumern = 0;
            uint8_t *p_buf, *p_buf_end;

            lastitem = (void *)dbt_key.data;

            p_buf = dbt_data.data;
            p_buf_end = p_buf + dbt_data.size;
            p_buf = (uint8_t *)queue_found_get(&qfnd, p_buf, p_buf_end);
            if (p_buf == NULL) {
                logmsg(LOGMSG_ERROR, "%s failed to decode queue header for %s\n",
                        __func__, bdb_state->name);
                *bdberr = BDBERR_MISC;
                rc = -1;
                goto done;
            }

            rc = callback(consumern, dbt_data.size, qfnd.epoch, userptr);
            if (rc) {
                rc = 0;
                break;
            }
            rc = dbcp->c_get(dbcp, &dbt_key, &dbt_key, DB_NEXT);
        }
        if (rc) {
            if (rc == DB_LOCK_DEADLOCK) {
                *bdberr = BDBERR_DEADLOCK;
                rc = -1;
                goto done;
            } else if (rc == DB_NOTFOUND) {
                /* EOF */
                rc = 0;
                goto done;
            } else {
                logmsg(LOGMSG_ERROR, "%s find/next berk rc %d\n", __func__, rc);
                *bdberr = BDBERR_MISC;
                assert(rc != 0);
                goto done;
            }
        }
    }
done:
    if (dbcp) {
        int crc;
        crc = dbcp->c_close(dbcp);
        if (crc == DB_LOCK_DEADLOCK) {
            logmsg(LOGMSG_ERROR, "%s: c_close berk rc %d\n", __func__, crc);
            *bdberr = BDBERR_DEADLOCK;
            rc = -1;
        } else if (crc) {
            logmsg(LOGMSG_ERROR, "%s: c_close berk rc %d\n", __func__, crc);
            *bdberr = BDBERR_MISC;
            rc = -1;
        }
    }
    if (dbt_key.data)
        free(dbt_key.data);
    if (dbt_data.data)
        free(dbt_data.data);

    return rc;
}

int bdb_queuedb_dump(bdb_state_type *bdb_state, FILE *out, int *bdberr)
{
    /* TODO */
    *bdberr = BDBERR_NOERROR;
    return 0;
}

int bdb_queuedb_get(bdb_state_type *bdb_state, int consumer,
                    const struct bdb_queue_cursor *prevcursor, void **fnd,
                    size_t *fnddtalen, size_t *fnddtaoff,
                    struct bdb_queue_cursor *fndcursor, unsigned int *epoch,
                    int *bdberr)
{
    DB *db = BDB_QUEUEDB_GET_DBP_ZERO(bdb_state);
    if (db == NULL) { // trigger dropped?
        *bdberr = BDBERR_BADARGS;
        return -1;
    }

    struct queuedb_key k;
    DBT dbt_key = {0}, dbt_data = {0};
    DBC *dbcp = NULL;
    int rc;
    struct bdb_queue_found qfnd;
    uint8_t *p_buf, *p_buf_end;
    uint8_t key[QUEUEDB_KEY_LEN] = {0};
    struct queuedb_key fndk;
    uint8_t fndkey[QUEUEDB_KEY_LEN] = {0};
    struct bdb_queue_priv *qstate = bdb_state->qpriv;

    if (gbl_debug_queuedb)
       logmsg(LOGMSG_USER, ">> bdb_queuedb_get %s\n", bdb_state->name);

    dbt_key.flags = dbt_data.flags = DB_DBT_REALLOC;

    rc = db->cursor(db, NULL, &dbcp, 0);
    if (rc) {
        *bdberr = BDBERR_MISC;
        goto done;
    }

    k.consumer = consumer;
    if (prevcursor)
        memcpy(&k.genid, prevcursor->genid, sizeof(uint64_t));
    else
        k.genid = 0;

    p_buf = key;
    p_buf_end = p_buf + QUEUEDB_KEY_LEN;
    p_buf = queuedb_key_put(&k, p_buf, p_buf_end);
    if (p_buf == NULL) {
        logmsg(LOGMSG_ERROR, "%s:%d failed to encode key for queue %s consumer %d\n",
                __func__, __LINE__, bdb_state->name, consumer);
        *bdberr = BDBERR_DEADLOCK;
        qstate->stats.n_get_deadlocks++;
        rc = -1;
        goto done;
    }

    dbt_key.data = key;
    dbt_key.size = QUEUEDB_KEY_LEN;
    if (gbl_debug_queuedb) {
        logmsg(LOGMSG_USER, "was looking for:\n");
        fsnapf(stdout, dbt_key.data, dbt_key.size);
    }

    qstate->stats.n_physical_gets++;
    rc = dbcp->c_get(dbcp, &dbt_key, &dbt_data, DB_SET_RANGE);
    if (rc) {
        if (rc == DB_LOCK_DEADLOCK) {
            *bdberr = BDBERR_DEADLOCK;
            rc = -1;
            goto done;
        } else if (rc == DB_NOTFOUND) {
            /* empty or past eof? we're done */
            *bdberr = BDBERR_FETCH_DTA;
            rc = -1;
            goto done;
        } else {
            logmsg(LOGMSG_ERROR, "%s %s get rc %d\n", __func__, bdb_state->name, rc);
            *bdberr = BDBERR_MISC;
            goto done;
        }
    }

    if (gbl_debug_queuedb) {
        logmsg(LOGMSG_USER, "found:\n");
        fsnapf(stdout, dbt_key.data, dbt_key.size);
    }

    if (prevcursor && prevcursor->genid[0] != 0 && prevcursor->genid[1] != 0) {
        /* We found something!  It may however be:
         * (1) the previous record that wasn't consumed yet
         * (2) a record for another consumer
         *
         * For (1) we step forward (and need to check for (2) again)
         * For (2) we pretend we're at EOF, since there's nothing else for this
         *consumer.
         */
        fndk.consumer = consumer;
        memcpy(&fndk.genid, prevcursor->genid, sizeof(prevcursor->genid));
        p_buf = fndkey;
        p_buf_end = p_buf + QUEUEDB_KEY_LEN;
        p_buf = queuedb_key_put(&fndk, p_buf, p_buf_end);
        if (p_buf == NULL) {
            logmsg(LOGMSG_ERROR, 
                "%s:%d failed to encode found key for queue %s consumer %d\n",
                __func__, __LINE__, bdb_state->name, consumer);
            *bdberr = BDBERR_DEADLOCK;
            rc = -1;
            goto done;
        }
        if (gbl_debug_queuedb) {
            logmsg(LOGMSG_USER, "was looking for key:\n");
            fsnapf(stdout, key, QUEUEDB_KEY_LEN);
            logmsg(LOGMSG_USER, "found key:\n");
            fsnapf(stdout, fndkey, QUEUEDB_KEY_LEN);
        }

        /* case (1) - we found a key that matches the prev key - unconsumed
         * record */
        if (memcmp(&fndkey, key, QUEUEDB_KEY_LEN) == 0) {
            rc = dbcp->c_get(dbcp, &dbt_key, &dbt_data, DB_NEXT);
            if (rc) {
                if (rc == DB_LOCK_DEADLOCK) {
                    *bdberr = BDBERR_DEADLOCK;
                    rc = -1;
                    goto done;
                } else if (rc == DB_NOTFOUND) {
                    /* empty or eof */
                    qstate->stats.n_get_not_founds++;
                    *bdberr = BDBERR_FETCH_DTA;
                    rc = -1;
                    goto done;
                } else {
                    logmsg(LOGMSG_ERROR, "%s %s next rc %d\n", __func__,
                            bdb_state->name, rc);
                    *bdberr = BDBERR_MISC;
                    goto done;
                }
            }
        }
    }

    /* see if the thing we ended up on is for a different consumer - case (2) */
    p_buf = dbt_key.data;
    p_buf_end = p_buf + dbt_key.size;
    p_buf = queuedb_key_get(&fndk, p_buf, p_buf_end);
    if (p_buf == NULL) {
        logmsg(LOGMSG_USER, 
                "%s:%d failed to decode found key for queue %s consumer %d\n",
                __func__, __LINE__, bdb_state->name, consumer);
        *bdberr = BDBERR_DEADLOCK;
        rc = -1;
        goto done;
    }
    if (gbl_debug_queuedb)
        logmsg(LOGMSG_USER, "next key is consumer %d genid %016" PRIx64 "\n",
               fndk.consumer, fndk.genid);
    if (fndk.consumer != consumer) {
        /* pretend we didn't find anything - the next record is meant for
         * a different consumer, our "queue" is empty */
        if (gbl_debug_queuedb)
            logmsg(LOGMSG_USER, "found record for consumer %d but I am %d\n", fndk.consumer,
                   consumer);
        *bdberr = BDBERR_FETCH_DTA;
        rc = -1;
        goto done;
    }

    /* made this far? massage the data and return it. */
    p_buf = dbt_data.data;
    p_buf_end = p_buf + dbt_data.size;
    if (dbt_data.size < sizeof(struct bdb_queue_found)) {
        logmsg(LOGMSG_ERROR, "%s: invalid queue entry size %d in queue %s\n",
                __func__, dbt_data.size, bdb_state->name);
        *bdberr = BDBERR_MISC; /* ... */
        rc = -1;
        goto done;
    }

    p_buf = (uint8_t *)queue_found_get(&qfnd, p_buf, p_buf_end);
    if (p_buf == NULL) {
        logmsg(LOGMSG_ERROR, "%s: can't decode header size %u in queue %s\n",
               __func__, dbt_data.size, bdb_state->name);
        *bdberr = BDBERR_MISC; /* ... */
        rc = -1;
        goto done;
    }

    /* what endianness is this? */
    *fnd = dbt_data.data;
    if (fnddtalen)
        *fnddtalen = dbt_data.size;
    if (fnddtaoff)
        *fnddtaoff =
            qfnd.data_offset; /* This length will be used to check version. */
    if (fndcursor) {
        memcpy(fndcursor->genid, &fndk.genid, sizeof(fndk.genid));
        fndcursor->recno = 0;
        fndcursor->reserved = 0;
    }
    dbt_data.data = NULL;
    *bdberr = BDBERR_NOERROR;
    rc = 0;

done:
    if (dbcp) {
        int crc;
        crc = dbcp->c_close(dbcp);
        if (crc) {
            if (crc == DB_LOCK_DEADLOCK) {
                logmsg(LOGMSG_ERROR, "%s: c_close berk rc %d\n", __func__, crc);
                *bdberr = DB_LOCK_DEADLOCK;
                rc = -1;
            } else {
                logmsg(LOGMSG_ERROR, "%s: c_close berk rc %d\n", __func__, crc);
                *bdberr = BDBERR_MISC;
                rc = -1;
            }
        }
    }
    if (dbt_key.data && dbt_key.data != key /*this puppy isn't malloced*/)
        free(dbt_key.data);
    if (dbt_data.data)
        free(dbt_data.data);

    return rc;
}

int bdb_queuedb_consume(bdb_state_type *bdb_state, tran_type *tran,
                        int consumer, const void *prevfnd, int *bdberr)
{
    DB *db = BDB_QUEUEDB_GET_DBP_ZERO(bdb_state);
    struct bdb_queue_found qfnd;
    uint8_t *p_buf, *p_buf_end;
    struct queuedb_key k;
    uint8_t key[QUEUEDB_KEY_LEN];
    int rc = 0;
    struct bdb_queue_priv *qstate = bdb_state->qpriv;
    struct queuedb_key fndk = {0};

    DBT dbt_key = {0}, dbt_data = {0};
    DBC *dbcp = NULL;

    if (gbl_debug_queuedb) {
        logmsg(LOGMSG_USER, ">> bdb_queuedb_consume %s\n", bdb_state->name);
        logmsg(LOGMSG_USER, "prevfnd:\n");
        fsnapf(stdout, (void *)prevfnd, sizeof(struct bdb_queue_found));
    }

    p_buf = (uint8_t *)prevfnd;
    p_buf_end = p_buf + sizeof(struct bdb_queue_found);
    p_buf = (uint8_t *)queue_found_get(&qfnd, p_buf, p_buf_end);
    if (p_buf == NULL) {
        logmsg(LOGMSG_ERROR, 
                "%s: can't decode queue header for queue %s consumer %d\n",
                __func__, bdb_state->name, consumer);
        *bdberr = BDBERR_MISC;
        rc = -1;
        goto done;
    }
    k.consumer = consumer;
    k.genid = 0;
    if (gbl_debug_queuedb)
        logmsg(LOGMSG_USER, "consumer %d genid %016llx\n", consumer,
               qfnd.genid);
    p_buf = (uint8_t *)key;
    p_buf_end = p_buf + QUEUEDB_KEY_LEN;
    p_buf = queuedb_key_put(&k, p_buf, p_buf_end);
    if (p_buf == NULL) {
        logmsg(LOGMSG_ERROR, "%s: can't decode queue key for queue %s consumer %d\n",
                __func__, bdb_state->name, consumer);
        *bdberr = BDBERR_MISC;
        rc = -1;
        goto done;
    }
    if (gbl_debug_queuedb) {
        logmsg(LOGMSG_USER, "trying to consume:\n");
        fsnapf(stdout, key, QUEUEDB_KEY_LEN);
    }

    /* we don't want to actually fetch the data, just position the cursor */
    dbt_key.flags = dbt_data.flags = DB_DBT_REALLOC;
    dbt_key.data = key;
    dbt_key.size = QUEUEDB_KEY_LEN;

    rc = db->cursor(db, tran->tid, &dbcp, 0);
    if (rc != 0) {
        *bdberr = BDBERR_MISC;
        goto done;
    }
    rc = dbcp->c_get(dbcp, &dbt_key, &dbt_data, DB_FIRST);
    if (rc == DB_NOTFOUND) {
        if (gbl_debug_queuedb) {
            logmsg(LOGMSG_USER, "not found on consume:\n");
            fsnapf(stdout, dbt_key.data, QUEUEDB_KEY_LEN);
        }
        *bdberr = BDBERR_DELNOTFOUND;
        rc = -1;
        goto done;
    } else if (rc == DB_LOCK_DEADLOCK) {
        *bdberr = BDBERR_DEADLOCK;
        rc = -1;
        qstate->stats.n_consume_deadlocks++;
        goto done;
    } else if (rc) {
        logmsg(LOGMSG_ERROR, "%s: find queue %s consumer %d berk rc %d\n", __func__,
                bdb_state->name, consumer, rc);
        *bdberr = BDBERR_MISC;
        rc = -1;
        goto done;
    }

    p_buf = dbt_key.data;
    p_buf_end = p_buf + dbt_key.size;
    p_buf = queuedb_key_get(&fndk, p_buf, p_buf_end);

    if ((fndk.genid != qfnd.genid) &&
        (fndk.genid != flibc_ntohll(qfnd.genid))) {
        logmsg(LOGMSG_ERROR,
               "%s: Trying to consume non-first item of queue %s genid: "
               "%016llx first: %016" PRIx64 " consumer %d\n",
               __func__, bdb_state->name, qfnd.genid, fndk.genid, consumer);
        *bdberr = BDBERR_MISC;
        rc = -1;
        goto done;
    }

    /* we found it, delete */
    rc = dbcp->c_del(dbcp, 0);
    if (rc) {
        if (rc == DB_LOCK_DEADLOCK) {
            *bdberr = BDBERR_DEADLOCK;
            rc = -1;
            goto done;
        } else if (rc) {
            logmsg(LOGMSG_ERROR, "%s: del queue %s consumer %d berk rc %d\n",
                    __func__, bdb_state->name, consumer, rc);
            *bdberr = BDBERR_DEADLOCK;
            rc = -1;
            goto done;
        }
    }
    bdb_state->qdb_cons++;
    if (gbl_debug_queuedb)
        logmsg(LOGMSG_USER, ">> CONSUMED!\n");

/* and we consumed successfully */
done:
    if (dbcp) {
        int crc;
        crc = dbcp->c_close(dbcp);
        if (crc == DB_LOCK_DEADLOCK) {
            logmsg(LOGMSG_ERROR, "%s: c_close berk rc %d\n", __func__, crc);
            *bdberr = BDBERR_DEADLOCK;
            rc = -1;
        } else if (crc) {
            logmsg(LOGMSG_ERROR, "%s: c_close berk rc %d\n", __func__, crc);
            *bdberr = BDBERR_MISC;
            rc = -1;
        }
    }
    if (dbt_key.data && dbt_key.data != key)
        free(dbt_key.data);
    if (dbt_data.data)
        free(dbt_data.data);
    return rc;
}

const struct bdb_queue_stats *bdb_queuedb_get_stats(bdb_state_type *bdb_state)
{
    struct bdb_queue_priv *qstate = bdb_state->qpriv;

    return &qstate->stats;
}

int bdb_trigger_subscribe(bdb_state_type *bdb_state, pthread_cond_t **cond,
                          pthread_mutex_t **lock, const uint8_t **status)
{
    DB_ENV *dbenv = bdb_state->dbenv;
    return dbenv->trigger_subscribe(dbenv, bdb_state->name, cond, lock, status);
}

int bdb_trigger_unsubscribe(bdb_state_type *bdb_state)
{
    DB_ENV *dbenv = bdb_state->dbenv;
    return dbenv->trigger_unsubscribe(dbenv, bdb_state->name);
}

int bdb_trigger_open(bdb_state_type *bdb_state)
{
    DB_ENV *dbenv = bdb_state->dbenv;
    return dbenv->trigger_open(dbenv, bdb_state->name);
}

int bdb_trigger_close(bdb_state_type *bdb_state)
{
    DB_ENV *dbenv = bdb_state->dbenv;
    return dbenv->trigger_close(dbenv, bdb_state->name);
}

<<<<<<< HEAD
int bdb_trigger_ispaused(bdb_state_type *bdb_state)
{
    DB_ENV *dbenv = bdb_state->dbenv;
    return dbenv->trigger_ispaused(dbenv, bdb_state->name);
}

int bdb_trigger_pause(bdb_state_type *bdb_state)
{
    DB_ENV *dbenv = bdb_state->dbenv;
    return dbenv->trigger_pause(dbenv, bdb_state->name);
}

int bdb_trigger_unpause(bdb_state_type *bdb_state)
{
    DB_ENV *dbenv = bdb_state->dbenv;
    return dbenv->trigger_unpause(dbenv, bdb_state->name);
=======
int bdb_trigger_version(bdb_state_type *bdb_state)
{
    DB_ENV *dbenv = bdb_state->dbenv;
    return dbenv->trigger_version(dbenv, bdb_state->name);
>>>>>>> 70f8c6e0
}<|MERGE_RESOLUTION|>--- conflicted
+++ resolved
@@ -939,7 +939,6 @@
     return dbenv->trigger_close(dbenv, bdb_state->name);
 }
 
-<<<<<<< HEAD
 int bdb_trigger_ispaused(bdb_state_type *bdb_state)
 {
     DB_ENV *dbenv = bdb_state->dbenv;
@@ -956,10 +955,10 @@
 {
     DB_ENV *dbenv = bdb_state->dbenv;
     return dbenv->trigger_unpause(dbenv, bdb_state->name);
-=======
+}
+
 int bdb_trigger_version(bdb_state_type *bdb_state)
 {
     DB_ENV *dbenv = bdb_state->dbenv;
     return dbenv->trigger_version(dbenv, bdb_state->name);
->>>>>>> 70f8c6e0
 }