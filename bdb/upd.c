/*
   Copyright 2015 Bloomberg Finance L.P.

   Licensed under the Apache License, Version 2.0 (the "License");
   you may not use this file except in compliance with the License.
   You may obtain a copy of the License at

       http://www.apache.org/licenses/LICENSE-2.0

   Unless required by applicable law or agreed to in writing, software
   distributed under the License is distributed on an "AS IS" BASIS,
   WITHOUT WARRANTIES OR CONDITIONS OF ANY KIND, either express or implied.
   See the License for the specific language governing permissions and
   limitations under the License.
 */

#include <errno.h>
#include <fcntl.h>
#include <limits.h>
#include <netinet/in.h>
#include <netinet/tcp.h>
#include <pthread.h>
#include <stdarg.h>
#include <stdio.h>
#include <stdlib.h>
#include <string.h>
#include <strings.h>
#include <sys/stat.h>
#include <sys/types.h>
#include <sys/socket.h>
#include <sys/socketvar.h>
#include <sys/uio.h>
#include <unistd.h>
#include <stddef.h>
#include <assert.h>

#include <build/db.h>
#include <epochlib.h>

#include <ctrace.h>

#include <net.h>
#include "bdb_int.h"
#include "sql_bdb.h"
#include "locks.h"
#include "genid.h"
#include "logmsg.h"

int ll_dta_upd(bdb_state_type *bdb_state, int rrn, unsigned long long oldgenid,
               unsigned long long *newgenid, DB *dbp, tran_type *tran,
               int dtafile, int dtastripe, int participantstripeid,
               int use_new_genid, DBT *verify_dta, DBT *dta, DBT *old_dta_out,
               int odhready);

static int bdb_change_dta_genid_dtastripe(bdb_state_type *bdb_state,
                                          tran_type *tran, int dtanum,
                                          unsigned long long oldgenid,
                                          unsigned long long newgenid,
                                          int has_blob_opt, int *bdberr)
{
    BDB_VERIFY_TRAN_INVARIANTS(bdb_state, tran);

    int rc;
    DB *dbp;
    int dtastripe;

    /* synthetic genids should not make it here */
    if (is_genid_synthetic(oldgenid)) {
        *bdberr = BDBERR_BADARGS;
        return 1;
    }

    *bdberr = BDBERR_NOERROR;

    int use_new_genid = 1;

    if (0 == bdb_inplace_cmp_genids(bdb_state, oldgenid, newgenid)) {
        use_new_genid = 0;
    }

    /* open a cursor */
    dbp = get_dbp_from_genid(bdb_state, dtanum, oldgenid, &dtastripe);

    if (dtanum >= 1 && has_blob_opt)
        rc = ll_dta_upd_blob_w_opt(bdb_state, 2, oldgenid, &newgenid, dbp, tran,
                                   dtanum, dtastripe, 0, use_new_genid, NULL,
                                   NULL, NULL);
    else
        rc = ll_dta_upd(bdb_state, 2, oldgenid, &newgenid, dbp, tran, dtanum,
                        dtastripe, 0, use_new_genid, NULL, NULL, NULL, 0);

    /* if a blob is null, we won't find it, and don't need to update it */
    if (rc && dtanum > 0 && rc == DB_NOTFOUND)
        rc = 0;
    if (rc) {
        switch (rc) {
        case BDBERR_DTA_MISMATCH:
            *bdberr = BDBERR_DTA_MISMATCH;
            break;
        case DB_REP_HANDLE_DEAD:
        case DB_LOCK_DEADLOCK:
            *bdberr = BDBERR_DEADLOCK;
            break;
        default:
            logmsg(LOGMSG_ERROR, "%s:%d ll_dta_upd rc %d\n", __FILE__, __LINE__, rc);
            *bdberr = BDBERR_MISC;
        }
        rc = -1;
    }

    return rc;
}

/* Add or update a blob */
static int bdb_prim_add_upd_int(bdb_state_type *bdb_state, tran_type *tran,
                                int dtanum, void *newdta, int newdtaln, int rrn,
                                unsigned long long oldgenid,
                                unsigned long long newgenid,
                                int participantstripid, int *bdberr,
                                int odhready)
{
    BDB_VERIFY_TRAN_INVARIANTS(bdb_state, tran);

    int rc;
    int stripe;
    DB *dbp;
    DBT dbt_newdta;

    if (bdb_write_preamble(bdb_state, bdberr))
        return -1;

    /* if they didnt give us both an old and new genid, then fail */
    if (!oldgenid || !newgenid) {
        *bdberr = BDBERR_BADARGS;
        return 1;
    }

    /* fail if this is a participant-stripe database with no bits
       allocated to the participant id */
    if ((bdb_state->attr->updategenids) &&
        (bdb_state->attr->participantid_bits <= 0)) {
        *bdberr = BDBERR_BADARGS;
        return 1;
    }

    *bdberr = BDBERR_NOERROR;

    stripe = 0;

    /* synthetic genids should not make it here */
    if (is_genid_synthetic(oldgenid) || is_genid_synthetic(newgenid)) {
        *bdberr = BDBERR_BADARGS;
        return 1;
    }

    dbp = get_dbp_from_genid(bdb_state, dtanum, oldgenid, &stripe);

    bzero(&dbt_newdta, sizeof(DBT));
    dbt_newdta.data = newdta;
    dbt_newdta.size = newdtaln;

    rc = ll_dta_upd_blob(bdb_state, rrn, oldgenid, newgenid, dbp, tran, dtanum,
                         stripe, participantstripid, &dbt_newdta, odhready);

    if (rc) {
        *bdberr = rc;
        switch (rc) {
        case BDBERR_DTA_MISMATCH:
            *bdberr = BDBERR_DTA_MISMATCH;
            break;
        case DB_REP_HANDLE_DEAD:
        case DB_LOCK_DEADLOCK:
            *bdberr = BDBERR_DEADLOCK;
            break;
        default:
            logmsg(LOGMSG_ERROR, "%s:%d ll_dta_upd rc %d\n", __FILE__, __LINE__, rc);
            *bdberr = BDBERR_MISC;
        }
        rc = -1;
    }

    return rc;
}

static int bdb_prim_updvrfy_int(bdb_state_type *bdb_state, tran_type *tran,
                                void *olddta, int olddtaln, void *newdta,
                                int newdtaln, int rrn,
                                unsigned long long oldgenid,
                                unsigned long long *newgenid, int verifydta,
                                int participantstripid, int use_new_genid,
                                int keep_genid_intact, int *bdberr)
{
    BDB_VERIFY_TRAN_INVARIANTS(bdb_state, tran);

    int rc;
    int stripe;
    DB *dbp;
    DBT dbt_newdta;
    DBT dbt_olddta;

    if (bdb_write_preamble(bdb_state, bdberr))
        return -1;

    if (newgenid && !use_new_genid)
        *newgenid = 0;

    /* if they didnt give us a genid, but we arent supposed to verify the
       data, then fail */
    if ((!oldgenid) && (!verifydta)) {
        *bdberr = BDBERR_BADARGS;
        return 1;
    }

    /* fail if this is a participant-stripe database with no bits
       allocated to the participant id */
    if ((bdb_state->attr->updategenids) &&
        (bdb_state->attr->participantid_bits <= 0)) {
        *bdberr = BDBERR_BADARGS;
        return 1;
    }

    *bdberr = BDBERR_NOERROR;

    stripe = 0;

    /* synthetic genids should not make it here */
    if (is_genid_synthetic(oldgenid)) {
        *bdberr = BDBERR_BADARGS;
        return 1;
    }

    dbp = get_dbp_from_genid(bdb_state, 0, oldgenid, &stripe);

    if (verifydta) {
        bzero(&dbt_olddta, sizeof(DBT));
        dbt_olddta.data = olddta;
        dbt_olddta.size = olddtaln;
    }
    bzero(&dbt_newdta, sizeof(DBT));
    dbt_newdta.data = newdta;
    dbt_newdta.size = newdtaln;

    if (keep_genid_intact) {
        rc = ll_dta_upgrade(bdb_state, rrn, oldgenid, dbp, tran, 0, stripe,
                            &dbt_newdta);
    } else {
        rc = ll_dta_upd(bdb_state, rrn, oldgenid, newgenid, dbp, tran, 0,
                        stripe, participantstripid, use_new_genid,
                        verifydta ? &dbt_olddta : NULL, &dbt_newdta, NULL, 0);
    }

    if (rc) {
        *bdberr = rc;
        switch (rc) {
        case DB_NOTFOUND:
            *bdberr = BDBERR_RRN_NOTFOUND;
            break;
        case BDBERR_DTA_MISMATCH:
            *bdberr = BDBERR_DTA_MISMATCH;
            break;
        case DB_REP_HANDLE_DEAD:
        case DB_LOCK_DEADLOCK:
            *bdberr = BDBERR_DEADLOCK;
            break;
        default:
            logmsg(LOGMSG_ERROR, "%s:%d ll_dta_upd rc %d\n", __FILE__, __LINE__, rc);
            *bdberr = BDBERR_MISC;
        }
        rc = -1;
    }

    return rc;
}

static int bdb_prim_updkey_genid_int(bdb_state_type *bdb_state, tran_type *tran,
                                     void *key, int keylen, int ixnum,
                                     unsigned long long oldgenid,
                                     unsigned long long genid, void *dta,
                                     int dtalen, int isnull, int *bdberr)
{
    BDB_VERIFY_TRAN_INVARIANTS(bdb_state, tran);

    int rc;
    DBT dbt_key;
    void *pKeyMaxBuf = 0;

    if (bdb_write_preamble(bdb_state, bdberr))
        return -1;

    *bdberr = BDBERR_NOERROR;

    /* synthetic genids should not make it here */
    if (is_genid_synthetic(genid)) {
        *bdberr = BDBERR_BADARGS;
        return 1;
    }

    bdb_maybe_use_genid_for_key(bdb_state, &dbt_key, key, ixnum, genid, isnull, &pKeyMaxBuf);

    assert(!bdb_keycontainsgenid(bdb_state, ixnum) || !isnull ||
           0 == bdb_inplace_cmp_genids(bdb_state, oldgenid, genid));

    rc = ll_key_upd(bdb_state, tran, bdb_state->name, oldgenid, genid, dbt_key.data, ixnum,
                    dbt_key.size, dta, dtalen);

    if (pKeyMaxBuf)
        free(pKeyMaxBuf);

    if (rc) {
        *bdberr = rc;
        switch (rc) {
        case DB_REP_HANDLE_DEAD:
        case DB_LOCK_DEADLOCK:
            *bdberr = BDBERR_DEADLOCK;
            break;
        default:
            logmsg(LOGMSG_ERROR, "%s:%d ll_key_upd rc %d\n", __FILE__, __LINE__, rc);
            *bdberr = BDBERR_MISC;
        }
        rc = -1;
    }

    return rc;
}

int bdb_prim_add_upd_genid(bdb_state_type *bdb_state, tran_type *tran,
                           int dtanum, void *newdta, int newdtaln, int rrn,
                           unsigned long long oldgenid,
                           unsigned long long newgenid, int participantstripeid,
                           int *bdberr, int odhready)
{
<<<<<<< HEAD
    BDB_VERIFY_TRAN_INVARIANTS(bdb_state, tran);

    int rc;

    rc = bdb_prim_add_upd_int(bdb_state, tran, dtanum, newdta, newdtaln, rrn,
                              oldgenid, newgenid, participantstripeid, bdberr);

    return rc;
=======
    return bdb_prim_add_upd_int(bdb_state, tran, dtanum, newdta, newdtaln, rrn,
                                oldgenid, newgenid, participantstripeid, bdberr,
                                odhready);
>>>>>>> ea6cda49
}

int bdb_prim_updvrfy_genid(bdb_state_type *bdb_state, tran_type *tran,
                                  void *olddta, int oldlen, void *newdta,
                                  int newdtaln, int rrn,
                                  unsigned long long oldgenid,
                                  unsigned long long *newgenid, int verifydta,
                                  int participantstripeid, int use_new_genid,
                                  int *bdberr)
{
    BDB_VERIFY_TRAN_INVARIANTS(bdb_state, tran);

    int rc;

    rc = bdb_prim_updvrfy_int(bdb_state, tran, olddta, /* olddta */
                              oldlen,                  /* olddtaln */
                              newdta, newdtaln, rrn, oldgenid, newgenid,
                              verifydta, participantstripeid, use_new_genid,
                              0, /* modify updateid */
                              bdberr);

    return rc;
}

int bdb_upd_genid(bdb_state_type *bdb_state, tran_type *tran, int dtanum,
                  int rrn, unsigned long long oldgenid,
                  unsigned long long newgenid, int has_blob_opt, int *bdberr)
{
    BDB_VERIFY_TRAN_INVARIANTS(bdb_state, tran);

    int rc = 0;
    *bdberr = BDBERR_NOERROR;

    rc = bdb_change_dta_genid_dtastripe(bdb_state, tran, dtanum, oldgenid,
                                        newgenid, has_blob_opt, bdberr);

    return rc;
}

int bdb_prim_updkey_genid(bdb_state_type *bdb_state, tran_type *tran, void *key,
                          int keylen, int ixnum, unsigned long long oldgenid,
                          unsigned long long genid, void *dta, int dtalen,
                          int isnull, int *bdberr)
{
    BDB_VERIFY_TRAN_INVARIANTS(bdb_state, tran);

    int rc = 0;
    *bdberr = BDBERR_NOERROR;

    rc = bdb_prim_updkey_genid_int(bdb_state, tran, key, keylen, ixnum, genid,
                                   oldgenid, dta, dtalen, isnull, bdberr);

    return rc;
}

int bdb_prim_upgrade(bdb_state_type *bdb_state, tran_type *tran, void *newdta,
                     int newdtaln, unsigned long long oldgenid, int *bdberr)
{
    BDB_VERIFY_TRAN_INVARIANTS(bdb_state, tran);

    int rc;

    rc =
        bdb_prim_updvrfy_int(bdb_state, tran, NULL, 0, newdta, newdtaln, 2,
                             oldgenid, NULL, 0, 0, 0, 1, /* keep genid intact */
                             bdberr);

    return rc;
}
/*
    vi:ts=3:sw=3
*/<|MERGE_RESOLUTION|>--- conflicted
+++ resolved
@@ -329,20 +329,11 @@
                            unsigned long long newgenid, int participantstripeid,
                            int *bdberr, int odhready)
 {
-<<<<<<< HEAD
-    BDB_VERIFY_TRAN_INVARIANTS(bdb_state, tran);
-
-    int rc;
-
-    rc = bdb_prim_add_upd_int(bdb_state, tran, dtanum, newdta, newdtaln, rrn,
-                              oldgenid, newgenid, participantstripeid, bdberr);
-
-    return rc;
-=======
+    BDB_VERIFY_TRAN_INVARIANTS(bdb_state, tran);
+
     return bdb_prim_add_upd_int(bdb_state, tran, dtanum, newdta, newdtaln, rrn,
                                 oldgenid, newgenid, participantstripeid, bdberr,
                                 odhready);
->>>>>>> ea6cda49
 }
 
 int bdb_prim_updvrfy_genid(bdb_state_type *bdb_state, tran_type *tran,
