/*
   Copyright 2015 Bloomberg Finance L.P.

   Licensed under the Apache License, Version 2.0 (the "License");
   you may not use this file except in compliance with the License.
   You may obtain a copy of the License at

       http://www.apache.org/licenses/LICENSE-2.0

   Unless required by applicable law or agreed to in writing, software
   distributed under the License is distributed on an "AS IS" BASIS,
   WITHOUT WARRANTIES OR CONDITIONS OF ANY KIND, either express or implied.
   See the License for the specific language governing permissions and
   limitations under the License.
 */

/* the helper threads that work behind the scenes */

<<<<<<< HEAD
#include <pthread.h>
#include <sys/poll.h>
#include <unistd.h>
#include <ctrace.h>
#include <memory_sync.h>
#include "bdb_int.h"
#include "locks.h"
#include "locks_wrap.h"
#include "autoanalyze.h"
#include "logmsg.h"
#include "thrman.h"
#include "thread_util.h"

extern int db_is_stopped(void);
=======
#include <sys/poll.h>
#include <unistd.h>

#include "ctrace.h"
#include "bdb_int.h"
#include "locks.h"
#include "comdb2_atomic.h"
#include "memory_sync.h"
#include "autoanalyze.h"
#include "logmsg.h"
#include <locks_wrap.h>

>>>>>>> 07cab48a
extern int send_myseqnum_to_master_udp(bdb_state_type *bdb_state);
extern void *rep_catchup_add_thread(void *arg);
extern pthread_attr_t gbl_pthread_attr_detached;

void udp_backup(int dummyfd, short what, void *arg)
{
    bdb_state_type *bdb_state = arg;
    repinfo_type *repinfo = bdb_state->repinfo;
    if (!gbl_udp) return;
    if (repinfo->master_host == repinfo->myhost) return;
    send_myseqnum_to_master(bdb_state, 1);
}

void auto_analyze(int dummyfd, short what, void *arg)
{
    bdb_state_type *bdb_state = arg;
    repinfo_type *repinfo = bdb_state->repinfo;
    if (!bdb_state->attr->autoanalyze) return;
    if (repinfo->master_host != repinfo->myhost) return;
    pthread_t t;
    Pthread_create(&t, &gbl_pthread_attr_detached, auto_analyze_main, NULL);
}

/* this thread serves two purposes:
 * 1. on replicants it sends acks via tcp in case
 *    of too many dropped udp pakcets
 * 2. on master it runs autoanalyze
 */
void *udpbackup_and_autoanalyze_thd(void *arg)
{
    unsigned pollms = 500;
    unsigned count = 0;
    thrman_register(THRTYPE_GENERIC);
    thread_started("udpbackup_and_autoanalyze");

    bdb_state_type *bdb_state = arg;
    while (!db_is_stopped()) {
        ++count;
        udp_backup(-1, 0, bdb_state);
        if (count % ((bdb_state->attr->chk_aa_time * 1000) / pollms) == 0) {
            auto_analyze(-1, 0, bdb_state);
        }
        poll(NULL, 0, pollms);
    }
    return NULL;
}

/* try to with atomic compare-and-exchange to set thread_running to 1
 * if CAS is successful, we are the only (first) such thread and returns 1
 * if CAS is UNsuccessful, another thread is already running and we return 0
 */
static inline int try_set(int *thread_running)
{
    int zero = 0;
    return CAS32(*thread_running, zero, 1);
}

void *memp_trickle_thread(void *arg)
{
    unsigned int time;
    bdb_state_type *bdb_state;
    static int memp_trickle_thread_running = 0;
    int nwrote;
    int rc;

    if (try_set(&memp_trickle_thread_running) == 0)
        return NULL;

    bdb_state = (bdb_state_type *)arg;

    if (bdb_state->parent)
        bdb_state = bdb_state->parent;

    while (!bdb_state->after_llmeta_init_done)
        sleep(1);

    thrman_register(THRTYPE_GENERIC);
    thread_started("bdb memptrickle");

    bdb_thread_event(bdb_state, 1);

    while (!bdb_state->passed_dbenv_open)
        sleep(1);

    while (!db_is_stopped()) {
        BDB_READLOCK("memp_trickle_thread");

        /* time is in usecs, memptricklemsecs is in msecs */
        time = bdb_state->attr->memptricklemsecs * 1000;

    again:
        rc = bdb_state->dbenv->memp_trickle(
            bdb_state->dbenv, bdb_state->attr->memptricklepercent, &nwrote, 1);
        if (rc == DB_LOCK_DESIRED) {
            BDB_RELLOCK();
            sleep(1);
            BDB_READLOCK("memp_trickle_thread");
            goto again;
        } else if (rc == 0) {
            if (nwrote != 0) {
                goto again;
            }
        }

        BDB_RELLOCK();

        if (db_is_stopped())
            break;
        usleep(time);
    }

    bdb_thread_event(bdb_state, 0);
    logmsg(LOGMSG_DEBUG, "memp_trickle_thread: exiting\n");
    return NULL;
}

void *deadlockdetect_thread(void *arg)
{
    bdb_state_type *bdb_state;
    int aborted;

    bdb_state = (bdb_state_type *)arg;

    if (bdb_state->parent)
        bdb_state = bdb_state->parent;

    while (!bdb_state->after_llmeta_init_done)
        sleep(1);

    thread_started("bdb deadlockdetect");

    bdb_thread_event(bdb_state, 1);

    while (1) {
        int rc;
        int policy;

        BDB_READLOCK("deadlockdetect thread");

        policy = DB_LOCK_MINWRITE;

        if (bdb_state->attr->deadlock_most_writes)
            policy = DB_LOCK_MAXWRITE;
        if (bdb_state->attr->deadlock_youngest_ever)
            policy = DB_LOCK_YOUNGEST_EVER;

        if (db_is_stopped()) {
            logmsg(LOGMSG_DEBUG, "deadlockdetect_thread: exiting\n");

            BDB_RELLOCK();
            bdb_thread_event(bdb_state, 0);
            pthread_exit(NULL);
        }

        aborted = 0;

        rc = bdb_state->dbenv->lock_detect(bdb_state->dbenv, 0, policy,
                                           &aborted);

        if (rc != 0) {
            logmsg(LOGMSG_FATAL, "lock_detect rc %d\n", rc);
            exit(1);
        }

        BDB_RELLOCK();

        if (aborted != 0) /* loop hard if aborted */
            poll(0, 0, bdb_state->attr->deadlockdetectms);
        else
            sleep(1);
    }
}

void *master_lease_thread(void *arg)
{
    int pollms, renew, lease_time;
    bdb_state_type *bdb_state = (bdb_state_type *)arg;
    repinfo_type *repinfo = bdb_state->repinfo;
    static int master_lease_thread_running = 0;

    if (try_set(&master_lease_thread_running) == 0)
        return NULL;

    bdb_state->master_lease_thread = pthread_self();

    assert(!bdb_state->parent);
    thrman_register(THRTYPE_GENERIC);
    thread_started("bdb master lease");
    bdb_thread_event(bdb_state, BDBTHR_EVENT_START_RDWR);
    logmsg(LOGMSG_DEBUG, "%s starting\n", __func__);

    while (!db_is_stopped() &&
           (lease_time = bdb_state->attr->master_lease) != 0) {
        if (repinfo->master_host != repinfo->myhost) {
            send_myseqnum_to_master_udp(bdb_state);
        }

        pollms = ((renew = bdb_state->attr->master_lease_renew_interval) &&
                  renew < lease_time)
                     ? renew
                     : (lease_time / 3);
        poll(0, 0, pollms);
    }

    logmsg(LOGMSG_DEBUG, "%s exiting\n", __func__);
    bdb_thread_event(bdb_state, BDBTHR_EVENT_DONE_RDWR);

    bdb_state->master_lease_thread = 0;
    master_lease_thread_running = 0;
    return NULL;
}

void *coherency_lease_thread(void *arg)
{
    int pollms, renew, lease_time, inc_wait, add_interval;
    static time_t last_add_record = 0;
    bdb_state_type *bdb_state = (bdb_state_type *)arg;
    repinfo_type *repinfo = bdb_state->repinfo;
    pthread_t tid;
    static int coherency_thread_running = 0;

    if (try_set(&coherency_thread_running) == 0)
        return NULL;

    bdb_state->coherency_lease_thread = pthread_self();

    assert(!bdb_state->parent);
    thrman_register(THRTYPE_GENERIC);
    thread_started("bdb coherency lease");
    bdb_thread_event(bdb_state, BDBTHR_EVENT_START_RDWR);
    logmsg(LOGMSG_DEBUG, "%s starting\n", __func__);

    while (!db_is_stopped() &&
           (lease_time = bdb_state->attr->coherency_lease)) {
        inc_wait = 0;
        uint32_t current_gen, durable_gen;
        DB_LSN durable_lsn;
        BDB_READLOCK(__func__);
        if (db_is_stopped()) {
            BDB_RELLOCK();
            break;
        }
        if (repinfo->master_host == repinfo->myhost) {
            send_coherency_leases(bdb_state, lease_time, &inc_wait);

            if (bdb_state->attr->durable_lsns) {
                /* See if master has written a durable LSN */
                bdb_state->dbenv->get_rep_gen(bdb_state->dbenv, &current_gen);
                bdb_state->dbenv->get_durable_lsn(bdb_state->dbenv,
                                                  &durable_lsn, &durable_gen);

                /* Insert a record if it hasn't */
                if (durable_gen != current_gen) {
                    inc_wait = 1;
                }
            }
        }
        if (inc_wait && (add_interval = bdb_state->attr->add_record_interval)) {
            time_t now = time(NULL);
            if ((now - last_add_record) >= add_interval) {
                pthread_create(&tid, &gbl_pthread_attr_detached,
                               rep_catchup_add_thread, bdb_state);
                last_add_record = now;
            }
        }
        BDB_RELLOCK();
        pollms = ((renew = bdb_state->attr->lease_renew_interval) &&
                  renew < lease_time)
                     ? renew
                     : (lease_time / 3);

        if (db_is_stopped())
            break;
        poll(0, 0, pollms);
    }

    logmsg(LOGMSG_DEBUG, "%s exiting\n", __func__);
    bdb_thread_event(bdb_state, BDBTHR_EVENT_DONE_RDWR);

    bdb_state->coherency_lease_thread = 0;
    coherency_thread_running = 0;
    return NULL;
}

void *logdelete_thread(void *arg)
{
    bdb_state_type *bdb_state = (bdb_state_type *)arg;
    if (bdb_state->parent) bdb_state = bdb_state->parent;

    while (!bdb_state->after_llmeta_init_done)
        sleep(1);

    thrman_register(THRTYPE_GENERIC);
    thread_started("bdb logdelete");

    bdb_thread_event(bdb_state, 1);
    time_t last_run_time = 0;

    while (!db_is_stopped()) {
        time_t now = time(NULL);
        int run_interval = bdb_state->attr->logdelete_run_interval;
        run_interval = (run_interval <= 0 ? 30 : run_interval);

        if ((now - last_run_time) >= run_interval) {
            delete_log_files(bdb_state);
            last_run_time = now;
        }
        sleep(1);
    }

    logmsg(LOGMSG_DEBUG, "logdelete_thread: exiting\n");
    bdb_thread_event(bdb_state, 0);
    return NULL;
}

extern int gbl_rowlocks;
extern unsigned long long osql_log_time(void);

int64_t gbl_last_checkpoint_ms;
int64_t gbl_total_checkpoint_ms;
int gbl_checkpoint_count;
int gbl_cache_flush_interval = 30;
int backend_opened(void);

void *checkpoint_thread(void *arg)
{
    int rc, now;
    int checkpointtime;
    int checkpointtimepoll;
    int checkpointrand;
    int loaded_cache = 0, last_cache_dump = 0;
    bdb_state_type *bdb_state;
    int start, end;
    int total_sleep_msec;
    unsigned long long end_sleep_time_msec;
    unsigned long long crt_time_msec;
    DB_LSN logfile;
    DB_LSN crtlogfile;
    int broken;
    static int checkpoint_thd_running = 0;

    if (try_set(&checkpoint_thd_running) == 0)
        return NULL;

    thrman_register(THRTYPE_GENERIC);
    thread_started("bdb checkpoint");

    bdb_state = (bdb_state_type *)arg;
    if (bdb_state->parent)
        bdb_state = bdb_state->parent;

    while (!bdb_state->after_llmeta_init_done)
        sleep(1);

    bdb_thread_event(bdb_state, 1);

    while (!db_is_stopped()) {
        BDB_READLOCK("checkpoint_thread");
        checkpointtime = bdb_state->attr->checkpointtime;
        checkpointrand = bdb_state->attr->checkpointrand;
        checkpointtimepoll = bdb_state->attr->checkpointtimepoll;

        broken = bdb_state->dbenv->log_get_last_lsn(bdb_state->dbenv, &logfile);
        if (broken) {
            logmsg(LOGMSG_ERROR, "%s failed in log_get_last_lsn rc=%d\n", __func__,
                    broken);
        }

        if (gbl_rowlocks && !backend_opened()) {
            BDB_RELLOCK();
            sleep(1);
            continue;
        }

        /* Record the start time of the checkpoint operation.  If the checkpoint
         * hangs (this has happened) then another thread will use this to raise
         * an alarm. */
        start = comdb2_time_epochms();
        bdb_state->checkpoint_start_time = comdb2_time_epoch();
        MEMORY_SYNC;

        rc = ll_checkpoint(bdb_state, 0);

        if (rc != 0) {
            logmsg(LOGMSG_ERROR, "checkpoint failed rc %d\n", rc);
        }

        /* This is spawned before we open tables- don't repopulate the
         * cache until the backend has opened */
        if ((gbl_cache_flush_interval > 0) &&
            ((now = time(NULL)) - last_cache_dump) > gbl_cache_flush_interval) {
            if (!loaded_cache) {
                bdb_state->dbenv->memp_load_default(bdb_state->dbenv);
                loaded_cache = 1;
            } else {
                bdb_state->dbenv->memp_dump_default(bdb_state->dbenv, 0);
                last_cache_dump = now;
            }
        }

        end = comdb2_time_epochms();
        bdb_state->checkpoint_start_time = 0;
        MEMORY_SYNC;
        ctrace("checkpoint (scheduled) took %d ms\n", end - start);
        gbl_last_checkpoint_ms = (end - start);
        gbl_total_checkpoint_ms += gbl_last_checkpoint_ms;
        gbl_checkpoint_count++;

        BDB_RELLOCK();

        total_sleep_msec = 1000 * (checkpointtime + (rand() % checkpointrand));

        if (broken) {
            int ss = total_sleep_msec / 1000;
            for (int i = 0; i < ss && !db_is_stopped(); i++)
                sleep(1);
        } else {
            if (checkpointtimepoll > total_sleep_msec) {
                checkpointtimepoll = total_sleep_msec;
            }
            end_sleep_time_msec = osql_log_time() + total_sleep_msec;
            crt_time_msec = 0;

            do {
                if (checkpointtimepoll > end_sleep_time_msec - crt_time_msec) {
                    checkpointtimepoll = end_sleep_time_msec - crt_time_msec;
                }

                poll(0, 0, checkpointtimepoll);
                if (db_is_stopped())
                    break;

                BDB_READLOCK("checkpoint_thread2");
                broken = bdb_state->dbenv->log_get_last_lsn(bdb_state->dbenv,
                                                            &crtlogfile);
                BDB_RELLOCK();

                if (!broken) {
                    /* if we jumped to a new log file, trickle a checkpoint */
                    if (logfile.file != crtlogfile.file)
                        break;
                }

                crt_time_msec = osql_log_time();
            } while (crt_time_msec < end_sleep_time_msec);
        }
    }

    logmsg(LOGMSG_DEBUG, "checkpoint_thread: exiting\n");
    bdb_thread_event(bdb_state, 0);
    return NULL;
}

int bdb_get_checkpoint_time(bdb_state_type *bdb_state)
{
    int start;
    if (bdb_state->parent)
        bdb_state = bdb_state->parent;
    start = bdb_state->checkpoint_start_time;
    if (start != 0)
        start = comdb2_time_epoch() - start;
    return start;
}

void *lwm_printer_thd(void *p)
{
    int rc;
    bdb_state_type *bdb_state = p;
    int numtrans;
    int bdberr;
    DB_LSN lsn;
    DB_LSN *active_lsns = NULL;
    int trannum;

    for (;;) {
        bdb_get_lsn_lwm(bdb_state, &lsn);
        logmsg(LOGMSG_DEBUG, "lsn %d:%d\n", lsn.file, lsn.offset);
        rc = bdb_get_active_logical_transaction_lsns(bdb_state, &active_lsns,
                                                     &numtrans, &bdberr, NULL);
        if (rc)
            logmsg(LOGMSG_ERROR, "unexpected error getting lsn list: rc %d bdberr %d\n", rc,
                   bdberr);
        for (trannum = 0; trannum < numtrans; trannum++)
            logmsg(LOGMSG_DEBUG, "%u:%u ", active_lsns[trannum].file,
                   active_lsns[trannum].offset);
        if (numtrans > 0)
            logmsg(LOGMSG_DEBUG, "\n");
        if (active_lsns)
            free(active_lsns);
        poll(0, 0, 50);
    }
}<|MERGE_RESOLUTION|>--- conflicted
+++ resolved
@@ -16,22 +16,7 @@
 
 /* the helper threads that work behind the scenes */
 
-<<<<<<< HEAD
 #include <pthread.h>
-#include <sys/poll.h>
-#include <unistd.h>
-#include <ctrace.h>
-#include <memory_sync.h>
-#include "bdb_int.h"
-#include "locks.h"
-#include "locks_wrap.h"
-#include "autoanalyze.h"
-#include "logmsg.h"
-#include "thrman.h"
-#include "thread_util.h"
-
-extern int db_is_stopped(void);
-=======
 #include <sys/poll.h>
 #include <unistd.h>
 
@@ -44,7 +29,7 @@
 #include "logmsg.h"
 #include <locks_wrap.h>
 
->>>>>>> 07cab48a
+extern int db_is_stopped(void);
 extern int send_myseqnum_to_master_udp(bdb_state_type *bdb_state);
 extern void *rep_catchup_add_thread(void *arg);
 extern pthread_attr_t gbl_pthread_attr_detached;
