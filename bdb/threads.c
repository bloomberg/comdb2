--- conflicted
+++ resolved
@@ -355,11 +355,7 @@
         int sleeptime;
         BDB_READLOCK("logdelete_thread");
 
-<<<<<<< HEAD
-        if (bdb_state->exiting) {
-=======
         if (db_is_stopped()) {
->>>>>>> a421c370
             logmsg(LOGMSG_DEBUG, "logdelete_thread: exiting\n");
 
             BDB_RELLOCK();
