/*
   Copyright 2015 Bloomberg Finance L.P.

   Licensed under the Apache License, Version 2.0 (the "License");
   you may not use this file except in compliance with the License.
   You may obtain a copy of the License at

       http://www.apache.org/licenses/LICENSE-2.0

   Unless required by applicable law or agreed to in writing, software
   distributed under the License is distributed on an "AS IS" BASIS,
   WITHOUT WARRANTIES OR CONDITIONS OF ANY KIND, either express or implied.
   See the License for the specific language governing permissions and
   limitations under the License.
 */

#include <errno.h>
#include <fcntl.h>
#include <limits.h>
#include <netinet/in.h>
#include <netinet/tcp.h>
#include <pthread.h>
#include <stdarg.h>
#include <stdio.h>
#include <stdlib.h>
#include <string.h>
#include <strings.h>
#include <sys/stat.h>
#include <sys/types.h>
#include <sys/socket.h>
#include <sys/socketvar.h>
#include <sys/uio.h>
#include <unistd.h>
#include <stddef.h>
#include <assert.h>

#include <build/db.h>
#include <epochlib.h>

#include <ctrace.h>

#include <net.h>
#include "bdb_int.h"
#include "sql_bdb.h"
#include "locks.h"

#include "genid.h"
#include "logmsg.h"

/* if dta is not null, it will be tailed after the genid in btree data part */
static int bdb_prim_addkey_int(bdb_state_type *bdb_state, tran_type *tran,
                               void *ixdta, int ixnum, int rrn,
                               unsigned long long genid, void *dta, int dtalen,
                               int isnull, int *bdberr)
{
    BDB_VERIFY_TRAN_INVARIANTS(bdb_state, tran);

    DBT dbt_key, dbt_data;
    int rc;
    unsigned int *keydata;
    int keydata_len;
    unsigned int *iptr;
    void *mallocedkeydata;
    unsigned int stackkeydata[3];
    void *pKeyMaxBuf = 0;

    *bdberr = BDBERR_NOERROR;

    if (bdb_write_preamble(bdb_state, bdberr))
        return -1;

    /* if we require the dta, but they didnt give us the dta, fail */
    if ((bdb_state->ixdta[ixnum]) && ((dta == NULL) || (dtalen == 0))) {
        *bdberr = BDBERR_BADARGS;
        return 1;
    }

    /* if we were given a dta without a genid, fail */
    if ((dta) && (!genid)) {
        *bdberr = BDBERR_BADARGS;
        return 1;
    }

    if ((isnull) && (!bdb_state->ixnulls[ixnum])) {
        *bdberr = BDBERR_BADARGS;
        return 1;
    }

    if (bdb_state->ixlen[ixnum] > bdb_state->keymaxsz) {
        logmsg(LOGMSG_FATAL, "calling abort 3\n");
        abort();
    }

    /* JJM 2018-05-02: This value is not actually used by this function. */
    /* rrn = 2; */

    /* for fixed format (rrn+genid, or genid) we dont malloc */
    mallocedkeydata = NULL;

    /* establish the size of the data payload on the index */
    keydata_len = sizeof(unsigned long long);

    if (dta) {
        keydata_len += dtalen;
        if (bdb_state->ixdta[ixnum] && bdb_state->ondisk_header &&
            bdb_state->datacopy_odh) {
            keydata_len += ODH_SIZE_RESERVE;
        }
    }

    /* get storage for the payload, mallocing if needed */
    if (dta) {
        mallocedkeydata = malloc(keydata_len);
        if (!mallocedkeydata) {
            *bdberr = BDBERR_MALLOC;
            return -1;
        }
        keydata = mallocedkeydata;
    } else
        keydata = stackkeydata;

    /* form the payload */
    iptr = (unsigned int *)keydata;

    memcpy(iptr, &genid, sizeof(unsigned long long));

    if (dta) {
        /* if this is datacopy, update the cached row properly */
        if (bdb_state->ixdta[ixnum] && bdb_state->ondisk_header &&
            bdb_state->datacopy_odh) {
            struct odh odh;
            void *rec = NULL;
            uint32_t recsize = 0;
            void *freeptr = NULL;
            init_odh(bdb_state, &odh, dta, dtalen, 0);
            bdb_pack(bdb_state, &odh, iptr + 2,
                     keydata_len - sizeof(unsigned long long), &rec, &recsize,
                     &freeptr);
            /* freeptr cannot be set. Provided buffer as big as rec.
             * Compression does not occur if rec expands */
            assert(freeptr == NULL);
            assert(rec == (iptr + 2));
            keydata_len = sizeof(unsigned long long) + recsize;
        } else {
            /* collattr or non-odh datacopy */
            memcpy(iptr + 2, dta, dtalen);
        }
    }

    /* keydata and keydata_len are set now */

    /*
      now add to the ix.

      if we allow dups:         key is ixdta + genid
      if we dont allow dups:    key is ixdta

      if we dont use dta:       data is genid
      if we use dta:            data is genid + dta

      */

    /* depending on the index flags and the provided field (column?) values, we
     * may want to use the genid as part of the index key.  currently, this is
     * only done when supporting multiple NULL values in a UNIQUE index. */
    bdb_maybe_use_genid_for_key(bdb_state, &dbt_key, ixdta, ixnum, genid, isnull, &pKeyMaxBuf);

    /* set up the dbt_data */
    memset(&dbt_data, 0, sizeof(dbt_data));
    dbt_data.data = keydata;
    dbt_data.size = keydata_len;

    /* write to the index */
    rc = ll_key_add(bdb_state, genid, tran, ixnum, &dbt_key, &dbt_data);

    if (pKeyMaxBuf)
        free(pKeyMaxBuf);
    if (mallocedkeydata)
        free(mallocedkeydata);
    if (rc == DB_KEYEXIST) {
        /* caught a dupe */
        *bdberr = BDBERR_ADD_DUPE;
        return -1;
    } else if (rc != 0) {
        switch (rc) {
        case DB_LOCK_DEADLOCK:
        case DB_REP_HANDLE_DEAD:
            *bdberr = BDBERR_DEADLOCK;
            break;
        default:
            *bdberr = BDBERR_MISC;
            break;
        }
        return -1;
    }

    return 0;
}

int bdb_prim_addkey_genid(bdb_state_type *bdb_state, tran_type *tran,
                          void *ixdta, int ixnum, int rrn,
                          unsigned long long genid, void *dta, int dtalen,
                          int isnull, int *bdberr)
{
    BDB_VERIFY_TRAN_INVARIANTS(bdb_state, tran);

    int rc;

    rc = bdb_prim_addkey_int(bdb_state, tran, ixdta, ixnum, rrn, genid, dta,
                             dtalen, isnull, bdberr);

    return rc;
}

static int bdb_prim_allocdta_int(bdb_state_type *bdb_state, tran_type *tran,
                                 void *dta, int dtalen,
                                 unsigned long long *genid,
                                 int participantstripid, int *bdberr)
{
    BDB_VERIFY_TRAN_INVARIANTS(bdb_state, tran);

    DBT dbt_key, dbt_data;
    int rc;
    int rrn;
    int dtafile;
    bdb_state_type *parent;
    int *genid_dta;
    DB *dbp;

    if (bdb_write_preamble(bdb_state, bdberr))
        return -1;

    if (bdb_state->parent)
        parent = bdb_state->parent;
    else
        parent = bdb_state;

#ifdef FOO
    /* we DO NOT support variable length dta.  (for dta[0], blobs are above
       that).  therefore, we place a sanity check here to enforce this */
    if (bdb_state->lrl && (dtalen != bdb_state->lrl)) {
        logmsg(LOGMSG_ERROR, "bdb_prim_allocdta_int: size %d %d\n", dtalen,
                bdb_state->lrl);
        *bdberr = BDBERR_BADARGS;
        return 0;
    }
#endif

    *bdberr = BDBERR_NOERROR;

    rrn = 2; /* ALWAYS RETURN RRN 2!  HAHAHAHAHAAA! */

    dtafile = bdb_get_active_stripe_int(bdb_state);

    /*fprintf(stderr, "tid=%d rrn=%d dtafile=%d\n", tid, rrn, dtafile);*/

    /* get a genid and formulate a data buffer
       with the genid as the first 8 bytes and the data payload after it */
    *genid = get_genid(bdb_state, dtafile);

    if (parent->attr->updategenids && participantstripid > 0) {
        *genid =
            set_participant_stripeid(bdb_state, participantstripid, *genid);
    }

    /* add data to the dta file, with key being rrn */
    memset(&dbt_key, 0, sizeof(dbt_key));
    memset(&dbt_data, 0, sizeof(dbt_data));
    dbt_key.flags |= DB_DBT_USERMEM;
    dbt_data.flags |= DB_DBT_USERMEM;

    dbt_key.data = genid;
    dbt_key.size = sizeof(unsigned long long);

    dbt_data.data = dta;
    dbt_data.size = dtalen;

    genid_dta = NULL;

    dbp = bdb_state->dbp_data[0][dtafile];

    rc = ll_dta_add(bdb_state, *genid, dbp, tran, 0, dtafile /* stripe! */,
                    &dbt_key, &dbt_data, DB_NOOVERWRITE, 0);

    if (genid_dta)
        free(genid_dta);

    if (rc != 0) {
        switch (rc) {
        case DB_REP_HANDLE_DEAD:
        case DB_LOCK_DEADLOCK:
            *bdberr = BDBERR_DEADLOCK;
            break;
        default:
            logmsg(LOGMSG_ERROR, "%s:%d ll_dta_add rc=%d\n", __FILE__, __LINE__, rc);
            *bdberr = BDBERR_MISC;
            break;
        }

        return 0;
    }

    return rrn;
}

int bdb_prim_allocdta(bdb_state_type *bdb_state, tran_type *tran, void *dta,
                      int dtalen, int *bdberr)
{
    BDB_VERIFY_TRAN_INVARIANTS(bdb_state, tran);

    int rc;

    rc = bdb_prim_allocdta_int(bdb_state, tran, dta, dtalen, NULL, /* genid */
                               0, bdberr);

    return rc;
}

int bdb_prim_allocdta_genid(bdb_state_type *bdb_state, tran_type *tran,
                            void *dta, int dtalen, unsigned long long *genid,
                            int participantstripid, int *bdberr)
{
    BDB_VERIFY_TRAN_INVARIANTS(bdb_state, tran);

    int rc;

    rc = bdb_prim_allocdta_int(bdb_state, tran, dta, dtalen, genid,
                               participantstripid, bdberr);

    return rc;
}

static int bdb_prim_adddta_n_genid_int(bdb_state_type *bdb_state,
                                       tran_type *tran, int dtanum,
                                       void *dtaptr, size_t dtalen, int rrn,
                                       unsigned long long genid, int *bdberr,
                                       int odhready)
{
    BDB_VERIFY_TRAN_INVARIANTS(bdb_state, tran);

    DBT dbt_key, dbt_data;
    unsigned long long *genid_dta = NULL;
    int rc;
    int stripe;
    DB *dbp;

    if (bdb_write_preamble(bdb_state, bdberr))
        return -1;

    if ((unsigned)dtanum >= (unsigned)bdb_state->numdtafiles) {
        *bdberr = BDBERR_BADARGS;
        return 1;
    }

    /* This is now allowed - we need it for schema changes that keep
     * genids the same. */
    /*
    if (dtanum == 0)
    {
       *bdberr = BDBERR_BADARGS;
       return 1;
    }
    */

    *bdberr = BDBERR_NOERROR;

    /* synthetic genids should not make it here */
    if (is_genid_synthetic(genid)) {
        *bdberr = BDBERR_BADARGS;
        return 1;
    }

    /* add data to the dta file, with key being rrn (or genid if dtastripe) */
    memset(&dbt_key, 0, sizeof(dbt_key));
    memset(&dbt_data, 0, sizeof(dbt_data));
    dbt_key.flags |= DB_DBT_USERMEM;
    dbt_data.flags |= DB_DBT_USERMEM;

    dbt_key.data = &genid;
    dbt_key.size = sizeof(genid);

    if (genid_dta) {
        dbt_data.data = genid_dta;
        dbt_data.size = dtalen + sizeof(unsigned long long);
    } else {
        dbt_data.data = dtaptr;
        dbt_data.size = dtalen;
    }

#if 0
   /* Now it gets really crazy.  For a schema change on a db that has been
    * blobstriped we need to make sure that blobs inserted before a given
    * time remain in stripe 0. */
   unsigned long long genid_fudged = genid;
   if(dtanum > 0 && genid < bdb_state->blobstripe_convert_genid)
      genid_fudged &= ~0xf;

   dbp = get_dbp_from_genid(bdb_state, dtanum, genid_fudged, &stripe);
#endif

    dbp = get_dbp_from_genid(bdb_state, dtanum, genid, &stripe);

    rc = ll_dta_add(bdb_state, genid, dbp, tran, dtanum, stripe, &dbt_key,
                    &dbt_data, DB_NOOVERWRITE, odhready);

    if (genid_dta)
        free(genid_dta);
    if (rc != 0) {
        switch (rc) {
        case DB_REP_HANDLE_DEAD:
        case DB_LOCK_DEADLOCK:
            *bdberr = BDBERR_DEADLOCK;
            break;
        default:
            logmsg(LOGMSG_ERROR, "bdb_prim_adddta_n_genid_int: put failed %d %s\n",
                    rc, db_strerror(rc));
            *bdberr = BDBERR_MISC;
            break;
        }

        return 0;
    }

    return 0;
}

int bdb_prim_adddta_n_genid(bdb_state_type *bdb_state, tran_type *tran,
                            int dtanum, void *dtaptr, size_t dtalen, int rrn,
                            unsigned long long genid, int *bdberr, int odhready)
{
<<<<<<< HEAD
    BDB_VERIFY_TRAN_INVARIANTS(bdb_state, tran);

    int rc;

    rc = bdb_prim_adddta_n_genid_int(bdb_state, tran, dtanum, dtaptr, dtalen,
                                     rrn, genid, bdberr);
=======
>>>>>>> ea6cda49

    return bdb_prim_adddta_n_genid_int(bdb_state, tran, dtanum, dtaptr, dtalen,
                                       rrn, genid, bdberr, odhready);
}<|MERGE_RESOLUTION|>--- conflicted
+++ resolved
@@ -428,15 +428,7 @@
                             int dtanum, void *dtaptr, size_t dtalen, int rrn,
                             unsigned long long genid, int *bdberr, int odhready)
 {
-<<<<<<< HEAD
-    BDB_VERIFY_TRAN_INVARIANTS(bdb_state, tran);
-
-    int rc;
-
-    rc = bdb_prim_adddta_n_genid_int(bdb_state, tran, dtanum, dtaptr, dtalen,
-                                     rrn, genid, bdberr);
-=======
->>>>>>> ea6cda49
+    BDB_VERIFY_TRAN_INVARIANTS(bdb_state, tran);
 
     return bdb_prim_adddta_n_genid_int(bdb_state, tran, dtanum, dtaptr, dtalen,
                                        rrn, genid, bdberr, odhready);
