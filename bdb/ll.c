--- conflicted
+++ resolved
@@ -625,12 +625,7 @@
     int crc;
     const int genid_sz = sizeof(unsigned long long);
     unsigned char dtacopy_payload[MAXRECSZ + ODH_SIZE_RESERVE + genid_sz];
-<<<<<<< HEAD
-    int dtacopy_payload_len;
-=======
-    unsigned long long keybuf[512 / sizeof(unsigned long long)];
     int dtacopy_payload_len = 0;
->>>>>>> a6d32c35
     unsigned char keydata[MAXKEYSZ];
     int llog_payload_len = 8;
 
