--- conflicted
+++ resolved
@@ -82,7 +82,7 @@
    comdb2 --create --dir ~/db testdb
    ```
    
-   Note: the `--dir PATH` parameter is optional, and if it is omitted comdb2 uses a default root of */opt/bb/var/cdb2/* for creating a database directory to contain the database files, which is named as per the database name parameter; hence in this case  */opt/bb/var/cdb2/mikedb*.  
+   Note: the `--dir PATH` parameter is optional, and if it is omitted comdb2 uses a default root of */opt/bb/var/cdb2/* for creating a database directory to contain the database files, which is named as per the database name parameter; hence in this case  */opt/bb/var/cdb2/testdb*.  
    The default root will have to be created explicitly with the desired permissions before invoking `comdb2 --create` for a database.  
    In this quick start, we use the home directory to avoid obfuscating the key steps of the process. 
    
@@ -96,11 +96,7 @@
    
 9. On other nodes, copy the database over:
    ```
-<<<<<<< HEAD
    copycomdb2 mptest-1.comdb2.example.com:${HOME}/db/testdb.lrl
-=======
-   copycomdb2 mptest-1.comdb2.example.com:${HOME}/db/mikedb.lrl
->>>>>>> 660a7f6f
    ```
    
 0. On all nodes, start the database.
@@ -111,7 +107,7 @@
    
    Note: the log dir comdb2 uses by default is */opt/bb/var/log/cdb2/* 
    If this directory does not have permissions allowing the user to create file, there will be diagnostics output such as:  
-   > [ERROR] error opening '/opt/bb/var/log/cdb2/mikedb.longreqs' for logging: 13 Permission denied  
+   > [ERROR] error opening '/opt/bb/var/log/cdb2/testdb.longreqs' for logging: 13 Permission denied  
    
    This condition will not impact operation of the database for the purposes of this quick start.  
    
