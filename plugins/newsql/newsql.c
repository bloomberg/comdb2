/*
   Copyright 2017, 2018 Bloomberg Finance L.P.

   Licensed under the Apache License, Version 2.0 (the "License");
   you may not use this file except in compliance with the License.
   You may obtain a copy of the License at

       http://www.apache.org/licenses/LICENSE-2.0

   Unless required by applicable law or agreed to in writing, software
   distributed under the License is distributed on an "AS IS" BASIS,
   WITHOUT WARRANTIES OR CONDITIONS OF ANY KIND, either express or implied.
   See the License for the specific language governing permissions and
   limitations under the License.
 */

#include <alloca.h>
#include <pthread.h>
#include <stdlib.h>

#include "comdb2_plugin.h"
#include "pb_alloc.h"
#include "sp.h"
#include "sql.h"
#include "comdb2_appsock.h"
#include "comdb2_atomic.h"
#include <str0.h>

#include <sqlquery.pb-c.h>
#include <sqlresponse.pb-c.h>

struct thr_handle;
struct sbuf2;

extern char gbl_dbname[MAX_DBNAME_LENGTH];
extern int gbl_sqlwrtimeoutms;
extern int active_appsock_conns;
#if WITH_SSL
extern ssl_mode gbl_client_ssl_mode;
extern SSL_CTX *gbl_ssl_ctx;
extern int gbl_nid_dbname;
void ssl_set_clnt_user(struct sqlclntstate *clnt);
#endif

int disable_server_sql_timeouts(void);
int tdef_to_tranlevel(int tdef);
int check_active_appsock_connections(struct sqlclntstate *clnt);
int osql_clean_sqlclntstate(struct sqlclntstate *clnt);
int watcher_warning_function(void *arg, int timeout, int gap);
void handle_sql_intrans_unrecoverable_error(struct sqlclntstate *clnt);
int fdb_access_control_create(struct sqlclntstate *clnt, char *str);
int handle_failed_dispatch(struct sqlclntstate *clnt, char *errstr);
int sbuf_is_local(SBUF2 *sb);

static int newsql_clr_snapshot(struct sqlclntstate *);
static int newsql_has_high_availability(struct sqlclntstate *);
static int newsql_has_parallel_sql(struct sqlclntstate *);

struct newsqlheader {
    int type;        /*  newsql request/response type */
    int compression; /*  Some sort of compression done? */
    int dummy;       /*  Make it equal to fsql header. */
    int length;      /*  length of response */
};

struct newsql_postponed_data {
    size_t len;
    struct newsqlheader hdr;
    uint8_t *row;
};

/*                (SERVER)                                                */
/*  Default --> (val: 1)                                                  */
/*                  |                                                     */
/*                  +--> Client has SKIP feature?                         */
/*                               |    |                                   */
/*                            NO |    | YES                               */
/*                               |    |                                   */
/*  SET INTRANSRESULTS OFF ------)--->+--> (val: 0) --+                   */
/*                               |                    |                   */
/*                               |  +-----------------+                   */
/*                               |  |                                     */
/*                               |  +---> Send server SKIP feature;       */
/*                               |        Don't send intrans results      */
/*                               |                                        */
/*  SET INTRANSRESULTS ON        +-------> (val: 1) --+                   */
/*            |                                       |                   */
/*            | (val: -1)           +-----------------+                   */
/*            |                     |                                     */
/*            +---------------------+--> Don't send server SKIP feature;  */
/*                                       Send intrans results             */
/*                                                                        */
/*                (CLIENT)                                                */
/*  CDB2_READ_INTRANS_RESULTS is ON?                                      */
/*                 /\                                                     */
/*   NO (default) /  \ YES                                                */
/*               /    \                                                   */
/*   Send Client       \                                                  */
/*   SKIP feature       \                                                 */
/*            /          \                                                */
/*   Server has           \                                               */
/*        SKIP feature?    \                                              */
/*         /          \     \                                             */
/*      Y /            \ N   \                                            */
/*       /              \     \                                           */
/*   Don't read         Read intrans results                              */
/*   intrans results    for writes                                        */
/*   for writes                                                           */
/*                                                                        */
/*  --                                                                    */
/*  Rivers                                                                */

struct newsql_appdata {
    int8_t send_intrans_response;

    CDB2QUERY *query;
    CDB2SQLQUERY *sqlquery;
    struct newsql_postponed_data *postponed;

    /* row buf */
    size_t packed_capacity;
    void *packed_buf;

    /* columns */
    int count;
    int capacity;
    int type[0]; /* must be last */
};

static int fill_snapinfo(struct sqlclntstate *clnt, int *file, int *offset)
{
    struct newsql_appdata *appdata = clnt->appdata;
    CDB2SQLQUERY *sql_query = appdata->sqlquery;
    int rcode = 0;
    if (sql_query && sql_query->snapshot_info &&
        sql_query->snapshot_info->file > 0) {
        *file = sql_query->snapshot_info->file;
        *offset = sql_query->snapshot_info->offset;

        sql_debug_logf(
            clnt, __func__, __LINE__,
            "fill-snapinfo "
            "sql_query->snapinfo is [%d][%d], clnt->snapinfo is [%d][%d]: "
            "use client snapinfo!\n",
            sql_query->snapshot_info->file, sql_query->snapshot_info->offset,
            clnt->snapshot_file, clnt->snapshot_offset);
        return 0;
    }

    if (*file == 0 && sql_query &&
        (in_client_trans(clnt) || clnt->is_hasql_retry) &&
        clnt->snapshot_file) {
        sql_debug_logf(
            clnt, __func__, __LINE__,
            "fill-snapinfo "
            "sql_query->snapinfo is [%d][%d] clnt->snapinfo is [%d][%d]\n",
            (sql_query && sql_query->snapshot_info)
                ? sql_query->snapshot_info->file
                : -1,
            (sql_query && sql_query->snapshot_info)
                ? sql_query->snapshot_info->offset
                : -1,
            clnt->snapshot_file, clnt->snapshot_offset);
        *file = clnt->snapshot_file;
        *offset = clnt->snapshot_offset;
        logmsg(LOGMSG_USER,
               "%s line %d setting newsql snapinfo retry info is [%d][%d]\n",
               __func__, __LINE__, *file, *offset);
        return 0;
    }

    if (*file == 0 && sql_query && clnt->ctrl_sqlengine == SQLENG_STRT_STATE) {

        int rc;
        uint32_t snapinfo_file, snapinfo_offset;

        if (bdb_attr_get(thedb->bdb_attr, BDB_ATTR_DURABLE_LSNS)) {
            uint32_t durable_gen;

            rc = request_durable_lsn_from_master(
                thedb->bdb_env, &snapinfo_file, &snapinfo_offset, &durable_gen);
            if (rc == 0) {
                sql_debug_logf(
                    clnt, __func__, __LINE__,
                    "master returned "
                    "durable-lsn [%d][%d], clnt->is_hasql_retry=%d\n",
                    *file, *offset, clnt->is_hasql_retry);
            } else {
                sql_debug_logf(clnt, __func__, __LINE__,
                               "durable-lsn request "
                               "returns %d snapshot_file=%d snapshot_offset=%d "
                               "is_hasql_retry=%d\n",
                               rc, clnt->snapshot_file, clnt->snapshot_offset,
                               clnt->is_hasql_retry);
                rcode = -1;
            }
        } else {
            (void)bdb_get_current_lsn(thedb->bdb_env, &snapinfo_file,
                                      &snapinfo_offset);
            rc = 0;
            sql_debug_logf(clnt, __func__, __LINE__,
                           "durable-lsn is disabled. Use my LSN [%d][%d], "
                           "clnt->is_hasql_retry=%d\n",
                           *file, *offset, clnt->is_hasql_retry);
        }

        if (rc == 0) {
            *file = snapinfo_file;
            *offset = snapinfo_offset;
        } else {
            rcode = -1;
        }
        return rcode;
    }

    if (*file == 0) {
        bdb_tran_get_start_file_offset(thedb->bdb_env, clnt->dbtran.shadow_tran,
                                       file, offset);
        sql_debug_logf(clnt, __func__, __LINE__,
                       "start_file_offset snapinfo "
                       "is [%d][%d], sqlengine-state is %d\n",
                       *file, *offset, clnt->ctrl_sqlengine);
    }
    return rcode;
}

#define _has_effects(clnt, sql_response)                                       \
    CDB2EFFECTS effects = CDB2__EFFECTS__INIT;                                 \
                                                                               \
    clnt->effects.num_affected = clnt->effects.num_updated +                   \
                                 clnt->effects.num_deleted +                   \
                                 clnt->effects.num_inserted;                   \
    effects.num_affected = clnt->effects.num_affected;                         \
    effects.num_selected = clnt->effects.num_selected;                         \
    effects.num_updated = clnt->effects.num_updated;                           \
    effects.num_deleted = clnt->effects.num_deleted;                           \
    effects.num_inserted = clnt->effects.num_inserted;                         \
                                                                               \
    sql_response.effects = &effects;

#define _has_features(clnt, sql_response)                                      \
    CDB2ServerFeatures features[10];                                           \
    int n_features = 0;                                                        \
    struct newsql_appdata *appdata = clnt->appdata;                            \
    if (appdata->send_intrans_response == 0) {                                 \
        features[n_features] = CDB2_SERVER_FEATURES__SKIP_INTRANS_RESULTS;     \
        n_features++;                                                          \
    }                                                                          \
                                                                               \
    if (n_features) {                                                          \
        sql_response.n_features = n_features;                                  \
        sql_response.features = features;                                      \
    }

#define _has_snapshot(clnt, sql_response)                                      \
    CDB2SQLRESPONSE__Snapshotinfo snapshotinfo =                               \
        CDB2__SQLRESPONSE__SNAPSHOTINFO__INIT;                                 \
                                                                               \
    if (newsql_has_high_availability(clnt)) {                                  \
        int file = 0, offset = 0;                                              \
        if (fill_snapinfo(clnt, &file, &offset)) {                             \
            sql_response.error_code = (char)CDB2ERR_CHANGENODE;                \
        }                                                                      \
        if (file) {                                                            \
            snapshotinfo.file = file;                                          \
            snapshotinfo.offset = offset;                                      \
            sql_response.snapshot_info = &snapshotinfo;                        \
        }                                                                      \
    }

/* Skip spaces and tabs, requires at least one space */
static inline char *skipws(char *str)
{
    if (str) {
        while (*str && isspace(*str))
            str++;
    }
    return str;
}

int gbl_abort_on_unset_ha_flag = 0;
static int is_snap_uid_retry(struct sqlclntstate *clnt)
{
    // Retries happen with a 'begin'.  This can't be a retry if we are already
    // in a transaction
    if (clnt->ctrl_sqlengine != SQLENG_NORMAL_PROCESS) {
        return 0;
    }

    // Need to clear snapshot info here: we are not in a transaction.  This code
    // makes sure that snapshot_file is cleared.
    newsql_clr_snapshot(clnt);

    struct newsql_appdata *appdata = clnt->appdata;
    CDB2SQLQUERY *sqlquery = appdata->sqlquery;
    if (sqlquery->retry == 0) {
        // Returning 0 because the retry flag is not lit
        return 0;
    }

    if (newsql_has_high_availability(clnt) == 0) {
        if (gbl_abort_on_unset_ha_flag) {
            // We shouldn't be here - try to understand why
            fflush(stdout);
            fflush(stderr);
            abort();
        }
    }

    /**
     * If this is a retry, then:
     *
     * 1) this should be a BEGIN
     * 2) the retry flag should be set (we only set retry flag on a begin)
     * 3) we *could* have a valid snapshot_file and snapshot_offset
     *
     * 3 is the most difficult, as it looks like we don't actually know the
     * durable lsn until the first statement sent after the begin.  This is
     * okay, but to make this work we just need to be extremely careful and
     * only send back the snapshot_file and snapshot_offset at the correct
     * time
     **/

    /* Retry case has flag lit on "begin" */
    if (sqlquery->snapshot_info && sqlquery->snapshot_info->file &&
        strncasecmp(clnt->sql, "begin", 5) == 0) {
        clnt->snapshot_file = sqlquery->snapshot_info->file;
        clnt->snapshot_offset = sqlquery->snapshot_info->offset;
        clnt->is_hasql_retry = 1;
    }
    // XXX short circuiting the last-row optimization until i have a chance
    // to verify it.
    return 0;
}

static inline int newsql_to_client_type(int newsql_type)
{
    switch (newsql_type) {
    case CDB2_INTEGER:
        return CLIENT_INT;
    case CDB2_REAL:
        return CLIENT_REAL;
    case CDB2_CSTRING:
        return CLIENT_CSTR;
    case CDB2_BLOB:
        return CLIENT_BLOB;
    case CDB2_DATETIME:
        return CLIENT_DATETIME;
    case CDB2_DATETIMEUS:
        return CLIENT_DATETIMEUS;
    case CDB2_INTERVALYM:
        return CLIENT_INTVYM;
    case CDB2_INTERVALDS:
        return CLIENT_INTVDS;
    case CDB2_INTERVALDSUS:
        return CLIENT_INTVDSUS;
    default:
        return -1;
    }
}

static int newsql_send_hdr(struct sqlclntstate *clnt, int h)
{
    struct newsqlheader hdr = {0};
    hdr.type = ntohl(h);
    int rc;
    lock_client_write_lock(clnt);
    if ((rc = sbuf2write((char *)&hdr, sizeof(hdr), clnt->sb)) != sizeof(hdr))
        goto done;
    if ((rc = sbuf2flush(clnt->sb)) < 0)
        goto done;
    rc = 0;
done:
    unlock_client_write_lock(clnt);
    return rc;
}

#define NEWSQL_MAX_RESPONSE_ON_STACK (16 * 1024)

static int newsql_response_int(struct sqlclntstate *clnt,
                               const CDB2SQLRESPONSE *r, int h, int flush)
{
    size_t len = cdb2__sqlresponse__get_packed_size(r);
    uint8_t *buf;
    if (len < NEWSQL_MAX_RESPONSE_ON_STACK) {
        buf = alloca(len);
    } else {
        struct newsql_appdata *appdata = clnt->appdata;
        if (appdata->packed_capacity < len) {
            appdata->packed_capacity = len + 1024;
            appdata->packed_buf =
                malloc_resize(appdata->packed_buf, appdata->packed_capacity);
        }
        buf = appdata->packed_buf;
    }
    cdb2__sqlresponse__pack(r, buf);

    struct newsqlheader hdr = {0};
    hdr.type = ntohl(h);
    hdr.length = ntohl(len);

    int rc;
    lock_client_write_lock(clnt);
    if ((rc = sbuf2write((char *)&hdr, sizeof(hdr), clnt->sb)) != sizeof(hdr))
        goto done;
    if ((rc = sbuf2write((char *)buf, len, clnt->sb)) != len)
        goto done;
    if (flush && (rc = sbuf2flush(clnt->sb)) < 0)
        goto done;
    rc = 0;
done:
    unlock_client_write_lock(clnt);
    return rc;
}

static int newsql_response(struct sqlclntstate *c, const CDB2SQLRESPONSE *r,
                           int flush)
{
    return newsql_response_int(c, r, RESPONSE_HEADER__SQL_RESPONSE, flush);
}

static int get_col_type(struct sqlclntstate *clnt, sqlite3_stmt *stmt, int col)
{
    struct newsql_appdata *appdata = clnt->appdata;
    CDB2SQLQUERY *sql_query = appdata->sqlquery;
    int type = -1;
    if (sql_query->n_types) {
        type = sql_query->types[col];
    } else if (stmt) {
        if (sqlite3_can_get_column_type_and_data(clnt, stmt)) {
            type = column_type(clnt, stmt, col);
            if (type == SQLITE_NULL) {
                type = typestr_to_type(sqlite3_column_decltype(stmt, col));
            }
        } else {
            type = SQLITE_NULL;
        }
    }
    if (type == SQLITE_DECIMAL) {
        type = SQLITE_TEXT;
    }
    return type;
}

static struct newsql_appdata *get_newsql_appdata(struct sqlclntstate *clnt,
                                                 int ncols)
{
    struct newsql_appdata *appdata = clnt->appdata;
    if (appdata == NULL) {
        size_t types_sz = ncols * sizeof(appdata->type[0]);
        appdata = calloc(1, sizeof(struct newsql_appdata) + types_sz);
        clnt->appdata = appdata;
        appdata->capacity = ncols;
        appdata->send_intrans_response = 1;
    } else if (appdata->capacity < ncols) {
        size_t n = ncols + 32;
        size_t types_sz = n * sizeof(appdata->type[0]);
        appdata = realloc(appdata, sizeof(struct newsql_appdata) + types_sz);
        clnt->appdata = appdata;
        appdata->capacity = n;
    }
    appdata->count = ncols;
    return appdata;
}

static void free_newsql_appdata(struct sqlclntstate *clnt)
{
    struct newsql_appdata *appdata = clnt->appdata;
    if (appdata == NULL) {
        return;
    }
    if (appdata->postponed) {
        free(appdata->postponed->row);
        free(appdata->postponed);
        appdata->postponed = NULL;
    }
    free(appdata->packed_buf);
    free(appdata);
    clnt->appdata = NULL;
}

extern int gbl_return_long_column_names;
#define MAX_COL_NAME_LEN 31
#define ADJUST_LONG_COL_NAME(n, l)                                             \
    do {                                                                       \
        if (!gbl_return_long_column_names && l > MAX_COL_NAME_LEN) {           \
            l = MAX_COL_NAME_LEN + 1;                                          \
            char *namebuf = alloca(l);                                         \
            n = strncpy0(namebuf, n, l);                                       \
        }                                                                      \
    } while (0)

static int newsql_columns(struct sqlclntstate *clnt, sqlite3_stmt *stmt)
{
    int ncols = column_count(clnt, stmt);
    struct newsql_appdata *appdata = get_newsql_appdata(clnt, ncols);
    CDB2SQLRESPONSE__Column cols[ncols];
    CDB2SQLRESPONSE__Column *value[ncols];
    for (int i = 0; i < ncols; ++i) {
        value[i] = &cols[i];
        cdb2__sqlresponse__column__init(&cols[i]);
        const char *name = sqlite3_column_name(stmt, i);
        size_t len = strlen(name) + 1;
        ADJUST_LONG_COL_NAME(name, len);
        cols[i].value.data = (uint8_t *)name;
        cols[i].value.len = len;
        cols[i].has_type = 1;
        cols[i].type = appdata->type[i] = get_col_type(clnt, stmt, i);
    }
    CDB2SQLRESPONSE resp = CDB2__SQLRESPONSE__INIT;
    resp.response_type = RESPONSE_TYPE__COLUMN_NAMES;
    resp.n_value = ncols;
    resp.value = value;
    return newsql_response(clnt, &resp, 0);
}

/*
** Derive types from cdb2_run_statement_typed, or defined in sp, or
** from sql statement.
*/
static int newsql_columns_lua(struct sqlclntstate *clnt,
                              struct response_data *arg)
{
    int ncols = arg->ncols;
    sqlite3_stmt *stmt = arg->stmt;
    if (stmt && column_count(clnt, stmt) != ncols) {
        return -1;
    }
    struct newsql_appdata *appdata = get_newsql_appdata(clnt, ncols);
    size_t n_types = appdata->sqlquery->n_types;
    if (n_types && n_types != ncols) {
        return -2;
    }
    CDB2SQLRESPONSE__Column cols[ncols];
    CDB2SQLRESPONSE__Column *value[ncols];
    for (int i = 0; i < ncols; ++i) {
        value[i] = &cols[i];
        cdb2__sqlresponse__column__init(&cols[i]);
        const char *name = sp_column_name(arg, i);
        size_t len = strlen(name) + 1;
        ADJUST_LONG_COL_NAME(name, len);
        cols[i].value.data = (uint8_t *)name;
        cols[i].value.len = len;
        cols[i].has_type = 1;
        cols[i].type = appdata->type[i] =
            sp_column_type(arg, i, n_types, get_col_type(clnt, stmt, i));
    }
    clnt->osql.sent_column_data = 1;
    CDB2SQLRESPONSE resp = CDB2__SQLRESPONSE__INIT;
    resp.response_type = RESPONSE_TYPE__COLUMN_NAMES;
    resp.n_value = ncols;
    resp.value = value;
    return newsql_response(clnt, &resp, 0);
}

static int newsql_columns_str(struct sqlclntstate *clnt, char **names,
                              int ncols)
{
    struct newsql_appdata *appdata = get_newsql_appdata(clnt, ncols);
    CDB2SQLRESPONSE__Column cols[ncols];
    CDB2SQLRESPONSE__Column *value[ncols];
    for (int i = 0; i < ncols; ++i) {
        value[i] = &cols[i];
        cdb2__sqlresponse__column__init(&cols[i]);
        const char *name = names[i];
        cols[i].value.data = (uint8_t *)name;
        cols[i].value.len = strlen(name) + 1;
        cols[i].has_type = 1;
        cols[i].type = appdata->type[i] = SQLITE_TEXT;
    }
    clnt->osql.sent_column_data = 1;
    CDB2SQLRESPONSE resp = CDB2__SQLRESPONSE__INIT;
    resp.response_type = RESPONSE_TYPE__COLUMN_NAMES;
    resp.n_value = ncols;
    resp.value = value;
    return newsql_response(clnt, &resp, 0);
}

static int newsql_debug(struct sqlclntstate *c, char *info)
{
    CDB2SQLRESPONSE r = CDB2__SQLRESPONSE__INIT;
    r.response_type = RESPONSE_TYPE__SP_DEBUG;
    r.info_string = info;
    return newsql_response_int(c, &r, RESPONSE_HEADER__SQL_RESPONSE_TRACE, 1);
}

static int newsql_error(struct sqlclntstate *c, char *r, int e)
{
    CDB2SQLRESPONSE resp = CDB2__SQLRESPONSE__INIT;
    resp.error_code = e;
    resp.error_string = r;
    resp.response_type = c->osql.sent_column_data ? RESPONSE_TYPE__COLUMN_VALUES
                                                  : RESPONSE_TYPE__COLUMN_NAMES;
    return newsql_response(c, &resp, 1);
}

static int newsql_flush(struct sqlclntstate *clnt)
{
    lock_client_write_lock(clnt);
    int rc = sbuf2flush(clnt->sb);
    unlock_client_write_lock(clnt);
    return rc < 0;
}

static int newsql_heartbeat(struct sqlclntstate *clnt)
{
    if (!clnt->heartbeat)
        return 0;
    if (!clnt->ready_for_heartbeats)
        return 0;
    return newsql_send_hdr(clnt, RESPONSE_HEADER__SQL_RESPONSE_HEARTBEAT);
}

static int newsql_save_postponed_row(struct sqlclntstate *clnt,
                                     CDB2SQLRESPONSE *resp)
{
    size_t len = cdb2__sqlresponse__get_packed_size(resp);
    struct newsql_appdata *appdata = clnt->appdata;
    if (appdata->postponed == NULL) {
        appdata->postponed = calloc(1, sizeof(struct newsql_postponed_data));
        appdata->postponed->hdr.type = ntohl(RESPONSE_HEADER__SQL_RESPONSE);
    }
    appdata->postponed->len = len;
    appdata->postponed->hdr.length = htonl(len);
    appdata->postponed->row = realloc(appdata->postponed->row, len);
    cdb2__sqlresponse__pack(resp, appdata->postponed->row);
    return 0;
}

static int newsql_send_postponed_row(struct sqlclntstate *clnt)
{
    struct newsql_appdata *appdata = clnt->appdata;
    char *hdr = (char *)&appdata->postponed->hdr;
    size_t hdrsz = sizeof(struct newsqlheader);
    char *row = (char *)appdata->postponed->row;
    size_t len = appdata->postponed->len;
    int rc;
    lock_client_write_lock(clnt);
    if ((rc = sbuf2write(hdr, hdrsz, clnt->sb)) != hdrsz)
        goto done;
    if ((rc = sbuf2write(row, len, clnt->sb)) != len)
        goto done;
    rc = 0;
done:
    unlock_client_write_lock(clnt);
    return rc;
}

#define newsql_null(cols, i)                                                   \
    do {                                                                       \
        cols[i].has_isnull = 1;                                                \
        cols[i].isnull = 1;                                                    \
    } while (0)

#define newsql_integer(cols, i, val, flip)                                     \
    do {                                                                       \
        int64_t *pi64 = alloca(sizeof(int64_t));                               \
        *pi64 = flip ? flibc_llflip(val) : val;                                \
        cols[i].value.len = sizeof(int64_t);                                   \
        cols[i].value.data = (uint8_t *)pi64;                                  \
    } while (0)

#define newsql_double(cols, i, val, flip)                                      \
    do {                                                                       \
        double *pd = alloca(sizeof(double));                                   \
        *pd = flip ? flibc_dblflip(val) : val;                                 \
        cols[i].value.len = sizeof(double);                                    \
        cols[i].value.data = (uint8_t *)pd;                                    \
    } while (0)

#define newsql_ym(cols, i, val, flip)                                          \
    do {                                                                       \
        cdb2_client_intv_ym_t *c = alloca(sizeof(cdb2_client_intv_ym_t));      \
        if (flip) {                                                            \
            c->sign = flibc_intflip(val->sign);                                \
            c->years = flibc_intflip(val->u.ym.years);                         \
            c->months = flibc_intflip(val->u.ym.months);                       \
        } else {                                                               \
            c->sign = val->sign;                                               \
            c->years = val->u.ym.years;                                        \
            c->months = val->u.ym.months;                                      \
        }                                                                      \
        cols[i].value.len = sizeof(*c);                                        \
        cols[i].value.data = (uint8_t *)c;                                     \
    } while (0)

#define newsql_ds(cols, i, val, flip)                                          \
    do {                                                                       \
        int frac = val->u.ds.frac;                                             \
        if (type == SQLITE_INTERVAL_DS && val->u.ds.prec == 6) {               \
            frac /= 1000;                                                      \
        } else if (type == SQLITE_INTERVAL_DSUS && val->u.ds.prec == 3) {      \
            frac *= 1000;                                                      \
        }                                                                      \
        cdb2_client_intv_ds_t *c = alloca(sizeof(cdb2_client_intv_ds_t));      \
        if (flip) {                                                            \
            c->sign = flibc_intflip(val->sign);                                \
            c->days = flibc_intflip(val->u.ds.days);                           \
            c->hours = flibc_intflip(val->u.ds.hours);                         \
            c->mins = flibc_intflip(val->u.ds.mins);                           \
            c->sec = flibc_intflip(val->u.ds.sec);                             \
            c->msec = flibc_intflip(frac);                                     \
        } else {                                                               \
            c->sign = val->sign;                                               \
            c->days = val->u.ds.days;                                          \
            c->hours = val->u.ds.hours;                                        \
            c->mins = val->u.ds.mins;                                          \
            c->sec = val->u.ds.sec;                                            \
            c->msec = frac;                                                    \
        }                                                                      \
        cols[i].value.len = sizeof(*c);                                        \
        cols[i].value.data = (uint8_t *)c;                                     \
    } while (0)

#ifdef _SUN_SOURCE
#include <arpa/nameser_compat.h>
#endif
#ifndef BYTE_ORDER
#error "Missing BYTE_ORDER"
#endif

static int newsql_row(struct sqlclntstate *clnt, struct response_data *arg,
                      int postpone)
{
    sqlite3_stmt *stmt = arg->stmt;
    if (stmt == NULL) {
        return newsql_send_postponed_row(clnt);
    }
    int ncols = column_count(clnt, stmt);
    struct newsql_appdata *appdata = get_newsql_appdata(clnt, ncols);
    assert(ncols == appdata->count);
    int flip = 0;
#if BYTE_ORDER == BIG_ENDIAN
    if (appdata->sqlquery->little_endian)
#elif BYTE_ORDER == LITTLE_ENDIAN
    if (!appdata->sqlquery->little_endian)
#endif
        flip = 1;
    CDB2SQLRESPONSE__Column cols[ncols];
    CDB2SQLRESPONSE__Column *value[ncols];
    for (int i = 0; i < ncols; ++i) {
        value[i] = &cols[i];
        cdb2__sqlresponse__column__init(&cols[i]);
        if (!sqlite3_can_get_column_type_and_data(clnt, stmt) ||
                column_type(clnt, stmt, i) == SQLITE_NULL) {
            newsql_null(cols, i);
            continue;
        }
        int type = appdata->type[i];
        switch (type) {
        case SQLITE_INTEGER: {
            int64_t i64 = column_int64(clnt, stmt, i);
            newsql_integer(cols, i, i64, flip);
            break;
        }
        case SQLITE_FLOAT: {
            double d = column_double(clnt, stmt, i);
            newsql_double(cols, i, d, flip);
            break;
        }
        case SQLITE_TEXT: {
            cols[i].value.len = column_bytes(clnt, stmt, i) + 1;
            cols[i].value.data = (uint8_t *)column_text(clnt, stmt, i);
            break;
        }
        case SQLITE_BLOB: {
            cols[i].value.len = column_bytes(clnt, stmt, i);
            cols[i].value.data = (uint8_t *)column_blob(clnt, stmt, i);
            break;
        }
        case SQLITE_DATETIME:
        case SQLITE_DATETIMEUS: {
            const dttz_t *d = column_datetime(clnt, stmt, i);
            cdb2_client_datetime_t *c = alloca(sizeof(*c));
            if (convDttz2ClientDatetime(d, stmt_tzname(stmt), c, type) != 0) {
                char *e =
                    "failed to convert sqlite to client datetime for field";
                errstat_set_rcstrf(arg->err, ERR_CONVERSION_DT, "%s \"%s\"", e,
                                   sqlite3_column_name(stmt, i));
                return -1;
            }
            if (flip) {
                c->msec = flibc_intflip(c->msec);
                c->tm.tm_sec = flibc_intflip(c->tm.tm_sec);
                c->tm.tm_min = flibc_intflip(c->tm.tm_min);
                c->tm.tm_hour = flibc_intflip(c->tm.tm_hour);
                c->tm.tm_mday = flibc_intflip(c->tm.tm_mday);
                c->tm.tm_mon = flibc_intflip(c->tm.tm_mon);
                c->tm.tm_year = flibc_intflip(c->tm.tm_year);
                c->tm.tm_wday = flibc_intflip(c->tm.tm_wday);
                c->tm.tm_yday = flibc_intflip(c->tm.tm_yday);
                c->tm.tm_isdst = flibc_intflip(c->tm.tm_isdst);
            }
            cols[i].value.len = sizeof(*c);
            cols[i].value.data = (uint8_t *)c;
            break;
        }
        case SQLITE_INTERVAL_YM: {
            const intv_t *val =
                column_interval(clnt, stmt, i, SQLITE_AFF_INTV_MO);
            newsql_ym(cols, i, val, flip);
            break;
        }
        case SQLITE_INTERVAL_DS:
        case SQLITE_INTERVAL_DSUS: {
            const intv_t *val =
                column_interval(clnt, stmt, i, SQLITE_AFF_INTV_SE);
            newsql_ds(cols, i, val, flip);
            break;
        }
        case SQLITE_DECIMAL:
        default:
            return -1;
        }
    }
    CDB2SQLRESPONSE r = CDB2__SQLRESPONSE__INIT;
    r.response_type = RESPONSE_TYPE__COLUMN_VALUES;
    r.n_value = ncols;
    r.value = value;
    if (clnt->num_retry) {
        r.has_row_id = 1;
        r.row_id = arg->row_id;
    }
    if (postpone) {
        return newsql_save_postponed_row(clnt, &r);
    } else if (arg->pingpong) {
        return newsql_response_int(clnt, &r, RESPONSE_HEADER__SQL_RESPONSE_PING,
                                   1);
    }
    return newsql_response(clnt, &r, 0);
}

static int newsql_row_last(struct sqlclntstate *clnt)
{
    CDB2SQLRESPONSE resp = CDB2__SQLRESPONSE__INIT;
    resp.response_type = RESPONSE_TYPE__LAST_ROW;
    _has_effects(clnt, resp);
    _has_snapshot(clnt, resp);
    _has_features(clnt, resp);
    return newsql_response(clnt, &resp, 1);
}

static int newsql_row_last_dummy(struct sqlclntstate *clnt)
{
    int rc;
    CDB2SQLRESPONSE resp = CDB2__SQLRESPONSE__INIT;
    resp.response_type = RESPONSE_TYPE__COLUMN_NAMES;
    if ((rc = newsql_response(clnt, &resp, 0)) != 0) {
        return rc;
    }
    return newsql_row_last(clnt);
}

static int newsql_row_lua(struct sqlclntstate *clnt, struct response_data *arg)
{
    struct newsql_appdata *appdata = clnt->appdata;
    int ncols = arg->ncols;
    assert(ncols == appdata->count);
    int flip = 0;
#if BYTE_ORDER == BIG_ENDIAN
    if (appdata->sqlquery->little_endian)
#elif BYTE_ORDER == LITTLE_ENDIAN
    if (!appdata->sqlquery->little_endian)
#endif
        flip = 1;
    CDB2SQLRESPONSE__Column cols[ncols];
    CDB2SQLRESPONSE__Column *value[ncols];
    for (int i = 0; i < ncols; ++i) {
        value[i] = &cols[i];
        cdb2__sqlresponse__column__init(&cols[i]);
        if (sp_column_nil(arg, i)) {
            newsql_null(cols, i);
            continue;
        }
        int type = appdata->type[i];
        switch (type) {
        case SQLITE_INTEGER: {
            int64_t i64;
            sp_column_val(arg, i, type, &i64);
            newsql_integer(cols, i, i64, flip);
            break;
        }
        case SQLITE_FLOAT: {
            double d;
            sp_column_val(arg, i, type, &d);
            newsql_double(cols, i, d, flip);
            break;
        }
        case SQLITE_TEXT: {
            size_t l;
            cols[i].value.data = sp_column_ptr(arg, i, type, &l);
            cols[i].value.len = l + 1;
            break;
        }
        case SQLITE_BLOB: {
            size_t l;
            cols[i].value.data = sp_column_ptr(arg, i, type, &l);
            cols[i].value.len = l;
            break;
        }
        case SQLITE_DATETIME:
        case SQLITE_DATETIMEUS: {
            datetime_t d;
            sp_column_val(arg, i, type, &d);
            if (d.prec == DTTZ_PREC_MSEC && type == SQLITE_DATETIMEUS)
                d.frac *= 1000;
            else if (d.prec == DTTZ_PREC_USEC && type == SQLITE_DATETIME)
                d.frac /= 1000;
            cdb2_client_datetime_t *c = alloca(sizeof(*c));
            strcpy(c->tzname, d.tzname);
            if (flip) {
                c->msec = flibc_intflip(d.frac);
                c->tm.tm_sec = flibc_intflip(d.tm.tm_sec);
                c->tm.tm_min = flibc_intflip(d.tm.tm_min);
                c->tm.tm_hour = flibc_intflip(d.tm.tm_hour);
                c->tm.tm_mday = flibc_intflip(d.tm.tm_mday);
                c->tm.tm_mon = flibc_intflip(d.tm.tm_mon);
                c->tm.tm_year = flibc_intflip(d.tm.tm_year);
                c->tm.tm_wday = flibc_intflip(d.tm.tm_wday);
                c->tm.tm_yday = flibc_intflip(d.tm.tm_yday);
                c->tm.tm_isdst = flibc_intflip(d.tm.tm_isdst);
            } else {
                c->msec = d.frac;
                c->tm.tm_sec = d.tm.tm_sec;
                c->tm.tm_min = d.tm.tm_min;
                c->tm.tm_hour = d.tm.tm_hour;
                c->tm.tm_mday = d.tm.tm_mday;
                c->tm.tm_mon = d.tm.tm_mon;
                c->tm.tm_year = d.tm.tm_year;
                c->tm.tm_wday = d.tm.tm_wday;
                c->tm.tm_yday = d.tm.tm_yday;
                c->tm.tm_isdst = d.tm.tm_isdst;
            }
            cols[i].value.len = sizeof(*c);
            cols[i].value.data = (uint8_t *)c;
            break;
        }
        case SQLITE_INTERVAL_YM: {
            intv_t in, *val = &in;
            sp_column_val(arg, i, type, val);
            cdb2_client_intv_ym_t *c = alloca(sizeof(*c));
            newsql_ym(cols, i, val, flip);
            break;
        }
        case SQLITE_INTERVAL_DS:
        case SQLITE_INTERVAL_DSUS: {
            intv_t in, *val = &in;
            sp_column_val(arg, i, type, &in);
            newsql_ds(cols, i, val, flip);
            break;
        }
        default:
            return -1;
        }
    }
    CDB2SQLRESPONSE r = CDB2__SQLRESPONSE__INIT;
    r.response_type = RESPONSE_TYPE__COLUMN_VALUES;
    r.n_value = ncols;
    r.value = value;
    if (arg->pingpong) {
        return newsql_response_int(clnt, &r, RESPONSE_HEADER__SQL_RESPONSE_PING,
                                   1);
    }
    return newsql_response(clnt, &r, 0);
}

static int newsql_row_str(struct sqlclntstate *clnt, char **data, int ncols)
{
    struct newsql_appdata *appdata = clnt->appdata;
    UNUSED_PARAMETER(appdata); /* prod build without assert */
    assert(ncols == appdata->count);
    CDB2SQLRESPONSE__Column cols[ncols];
    CDB2SQLRESPONSE__Column *value[ncols];
    for (int i = 0; i < ncols; ++i) {
        value[i] = &cols[i];
        cdb2__sqlresponse__column__init(&cols[i]);
        if (data[i] == NULL) {
            cols[i].has_isnull = 1;
            cols[i].isnull = 1;
            continue;
        }
        cols[i].value.data = (uint8_t *)data[i];
        cols[i].value.len = strlen(data[i]) + 1;
    }
    CDB2SQLRESPONSE resp = CDB2__SQLRESPONSE__INIT;
    resp.response_type = RESPONSE_TYPE__COLUMN_VALUES;
    resp.n_value = ncols;
    resp.value = value;
    return newsql_response(clnt, &resp, 0);
}

static int newsql_trace(struct sqlclntstate *clnt, char *info)
{
    CDB2SQLRESPONSE r = CDB2__SQLRESPONSE__INIT;
    r.response_type = RESPONSE_TYPE__SP_TRACE;
    r.info_string = info;
    return newsql_response_int(clnt, &r, RESPONSE_HEADER__SQL_RESPONSE_TRACE,
                               1);
}

static int newsql_cost(struct sqlclntstate *clnt)
{
    dump_client_query_stats(clnt->dbglog, clnt->query_stats);
    return 0;
}

static int newsql_write_response(struct sqlclntstate *c, int t, void *a, int i)
{
    switch (t) {
    case RESPONSE_COLUMNS:
        return newsql_columns(c, a);
    case RESPONSE_COLUMNS_LUA:
        return newsql_columns_lua(c, a);
    case RESPONSE_COLUMNS_STR:
        return newsql_columns_str(c, a, i);
    case RESPONSE_DEBUG:
        return newsql_debug(c, a);
    case RESPONSE_ERROR:
        return newsql_error(c, a, i);
    case RESPONSE_ERROR_ACCESS:
        return newsql_error(c, a, CDB2ERR_ACCESS);
    case RESPONSE_ERROR_BAD_STATE:
        return newsql_error(c, a, CDB2ERR_BADSTATE);
    case RESPONSE_ERROR_PREPARE:
        return newsql_error(c, a, CDB2ERR_PREPARE_ERROR);
    case RESPONSE_ERROR_REJECT:
        return newsql_error(c, a, CDB2ERR_REJECTED);
    case RESPONSE_FLUSH:
        return newsql_flush(c);
    case RESPONSE_HEARTBEAT:
        return newsql_heartbeat(c);
    case RESPONSE_ROW:
        return newsql_row(c, a, i);
    case RESPONSE_ROW_LAST:
        return newsql_row_last(c);
    case RESPONSE_ROW_LAST_DUMMY:
        return newsql_row_last_dummy(c);
    case RESPONSE_ROW_LUA:
        return newsql_row_lua(c, a);
    case RESPONSE_ROW_STR:
        return newsql_row_str(c, a, i);
    case RESPONSE_TRACE:
        return newsql_trace(c, a);
    case RESPONSE_COST:
        return newsql_cost(c);
    /* fastsql only messages */
    case RESPONSE_EFFECTS:
    case RESPONSE_ERROR_PREPARE_RETRY:
        return 0;
    default:
        abort();
    }
}

static int newsql_ping_pong(struct sqlclntstate *clnt)
{
    struct newsqlheader hdr = {0};
    int rc, r, w, timeout = 0;
    sbuf2gettimeout(clnt->sb, &r, &w);
    sbuf2settimeout(clnt->sb, 1000, w);
    rc = sbuf2fread_timeout((void *)&hdr, sizeof(hdr), 1, clnt->sb, &timeout);
    sbuf2settimeout(clnt->sb, r, w);
    if (timeout) return -1;
    if (rc != 1) return -2;
    if (ntohl(hdr.type) != RESPONSE_HEADER__SQL_RESPONSE_PONG) return -3;
    return 0;
}

static int newsql_sp_cmd(struct sqlclntstate *clnt, void *cmd, size_t sz)
{
    struct newsqlheader hdr = {0};
    if (sbuf2fread((void *)&hdr, sizeof(hdr), 1, clnt->sb) != 1) {
        return -1;
    }
    if (ntohl(hdr.type) != CDB2_REQUEST_TYPE__CDB2QUERY) {
        return -2;
    }
    int len = ntohl(hdr.length);
    if (len > sz) {
        return -3;
    }
    uint8_t buf[len];
    if (sbuf2fread((char *)buf, len, 1, clnt->sb) != 1) {
        return -4;
    }
    CDB2QUERY *query = cdb2__query__unpack(NULL, len, buf);
    if (!query) {
        return -5;
    }
    strncpy0(cmd, query->spcmd, sz);
    cdb2__query__free_unpacked(query, NULL);
    return 0;
}

static int newsql_read_response(struct sqlclntstate *c, int t, void *r, int e)
{
    switch (t) {
    case RESPONSE_PING_PONG:
        return newsql_ping_pong(c);
    case RESPONSE_SP_CMD:
        return newsql_sp_cmd(c, r, e);
    default:
        abort();
    }
}

struct newsql_stmt {
    CDB2QUERY *query;
    char tzname[CDB2_MAX_TZNAME];
};

static void *newsql_save_stmt(struct sqlclntstate *clnt, void *arg)
{
    struct newsql_appdata *appdata = clnt->appdata;
    struct newsql_stmt *stmt = malloc(sizeof(struct newsql_stmt));
    stmt->query = appdata->query;
    strncpy0(stmt->tzname, clnt->tzname, sizeof(stmt->tzname));
    return stmt;
}

static void *newsql_restore_stmt(struct sqlclntstate *clnt, void *arg)
{
    struct newsql_stmt *stmt = arg;
    struct newsql_appdata *appdata = clnt->appdata;
    CDB2QUERY *query = appdata->query = stmt->query;
    appdata->sqlquery = query->sqlquery;
    strncpy0(clnt->tzname, stmt->tzname, sizeof(clnt->tzname));
    clnt->sql = query->sqlquery->sql_query;
    return NULL;
}

static void *newsql_destroy_stmt(struct sqlclntstate *clnt, void *arg)
{
    struct newsql_stmt *stmt = arg;
    struct newsql_appdata *appdata = clnt->appdata;
    if (appdata->query == stmt->query) {
        appdata->query = NULL;
    }
    cdb2__query__free_unpacked(stmt->query, &pb_alloc);
    free(stmt);
    return NULL;
}

static void *newsql_print_stmt(struct sqlclntstate *clnt, void *arg)
{
    struct newsql_stmt *stmt = arg;
    return stmt->query->sqlquery->sql_query;
}

static int newsql_param_count(struct sqlclntstate *clnt)
{
    struct newsql_appdata *appdata = clnt->appdata;
    return appdata->sqlquery->n_bindvars;
}

static int newsql_param_index(struct sqlclntstate *clnt, const char *name,
                              int64_t *index)
{
    /*
    ** Currently implemented like sqlite3_bind_parameter_index()
    ** Can be done better with qsort + bsearch
    */
    struct newsql_appdata *appdata = clnt->appdata;
    CDB2SQLQUERY *sqlquery = appdata->sqlquery;
    size_t n = sqlquery->n_bindvars;
    for (size_t i = 0; i < n; ++i) {
        if (strcmp(sqlquery->bindvars[i]->varname, name) == 0) {
            *index = i;
            return 0;
        }
    }
    return -1;
}

static int newsql_param_value(struct sqlclntstate *clnt,
                              struct param_data *param, int n)
{
    struct newsql_appdata *appdata = clnt->appdata;
    CDB2SQLQUERY *sqlquery = appdata->sqlquery;
    if (n >= sqlquery->n_bindvars) {
        return -1;
    }
    CDB2SQLQUERY__Bindvalue *val = sqlquery->bindvars[n];
    param->name = val->varname;
    param->pos = val->has_index ? val->index : 0;
    param->type = newsql_to_client_type(val->type);

    void *p = val->value.data;

    if (val->has_isnull && val->isnull) {
        param->null = 1;
        return 0;
    }

    if (val->value.data == NULL) {
        if (param->type != CLIENT_BLOB) {
            param->null = 1;
            return 0;
        }
        p = (void *)"";
    }

    int len = val->value.len;
    int little = appdata->sqlquery->little_endian;

    return get_type(param, p, len, param->type, clnt->tzname, little);
}

static int newsql_override_count(struct sqlclntstate *clnt)
{
    struct newsql_appdata *appdata = clnt->appdata;
    return appdata->sqlquery->n_types;
}

static int newsql_override_type(struct sqlclntstate *clnt, int i)
{
    struct newsql_appdata *appdata = clnt->appdata;
    int n = appdata->sqlquery->n_types;
    if (n && i >= 0 && i < n) {
        return appdata->sqlquery->types[i];
    }
    return 0;
}

static int newsql_clr_cnonce(struct sqlclntstate *clnt)
{
    struct newsql_appdata *appdata = clnt->appdata;
    CDB2SQLQUERY *sqlquery = appdata->sqlquery;
    sqlquery->has_cnonce = 0;
    return 0;
}

static int newsql_has_cnonce(struct sqlclntstate *clnt)
{
    struct newsql_appdata *appdata = clnt->appdata;
    CDB2SQLQUERY *sqlquery = appdata->sqlquery;
    return sqlquery->has_cnonce;
}

static int newsql_set_cnonce(struct sqlclntstate *clnt)
{
    struct newsql_appdata *appdata = clnt->appdata;
    CDB2SQLQUERY *sqlquery = appdata->sqlquery;
    sqlquery->has_cnonce = 1;
    return 0;
}

static int newsql_get_cnonce(struct sqlclntstate *clnt, snap_uid_t *snap)
{
    struct newsql_appdata *appdata = clnt->appdata;
    CDB2SQLQUERY *sqlquery = appdata->sqlquery;
    if (!sqlquery->has_cnonce || sqlquery->cnonce.len > MAX_SNAP_KEY_LEN) {
        return -1;
    }
    snap->keylen = sqlquery->cnonce.len;
    memcpy(snap->key, sqlquery->cnonce.data, sqlquery->cnonce.len);
    return 0;
}

static int newsql_clr_snapshot(struct sqlclntstate *clnt)
{
    clnt->snapshot_file = 0;
    clnt->snapshot_offset = 0;
    clnt->is_hasql_retry = 0;
    return 0;
}

static int newsql_get_snapshot(struct sqlclntstate *clnt, int *file,
                               int *offset)
{
    struct newsql_appdata *appdata = clnt->appdata;
    CDB2SQLQUERY *sqlquery = appdata->sqlquery;
    if (sqlquery->snapshot_info) {
        *file = sqlquery->snapshot_info->file;
        *offset = sqlquery->snapshot_info->offset;
    }
    return 0;
}

static int newsql_upd_snapshot(struct sqlclntstate *clnt)
{
    struct newsql_appdata *appdata = clnt->appdata;
    CDB2SQLQUERY *sqlquery = appdata->sqlquery;
    extern int gbl_disable_skip_rows;
    /* We need to restore send_intrans_response
       on clnt even if the snapshot info has been populated.
       However, dont't attempt to restore if client overrides
       send_intrans_response by setting INTRANSRESULTS to ON. */
    if (appdata->send_intrans_response != -1 && sqlquery->n_features > 0 &&
        gbl_disable_skip_rows == 0) {
        for (int ii = 0; ii < sqlquery->n_features; ii++) {
            if (CDB2_CLIENT_FEATURES__SKIP_INTRANS_RESULTS !=
                sqlquery->features[ii])
                continue;
            appdata->send_intrans_response = 0;
        }
    }

    if (clnt->is_hasql_retry) {
        return 0;
    }

    // If this is a retry, we should already have the snapshot file and offset
    newsql_clr_snapshot(clnt);

    if (sqlquery->snapshot_info) {
        clnt->snapshot_file = sqlquery->snapshot_info->file;
        clnt->snapshot_offset = sqlquery->snapshot_info->offset;
    }
    return 0;
}

static int newsql_has_high_availability(struct sqlclntstate *clnt)
{
    return clnt->high_availability_flag;
}

static int newsql_set_high_availability(struct sqlclntstate *clnt)
{
    clnt->high_availability_flag = 1;
    return 0;
}

static int newsql_clr_high_availability(struct sqlclntstate *clnt)
{
    clnt->high_availability_flag = 0;
    return 0;
}

static int newsql_get_high_availability(struct sqlclntstate *clnt)
{
    struct newsql_appdata *appdata = clnt->appdata;
    CDB2SQLQUERY *sqlquery = appdata->sqlquery;
    /* MOHIT -- Check here that we are in high availablity, its cdb2api, and
     * is its a retry. */
    if (clnt->ctrl_sqlengine == SQLENG_NORMAL_PROCESS) {
        if (sqlquery->retry) {
            clnt->num_retry = sqlquery->retry;
            if (sqlquery->snapshot_info) {
                clnt->snapshot_file = sqlquery->snapshot_info->file;
                clnt->snapshot_offset = sqlquery->snapshot_info->offset;
            } else {
                clnt->snapshot_file = 0;
                clnt->snapshot_offset = 0;
            }
        } else {
            clnt->num_retry = 0;
            clnt->snapshot_file = 0;
            clnt->snapshot_offset = 0;
        }
    }
    return is_snap_uid_retry(clnt);
}

static int newsql_has_parallel_sql(struct sqlclntstate *clnt)
{
    return !gbl_dohsql_disable;
}

static void newsql_add_steps(struct sqlclntstate *clnt, double steps)
{
    gbl_nnewsql_steps += steps;
}

static void newsql_setup_client_info(struct sqlclntstate *clnt,
                                     struct sqlthdstate *thd, char *replay)
{
    struct newsql_appdata *appdata = clnt->appdata;
    CDB2SQLQUERY *sqlquery = appdata->sqlquery;
    CDB2SQLQUERY__Cinfo *cinfo = sqlquery->client_info;
    if (cinfo == NULL)
        return;
    thrman_wheref(thd->thr_self,
                  "%s pid: %d host_id: %d argv0: %s open-stack: %s sql: %s",
                  replay, cinfo->pid, cinfo->host_id,
                  cinfo->argv0 ? cinfo->argv0 : "(unset)",
                  cinfo->stack ? cinfo->stack : "(no-stack)", clnt->sql);
}

static int newsql_skip_row(struct sqlclntstate *clnt, uint64_t rowid)
{
    struct newsql_appdata *appdata = clnt->appdata;
    CDB2SQLQUERY *sqlquery = appdata->sqlquery;
    if (clnt->num_retry == sqlquery->retry &&
        (clnt->num_retry == 0 || sqlquery->has_skip_rows == 0 ||
         sqlquery->skip_rows < rowid)) {
        return 0;
    }
    return 1;
}

static int newsql_log_context(struct sqlclntstate *clnt,
                              struct reqlogger *logger)
{
    struct newsql_appdata *appdata = clnt->appdata;
    CDB2SQLQUERY *sqlquery = appdata->sqlquery;
    if (sqlquery->n_context > 0) {
        for (int i = 0; i < sqlquery->n_context; ++i) {
            reqlog_logf(logger, REQL_INFO, "(%d) %s", i, sqlquery->context[i]);
        }
    }

    /* If request context is set, the client is changing the context. */
    if (sqlquery->context) {
        /* Latch the context - client only re-sends context if
           it changes.  TODO: this seems needlessly expensive. */
        for (int i = 0, len = clnt->ncontext; i != len; ++i)
            free(clnt->context[i]);
        free(clnt->context);

        clnt->ncontext = sqlquery->n_context;
        clnt->context = malloc(sizeof(char *) * sqlquery->n_context);
        for (int i = 0; i < sqlquery->n_context; i++)
            clnt->context[i] = strdup(sqlquery->context[i]);
    }

    /* Whether latched from previous run, or just set, pass this to logger. */
    reqlog_set_context(logger, clnt->ncontext, clnt->context);
    return 0;
}

static uint64_t newsql_get_client_starttime(struct sqlclntstate *clnt)
{
    struct newsql_appdata *appdata = clnt->appdata;
    CDB2SQLQUERY *sqlquery = appdata->sqlquery;
    if (sqlquery->req_info) {
        return sqlquery->req_info->timestampus;
    }
    return 0;
}

static int newsql_get_client_retries(struct sqlclntstate *clnt)
{
    struct newsql_appdata *appdata = clnt->appdata;
    CDB2SQLQUERY *sqlquery = appdata->sqlquery;
    if (sqlquery->req_info) {
        return sqlquery->req_info->num_retries;
    }
    return 0;
}

static int newsql_send_intrans_response(struct sqlclntstate *clnt)
{
    struct newsql_appdata *appdata = clnt->appdata;
    return appdata->send_intrans_response;
}

/* Process sql query if it is a set command. */
static int process_set_commands(struct dbenv *dbenv, struct sqlclntstate *clnt,
                                CDB2SQLQUERY *sql_query)
{
    struct newsql_appdata *appdata = clnt->appdata;
    int num_commands = 0;
    char *sqlstr = NULL;
    char *endp;
    int rc = 0;
    num_commands = sql_query->n_set_flags;
    for (int ii = 0; ii < num_commands && rc == 0; ii++) {
        sqlstr = sql_query->set_flags[ii];
        sqlstr = skipws(sqlstr);
        if (strncasecmp(sqlstr, "set", 3) == 0) {
            char err[256];
            err[0] = '\0';
            sql_debug_logf(clnt, __func__, __LINE__,
                           "processing set command '%s'\n", sqlstr);
            sqlstr += 3;
            sqlstr = skipws(sqlstr);
            if (strncasecmp(sqlstr, "transaction", 11) == 0) {
                sqlstr += 11;
                sqlstr = skipws(sqlstr);

                if (strncasecmp(sqlstr, "chunk", 5) == 0) {
                    int tmp;
                    sqlstr += 5;
                    sqlstr = skipws(sqlstr);

                    if (!sqlstr || ((tmp = atoi(sqlstr)) <= 0)) {
                        snprintf(err, sizeof(err),
                                 "set transaction chunk N: missing chunk size "
                                 "N \"%s\"",
                                 sqlstr);
                        rc = ii + 1;
                    } else {
                        clnt->dbtran.maxchunksize = tmp;
                        /* in chunked mode, we disable verify retries */
                        clnt->verifyretry_off = 1;
                    }
                } else {
                    clnt->dbtran.mode = TRANLEVEL_INVALID;
                    newsql_clr_high_availability(clnt);
                    if (strncasecmp(sqlstr, "read", 4) == 0) {
                        sqlstr += 4;
                        sqlstr = skipws(sqlstr);
                        if (strncasecmp(sqlstr, "committed", 9) == 0) {
                            clnt->dbtran.mode = TRANLEVEL_RECOM;
                        }
                    } else if (strncasecmp(sqlstr, "serial", 6) == 0) {
                        clnt->dbtran.mode = TRANLEVEL_SERIAL;
                        if (clnt->hasql_on == 1) {
                            newsql_set_high_availability(clnt);
                        }
                    } else if (strncasecmp(sqlstr, "blocksql", 7) == 0) {
                        clnt->dbtran.mode = TRANLEVEL_SOSQL;
                    } else if (strncasecmp(sqlstr, "snap", 4) == 0) {
                        sqlstr += 4;
                        clnt->dbtran.mode = TRANLEVEL_SNAPISOL;
                        clnt->verify_retries = 0;
                        if (clnt->hasql_on == 1) {
                            newsql_set_high_availability(clnt);
                            logmsg(LOGMSG_ERROR, "Enabling snapshot isolation "
                                                 "high availability\n");
                        }
                    }
                    if (clnt->dbtran.mode == TRANLEVEL_INVALID)
                        rc = ii + 1;
                }
            } else if (strncasecmp(sqlstr, "timeout", 7) == 0) {
                sqlstr += 7;
                sqlstr = skipws(sqlstr);
                int timeout = strtol(sqlstr, &endp, 10);
                int notimeout = disable_server_sql_timeouts();
                sbuf2settimeout(
                    clnt->sb,
                    bdb_attr_get(thedb->bdb_attr, BDB_ATTR_MAX_SQL_IDLE_TIME) *
                        1000,
                    notimeout ? 0 : timeout);
                if (timeout == 0)
                    net_add_watch(clnt->sb, 0, 0);
                else
                    net_add_watch_warning(
                        clnt->sb, bdb_attr_get(dbenv->bdb_attr,
                                               BDB_ATTR_MAX_SQL_IDLE_TIME),
                        notimeout ? 0 : (timeout / 1000), clnt,
                        watcher_warning_function);
            } else if (strncasecmp(sqlstr, "maxquerytime", 12) == 0) {
                sqlstr += 12;
                sqlstr = skipws(sqlstr);
                int timeout = strtol(sqlstr, &endp, 10);
                if (timeout >= 0)
                    clnt->query_timeout = timeout;
            } else if (strncasecmp(sqlstr, "timezone", 8) == 0) {
                sqlstr += 8;
                sqlstr = skipws(sqlstr);
                strncpy0(clnt->tzname, sqlstr, sizeof(clnt->tzname));
            } else if (strncasecmp(sqlstr, "datetime", 8) == 0) {
                sqlstr += 8;
                sqlstr = skipws(sqlstr);

                if (strncasecmp(sqlstr, "precision", 9) == 0) {
                    sqlstr += 9;
                    sqlstr = skipws(sqlstr);
                    DTTZ_TEXT_TO_PREC(sqlstr, clnt->dtprec, 0, return -1);
                } else {
                    rc = ii + 1;
                }
            } else if (strncasecmp(sqlstr, "user", 4) == 0) {
                sqlstr += 4;
                sqlstr = skipws(sqlstr);
                if (!sqlite3IsCorrectlyQuoted(sqlstr)) {
                    snprintf(err, sizeof(err),
                             "set user: '%s' is an incorrectly quoted string",
                             sqlstr);
                    rc = ii + 1;
                } else {
                    sqlite3Dequote(sqlstr);
                    if (strlen(sqlstr) >= sizeof(clnt->user)) {
                        snprintf(err, sizeof(err),
                                 "set user: '%s' exceeds %zu characters",
                                 sqlstr, sizeof(clnt->user) - 1);
                        rc = ii + 1;
                    } else {
                        clnt->have_user = 1;
                        /* Re-authenticate the new user. */
                        if (clnt->authgen && strcmp(clnt->user, sqlstr) != 0)
                            clnt->authgen = 0;
                        clnt->is_x509_user = 0;
                        strcpy(clnt->user, sqlstr);
                    }
                }
            } else if (strncasecmp(sqlstr, "password", 8) == 0) {
                sqlstr += 8;
                sqlstr = skipws(sqlstr);
                if (!sqlite3IsCorrectlyQuoted(sqlstr)) {
                    snprintf(err, sizeof(err),
                             "set user: '%s' is an incorrectly quoted string",
                             sqlstr);
                    rc = ii + 1;
                } else {
                    sqlite3Dequote(sqlstr);
                    if (strlen(sqlstr) >= sizeof(clnt->password)) {
                        snprintf(err, sizeof(err),
                                 "set password: '%s' exceeds %zu characters",
                                 sqlstr, sizeof(clnt->password) - 1);
                        rc = ii + 1;
                    } else {
                        clnt->have_password = 1;
                        /* Re-authenticate the new password. */
                        if (clnt->authgen &&
                            strcmp(clnt->password, sqlstr) != 0)
                            clnt->authgen = 0;
                        strcpy(clnt->password, sqlstr);
                    }
                }
            } else if (strncasecmp(sqlstr, "spversion", 9) == 0) {
                clnt->spversion.version_num = 0;
                free(clnt->spversion.version_str);
                clnt->spversion.version_str = NULL;
                sqlstr += 9;
                sqlstr = skipws(sqlstr);
                char *spname = sqlstr;
                while (!isspace(*sqlstr)) {
                    ++sqlstr;
                }
                *sqlstr = 0;
                if ((sqlstr - spname) < MAX_SPNAME) {
                    strncpy0(clnt->spname, spname, MAX_SPNAME);
                } else {
                    rc = ii + 1;
                }
                ++sqlstr;

                sqlstr = skipws(sqlstr);
                int ver = strtol(sqlstr, &endp, 10);
                if (*sqlstr == '\'' || *sqlstr == '"') { // looks like a str
                    if (strlen(sqlstr) < MAX_SPVERSION_LEN) {
                        clnt->spversion.version_str = strdup(sqlstr);
                        sqlite3Dequote(clnt->spversion.version_str);
                    } else {
                        rc = ii + 1;
                    }
                } else if (*endp == 0) { // parsed entire number successfully
                    clnt->spversion.version_num = ver;
                } else {
                    rc = ii + 1;
                }
            } else if (strncasecmp(sqlstr, "prepare_only", 12) == 0) {
                sqlstr += 12;
                sqlstr = skipws(sqlstr);
                if (strncasecmp(sqlstr, "off", 3) == 0) {
                    clnt->prepare_only = 0;
                } else {
                    clnt->prepare_only = 1;
                }
            } else if (strncasecmp(sqlstr, "readonly", 8) == 0) {
                sqlstr += 8;
                sqlstr = skipws(sqlstr);
                if (strncasecmp(sqlstr, "off", 3) == 0) {
                    clnt->is_readonly = 0;
                } else {
                    clnt->is_readonly = 1;
                }
            } else if (strncasecmp(sqlstr, "expert", 6) == 0) {
                sqlstr += 6;
                sqlstr = skipws(sqlstr);
                if (strncasecmp(sqlstr, "off", 3) == 0) {
                    clnt->is_expert = 0;
                } else {
                    clnt->is_expert = 1;
                }
            } else if (strncasecmp(sqlstr, "sptrace", 7) == 0) {
                sqlstr += 7;
                sqlstr = skipws(sqlstr);
                if (strncasecmp(sqlstr, "off", 3) == 0) {
                    clnt->want_stored_procedure_trace = 0;
                } else {
                    clnt->want_stored_procedure_trace = 1;
                }
            } else if (strncasecmp(sqlstr, "cursordebug", 11) == 0) {
                sqlstr += 11;
                sqlstr = skipws(sqlstr);
                bdb_osql_trak(sqlstr, &clnt->bdb_osql_trak);
            } else if (strncasecmp(sqlstr, "spdebug", 7) == 0) {
                sqlstr += 7;
                sqlstr = skipws(sqlstr);
                if (strncasecmp(sqlstr, "off", 3) == 0) {
                    clnt->want_stored_procedure_debug = 0;
                } else {
                    clnt->want_stored_procedure_debug = 1;
                }
            } else if (strncasecmp(sqlstr, "HASQL", 5) == 0) {
                sqlstr += 5;
                sqlstr = skipws(sqlstr);
                if (strncasecmp(sqlstr, "on", 2) == 0) {
                    clnt->hasql_on = 1;
                    if (clnt->dbtran.mode == TRANLEVEL_SERIAL ||
                        clnt->dbtran.mode == TRANLEVEL_SNAPISOL) {
                        newsql_set_high_availability(clnt);
                        sql_debug_logf(clnt, __func__, __LINE__,
                                       "setting "
                                       "high_availability\n");
                    }
                } else {
                    clnt->hasql_on = 0;
                    newsql_clr_high_availability(clnt);
                    sql_debug_logf(clnt, __func__, __LINE__,
                                   "clearing "
                                   "high_availability\n");
                }
            } else if (strncasecmp(sqlstr, "verifyretry", 11) == 0) {
                sqlstr += 11;
                sqlstr = skipws(sqlstr);
                if (strncasecmp(sqlstr, "on", 2) == 0) {
                    clnt->verifyretry_off = 0;
                } else {
                    clnt->verifyretry_off = 1;
                }
            } else if (strncasecmp(sqlstr, "queryeffects", 12) == 0) {
                sqlstr += 12;
                sqlstr = skipws(sqlstr);
                if (strncasecmp(sqlstr, "statement", 9) == 0) {
                    clnt->statement_query_effects = 1;
                }
                if (strncasecmp(sqlstr, "transaction", 11) == 0) {
                    clnt->statement_query_effects = 0;
                }
            } else if (strncasecmp(sqlstr, "remote", 6) == 0) {
                sqlstr += 6;
                sqlstr = skipws(sqlstr);

                int fdbrc = fdb_access_control_create(clnt, sqlstr);
                if (fdbrc) {
                    logmsg(
                        LOGMSG_ERROR,
                        "%s: failed to process remote access settings \"%s\"\n",
                        __func__, sqlstr);
                    rc = ii + 1;
                }
            } else if (strncasecmp(sqlstr, "getcost", 7) == 0) {
                sqlstr += 7;
                sqlstr = skipws(sqlstr);
                if (strncasecmp(sqlstr, "on", 2) == 0) {
                    clnt->get_cost = 1;
                } else {
                    clnt->get_cost = 0;
                }
            } else if (strncasecmp(sqlstr, "explain", 7) == 0) {
                sqlstr += 7;
                sqlstr = skipws(sqlstr);
                if (strncasecmp(sqlstr, "on", 2) == 0) {
                    clnt->is_explain = 1;
                } else if (strncasecmp(sqlstr, "verbose", 7) == 0) {
                    clnt->is_explain = 2;
                } else {
                    clnt->is_explain = 0;
                }
            } else if (strncasecmp(sqlstr, "maxtransize", 11) == 0) {
                sqlstr += 11;
                int maxtransz = strtol(sqlstr, &endp, 10);
                if (endp != sqlstr && maxtransz >= 0)
                    clnt->osql_max_trans = maxtransz;
                else
                    logmsg(LOGMSG_ERROR,
                           "Error: bad value for maxtransize %s\n", sqlstr);
#ifdef DEBUG
                printf("setting clnt->osql_max_trans to %d\n",
                       clnt->osql_max_trans);
#endif
            } else if (strncasecmp(sqlstr, "plannereffort", 13) == 0) {
                sqlstr += 13;
                int effort = strtol(sqlstr, &endp, 10);
                if (0 < effort && effort <= 10)
                    clnt->planner_effort = effort;
#ifdef DEBUG
                printf("setting clnt->planner_effort to %d\n",
                       clnt->planner_effort);
#endif
            } else if (strncasecmp(sqlstr, "intransresults", 14) == 0) {
                sqlstr += 14;
                sqlstr = skipws(sqlstr);
                if (strncasecmp(sqlstr, "off", 3) == 0) {
                    appdata->send_intrans_response = 0;
                } else {
                    appdata->send_intrans_response = -1;
                }
            } else if (strncasecmp(sqlstr, "admin", 5) == 0) {
                sqlstr += 7;
                sqlstr = skipws(sqlstr);
                if (strncasecmp(sqlstr, "off", 3) == 0) {
                    clnt->admin = 0;
                } else {
                    clnt->admin = 1;
                }
            } else {
                rc = ii + 1;
            }

            if (rc) {
                if (err[0] == '\0')
                    snprintf(err, sizeof(err) - 1, "Invalid set command '%s'",
                             sqlstr);
                newsql_write_response(clnt, RESPONSE_ERROR_PREPARE, err, 0);
            }
        }
    }
    return rc;
}

static void send_dbinforesponse(struct dbenv *dbenv, SBUF2 *sb)
{
    CDB2DBINFORESPONSE *dbinfo_response = malloc(sizeof(CDB2DBINFORESPONSE));
    cdb2__dbinforesponse__init(dbinfo_response);
    fill_dbinfo(dbinfo_response, dbenv->bdb_env);
    int len = cdb2__dbinforesponse__get_packed_size(dbinfo_response);
    uint8_t *buf, *malloc_buf = NULL;
    if (len > NEWSQL_MAX_RESPONSE_ON_STACK) {
        buf = malloc_buf = malloc(len);
    } else {
        buf = alloca(len);
    }
    cdb2__dbinforesponse__pack(dbinfo_response, buf);
    struct newsqlheader hdr = {0};
    hdr.type = htonl(RESPONSE_HEADER__DBINFO_RESPONSE);
    hdr.length = htonl(len);
    sbuf2write((char *)&hdr, sizeof(hdr), sb);
    sbuf2write((char *)buf, len, sb);
    sbuf2flush(sb);
    free(malloc_buf);
    cdb2__dbinforesponse__free_unpacked(dbinfo_response, &pb_alloc);
}

static int do_query_on_master_check(struct dbenv *dbenv,
                                    struct sqlclntstate *clnt,
                                    CDB2SQLQUERY *sql_query)
{
    int allow_master_exec = 0;
    int allow_master_dbinfo = 0;
    for (int ii = 0; ii < sql_query->n_features; ii++) {
        if (CDB2_CLIENT_FEATURES__ALLOW_MASTER_EXEC ==
            sql_query->features[ii]) {
            allow_master_exec = 1;
        } else if (CDB2_CLIENT_FEATURES__ALLOW_MASTER_DBINFO ==
                   sql_query->features[ii]) {
            allow_master_dbinfo = 1;
        } else if (CDB2_CLIENT_FEATURES__ALLOW_QUEUING ==
                   sql_query->features[ii]) {
            clnt->queue_me = 1;
        }
    }

    int do_master_check;
    if (dbenv->rep_sync == REP_SYNC_NONE || sbuf_is_local(clnt->sb))
        do_master_check = 0;
    else
        do_master_check = 1;

    if (do_master_check && bdb_master_should_reject(dbenv->bdb_env) &&
        allow_master_exec == 0) {
        ATOMIC_ADD32(gbl_masterrejects, 1);
        /* Send sql response with dbinfo. */
        if (allow_master_dbinfo)
            send_dbinforesponse(dbenv, clnt->sb);

        logmsg(LOGMSG_DEBUG, "Query on master, will be rejected\n");
        return 1;
    }
    return 0;
}

int gbl_send_failed_dispatch_message = 0;

static CDB2QUERY *read_newsql_query(struct dbenv *dbenv,
                                    struct sqlclntstate *clnt, SBUF2 *sb)
{
    struct newsqlheader hdr = {0};
    CDB2QUERY *query = NULL;
    int rc;
    int pre_enabled = 0;
    int was_timeout = 0;

retry_read:
    rc = sbuf2fread_timeout((char *)&hdr, sizeof(hdr), 1, sb, &was_timeout);
    if (rc != 1) {
        if (was_timeout && gbl_send_failed_dispatch_message) {
            handle_failed_dispatch(clnt, "Socket read timeout.");
        }
        return NULL;
    }

    hdr.type = ntohl(hdr.type);
    hdr.compression = ntohl(hdr.compression);
    hdr.length = ntohl(hdr.length);

    if (hdr.type == CDB2_REQUEST_TYPE__SSLCONN) {
#if WITH_SSL
        /* If client requires SSL and we haven't done that,
           do SSL_accept() now. handle_newsql_request()
           will close the sb if SSL_accept() fails. */

        /* Can't SSL_accept twice - probably a client API logic error.
           Let it disconnect. */
        if (sslio_has_ssl(sb)) {
            logmsg(LOGMSG_WARN, "The connection is already SSL encrypted.\n");
            return NULL;
        }

        /* Flush the SSL ability byte. We need to do this because:
           1) The `require_ssl` field in dbinfo may not reflect the
              actual status of this node;
           2) Doing SSL_accept() immediately would cause too many
              unnecessary EAGAIN/EWOULDBLOCK's for non-blocking BIO. */
        char ssl_able = (gbl_client_ssl_mode >= SSL_ALLOW) ? 'Y' : 'N';
        if ((rc = sbuf2putc(sb, ssl_able)) < 0 || (rc = sbuf2flush(sb)) < 0)
            return NULL;

        /* Don't close the connection if SSL verify fails so that we can
           send back an error to the client. */
        if (ssl_able == 'Y' &&
            sslio_accept(sb, gbl_ssl_ctx, gbl_client_ssl_mode, gbl_dbname,
                         gbl_nid_dbname, NULL, 0, 0) != 1) {
            newsql_error(clnt, "Client certificate authentication failed.",
                         CDB2ERR_CONNECT_ERROR);
            return NULL;
        }

        /* Extract the user from the certificate. */
        ssl_set_clnt_user(clnt);
#else
        /* Not compiled with SSL. Send back `N' to client and retry read. */
        if ((rc = sbuf2putc(sb, 'N')) < 0 || (rc = sbuf2flush(sb)) < 0)
            return NULL;
#endif
        goto retry_read;
    } else if (hdr.type == CDB2_REQUEST_TYPE__RESET) { /* Reset from sockpool.*/

        if (clnt->ctrl_sqlengine == SQLENG_INTRANS_STATE) {
            /* Discard the pending transaction when receiving RESET from the
               sockpool. We reach here if
               1) the handle is in a open transaction, and
               2) the last statement is a SELECT, and
               3) the client closes the handle and donates the connection
                  to the sockpool, and then,
               4) the client creates a new handle and reuses the connection
                  from the sockpool. */
            handle_sql_intrans_unrecoverable_error(clnt);
        }

        reset_clnt(clnt, sb, 0);
        clnt->tzname[0] = '\0';
        clnt->osql.count_changes = 1;
        clnt->heartbeat = 1;
        clnt->dbtran.mode = tdef_to_tranlevel(gbl_sql_tranlevel_default);
        goto retry_read;
    }

    if (hdr.type > 2) {
        logmsg(LOGMSG_ERROR, "%s: Invalid message  %d\n", __func__, hdr.type);
        return NULL;
    }

    int bytes = hdr.length;
    if (bytes <= 0) {
        logmsg(LOGMSG_ERROR, "%s: Junk message  %d\n", __func__, bytes);
        return NULL;
    }

    char *p;
    if (bytes <= gbl_blob_sz_thresh_bytes)
        p = malloc(bytes);
    else
        while (1) { // big buffer. most certainly it is a huge blob.
            errno = 0; /* precondition: well-defined before call that may set */
            p = comdb2_timedmalloc(blobmem, bytes, 1000);

            if (p != NULL || errno != ETIMEDOUT)
                break;

            Pthread_mutex_lock(&clnt->wait_mutex);
            clnt->heartbeat = 1;
            if (clnt->ready_for_heartbeats == 0) {
                pre_enabled = 1;
                clnt->ready_for_heartbeats = 1;
            }
            newsql_heartbeat(clnt);
            fdb_heartbeats(clnt);
            Pthread_mutex_unlock(&clnt->wait_mutex);
        }

    if (pre_enabled) {
        Pthread_mutex_lock(&clnt->wait_mutex);
        clnt->ready_for_heartbeats = 0;
        Pthread_mutex_unlock(&clnt->wait_mutex);
        pre_enabled = 0;
    }

    if (!p) {
        logmsg(LOGMSG_ERROR, "%s: out of memory malloc %d\n", __func__, bytes);
        return NULL;
    }

    rc = sbuf2fread(p, bytes, 1, sb);
    if (rc != 1) {
        free(p);
        logmsg(LOGMSG_DEBUG, "Error in sbuf2fread rc=%d\n", rc);
        return NULL;
    }

    while (1) {
        errno = 0; /* precondition: well-defined before call that may set */
        query = cdb2__query__unpack(&pb_alloc, bytes, (uint8_t *)p);
        // errno can be set by cdb2__query__unpack
        // we retry malloc on out of memory condition

        if (query || errno != ETIMEDOUT)
            break;

        Pthread_mutex_lock(&clnt->wait_mutex);
        if (clnt->heartbeat == 0)
            clnt->heartbeat = 1;
        if (clnt->ready_for_heartbeats == 0) {
            pre_enabled = 1;
            clnt->ready_for_heartbeats = 1;
        }
        newsql_heartbeat(clnt);
        fdb_heartbeats(clnt);
        Pthread_mutex_unlock(&clnt->wait_mutex);
    }
    free(p);

    if (pre_enabled) {
        Pthread_mutex_lock(&clnt->wait_mutex);
        clnt->ready_for_heartbeats = 0;
        Pthread_mutex_unlock(&clnt->wait_mutex);
    }

    if (!query) return NULL;
    if (errno != 0) {
        cdb2__query__free_unpacked(query, &pb_alloc);
        return NULL;
    }

    // one of dbinfo or sqlquery must be non-NULL
    if (unlikely(!query->dbinfo && !query->sqlquery)) {
        cdb2__query__free_unpacked(query, &pb_alloc);
        query = NULL;
        goto retry_read;
    }

    if (query->dbinfo) {
        if (query->dbinfo->has_want_effects &&
            query->dbinfo->want_effects == 1) {
            CDB2SQLRESPONSE sql_response = CDB2__SQLRESPONSE__INIT;
            CDB2EFFECTS effects = CDB2__EFFECTS__INIT;
            sql_response.response_type =
                RESPONSE_TYPE__COMDB2_INFO; /* Last Row. */
            sql_response.n_value = 0;
            if (clnt->verifyretry_off == 1 ||
                clnt->dbtran.mode == TRANLEVEL_SNAPISOL ||
                clnt->dbtran.mode == TRANLEVEL_SERIAL) {
                clnt->effects.num_affected = clnt->effects.num_updated +
                                             clnt->effects.num_deleted +
                                             clnt->effects.num_inserted;
                effects.num_affected = clnt->effects.num_affected;
                effects.num_selected = clnt->effects.num_selected;
                effects.num_updated = clnt->effects.num_updated;
                effects.num_deleted = clnt->effects.num_deleted;
                effects.num_inserted = clnt->effects.num_inserted;
                set_sent_data_to_client(clnt, 1, __func__, __LINE__);
                sql_response.effects = &effects;
                sql_response.error_code = 0;
            } else {
                sql_response.error_code = -1;
                sql_response.error_string = "Get effects not supported in "
                                            "transaction with verifyretry on";
            }
            newsql_response_int(clnt, &sql_response,
                                RESPONSE_HEADER__SQL_EFFECTS, 1);
        } else {
            send_dbinforesponse(dbenv, sb);
        }
        cdb2__query__free_unpacked(query, &pb_alloc);
        query = NULL;
        goto retry_read;
    }

#if WITH_SSL
    /* Do security check before we return. We do it only after
       the query has been unpacked so that we know whether
       it is a new client (new clients have SSL feature).
       The check must be done for every query, otherwise
       attackers could bypass it by using pooled connections
       from sockpool. The overhead of the check is negligible. */
    if (gbl_client_ssl_mode >= SSL_REQUIRE && !sslio_has_ssl(sb)) {
        /* The code block does 2 things:
           1. Return an error to outdated clients;
           2. Send dbinfo to new clients to trigger SSL.
              It may happen when require_ssl is first time
              enabled across the cluster. */
        int client_supports_ssl = 0;
        for (int ii = 0; ii < query->sqlquery->n_features; ++ii) {
            if (CDB2_CLIENT_FEATURES__SSL == query->sqlquery->features[ii]) {
                client_supports_ssl = 1;
                break;
            }
        }

        if (client_supports_ssl) {
            newsql_send_hdr(clnt, RESPONSE_HEADER__SQL_RESPONSE_SSL);
            cdb2__query__free_unpacked(query, &pb_alloc);
            query = NULL;
            goto retry_read;
        } else {
            newsql_error(clnt, "The database requires SSL connections.",
                         CDB2ERR_CONNECT_ERROR);
        }
        cdb2__query__free_unpacked(query, &pb_alloc);
        return NULL;
    }
#endif
    return query;
}

extern int gbl_allow_incoherent_sql;
static inline int incoh_reject(int admin, bdb_state_type *bdb_state)
{
    /* If this isn't from an admin session and the node isn't coherent
       and we disallow running queries on an incoherent node, reject */
    return (!admin && !bdb_am_i_coherent(bdb_state) &&
            !gbl_allow_incoherent_sql);
}

int64_t gbl_denied_appsock_connection_count = 0;

#define APPDATA ((struct newsql_appdata *)(clnt.appdata))
static int handle_newsql_request(comdb2_appsock_arg_t *arg)
{
    CDB2QUERY *query = NULL;
    int rc = 0;
    struct sqlclntstate clnt;
    struct thr_handle *thr_self;
    struct sbuf2 *sb;
    struct dbenv *dbenv;
    struct dbtable *tab;

    thr_self = arg->thr_self;
    dbenv = arg->dbenv;
    tab = arg->tab;
    sb = arg->sb;

    if (tab->dbtype != DBTYPE_TAGGED_TABLE) {
        /*
          Don't change this message. The sql api recognises the first four
          characters (Erro) and can respond gracefully.
        */
        sbuf2printf(sb, "Error: newsql is only supported for tagged DBs\n");
        logmsg(LOGMSG_ERROR,
               "Error: newsql is only supported for tagged DBs\n");
        sbuf2flush(sb);
        return APPSOCK_RETURN_ERR;
    }

    if (incoh_reject(arg->admin, dbenv->bdb_env)) {
        logmsg(LOGMSG_DEBUG,
               "%s:%d td %u new query on incoherent node, dropping socket\n",
               __func__, __LINE__, (uint32_t)pthread_self());
        return APPSOCK_RETURN_OK;
    }

    /* There are points when we can't accept any more connections. */
    if (dbenv->no_more_sql_connections) {
        return APPSOCK_RETURN_OK;
    }

    /*
      If we are NOT the master, and the db is set up for async replication, we
      should return an error at this point rather than proceed with potentially
      incoherent data.
    */
    if (!arg->admin && dbenv->rep_sync == REP_SYNC_NONE &&
        dbenv->master != gbl_mynode) {
        logmsg(LOGMSG_DEBUG,
               "%s:%d td %u new query on replicant with sync none, dropping\n",
               __func__, __LINE__, (uint32_t)pthread_self());
        return APPSOCK_RETURN_OK;
    }


    /*
      This flag cannot be set to non-zero until after all the early returns in
      this function; otherwise, we may "leak" appsock connections.
    */
    if (arg->keepsocket)
        *arg->keepsocket = 1;

    /*
      New way. Do the basic socket I/O in line in this thread (which has a very
      small stack); the handle_fastsql_requests function will dispatch to a
      pooled sql engine for performing queries.
    */
    thrman_change_type(thr_self, THRTYPE_APPSOCK_SQL);

    reset_clnt(&clnt, sb, 1);
    clnt_register(&clnt);

    get_newsql_appdata(&clnt, 32);
    plugin_set_callbacks(&clnt, newsql);
    clnt.tzname[0] = '\0';
    clnt.admin = arg->admin;

    if (incoh_reject(clnt.admin, thedb->bdb_env)) {
        logmsg(LOGMSG_ERROR,
               "%s:%d td %u new query on incoherent node, dropping socket\n",
               __func__, __LINE__, (uint32_t)pthread_self());
        goto done;
    }

    query = read_newsql_query(dbenv, &clnt, sb);
    if (query == NULL) {
        logmsg(LOGMSG_DEBUG, "Query is NULL.\n");
        goto done;
    }

    if (!clnt.admin && check_active_appsock_connections(&clnt)) {
        static time_t pr = 0;
        time_t now;

        gbl_denied_appsock_connection_count++;
        if ((now = time(NULL)) - pr) {
            logmsg(LOGMSG_WARN,
                   "%s: Exhausted appsock connections, total %d connections "
                   "denied-connection count=%"PRId64"\n",
                   __func__, active_appsock_conns,
                   gbl_denied_appsock_connection_count);
            pr = now;
        }

        newsql_error(&clnt, "Exhausted appsock connections.",
                     CDB2__ERROR_CODE__APPSOCK_LIMIT);
        goto done;
    }

#if 0
    else
        logmsg(LOGMSG_DEBUG, "New Query: %s\n", query->sqlquery->sql_query);
#endif
    if (query->sqlquery == NULL) {
        logmsg(LOGMSG_DEBUG, "Malformed SQL request.\n");
        goto done;
    }

    CDB2SQLQUERY *sql_query = query->sqlquery;

    if (!clnt.admin && do_query_on_master_check(dbenv, &clnt, sql_query))
        goto done;

    if (sql_query->client_info) {
        clnt.conninfo.pid = sql_query->client_info->pid;
        clnt.last_pid = sql_query->client_info->pid;
    }
    else {
        clnt.conninfo.pid = 0;
        clnt.last_pid = 0;
    }
    clnt.osql.count_changes = 1;
    clnt.dbtran.mode = tdef_to_tranlevel(gbl_sql_tranlevel_default);
    newsql_clr_high_availability(&clnt);

    int notimeout = disable_server_sql_timeouts();
    sbuf2settimeout(
        sb, bdb_attr_get(thedb->bdb_attr, BDB_ATTR_MAX_SQL_IDLE_TIME) * 1000,
        notimeout ? 0 : gbl_sqlwrtimeoutms);

    sbuf2flush(sb);
    net_set_writefn(sb, sql_writer);

    int wrtimeoutsec;
    if (gbl_sqlwrtimeoutms == 0 || notimeout)
        wrtimeoutsec = 0;
    else
        wrtimeoutsec = gbl_sqlwrtimeoutms / 1000;

    net_add_watch_warning(
        sb, bdb_attr_get(thedb->bdb_attr, BDB_ATTR_MAX_SQL_IDLE_TIME),
        wrtimeoutsec, &clnt, watcher_warning_function);

    /* appsock threads aren't sql threads so for appsock pool threads
     * sqlthd will be NULL */
    struct sql_thread *sqlthd = pthread_getspecific(query_info_key);
    if (sqlthd) {
        bzero(&sqlthd->clnt->conn, sizeof(struct conninfo));
        sqlthd->clnt->origin[0] = 0;
    }

    sbuf2setclnt(sb, &clnt);

    while (query) {
        sql_query = query->sqlquery;
#ifndef NDEBUG
#define MAXTOPRINT 200
<<<<<<< HEAD
        int num = logmsg(LOGMSG_DEBUG, "Query is '%.*s", MAXTOPRINT, sql_query->sql_query);
=======
        int num = logmsg(LOGMSG_DEBUG, "Query is '%.*s", MAXTOPRINT,
                         sql_query->sql_query);
>>>>>>> e9815046
        if (num >= MAXTOPRINT)
            logmsg(LOGMSG_DEBUG, "...'\n");
        else
            logmsg(LOGMSG_DEBUG, "'\n");
#endif
        APPDATA->query = query;
        APPDATA->sqlquery = sql_query;
        clnt.sql = sql_query->sql_query;
        clnt.added_to_hist = 0;

        if (!in_client_trans(&clnt)) {
            bzero(&clnt.effects, sizeof(clnt.effects));
            bzero(&clnt.log_effects, sizeof(clnt.log_effects));
            clnt.had_errors = 0;
            clnt.ctrl_sqlengine = SQLENG_NORMAL_PROCESS;
        }
        if (clnt.dbtran.mode < TRANLEVEL_SOSQL) {
            clnt.dbtran.mode = TRANLEVEL_SOSQL;
        }
        clnt.osql.sent_column_data = 0;
        clnt.stop_this_statement = 0;

        if ((clnt.tzname[0] == '\0') && sql_query->tzname)
            strncpy0(clnt.tzname, sql_query->tzname, sizeof(clnt.tzname));

        if (sql_query->dbname && dbenv->envname &&
            strcasecmp(sql_query->dbname, dbenv->envname)) {
            char errstr[64 + (2 * MAX_DBNAME_LENGTH)];
            snprintf(errstr, sizeof(errstr),
                     "DB name mismatch query:%s actual:%s", sql_query->dbname,
                     dbenv->envname);
            logmsg(LOGMSG_ERROR, "%s\n", errstr);
            newsql_error(&clnt, errstr, CDB2__ERROR_CODE__WRONG_DB);
            goto done;
        }

        if (sql_query->client_info) {
            if (clnt.rawnodestats) {
                release_node_stats(clnt.argv0, clnt.stack, clnt.origin);
                clnt.rawnodestats = NULL;
            }
            if (clnt.conninfo.pid &&
                clnt.conninfo.pid != sql_query->client_info->pid) {
                /* Different pid is coming without reset. */
                logmsg(LOGMSG_WARN,
                       "Multiple processes using same socket PID 1 %d "
                       "PID 2 %d Host %.8x\n",
                       clnt.conninfo.pid, sql_query->client_info->pid,
                       sql_query->client_info->host_id);
            }
            clnt.conninfo.pid = sql_query->client_info->pid;
            clnt.conninfo.node = sql_query->client_info->host_id;
            if (clnt.argv0) {
                free(clnt.argv0);
                clnt.argv0 = NULL;
            }
            if (clnt.stack) {
                free(clnt.stack);
                clnt.stack = NULL;
            }
            if (sql_query->client_info->argv0) {
                clnt.argv0 = strdup(sql_query->client_info->argv0);
            }
            if (sql_query->client_info->stack) {
                clnt.stack = strdup(sql_query->client_info->stack);
            }
        }

        if (clnt.rawnodestats == NULL) {
            clnt.rawnodestats = get_raw_node_stats(
                clnt.argv0, clnt.stack, clnt.origin, sbuf2fileno(clnt.sb));
        }

        if (process_set_commands(dbenv, &clnt, sql_query))
            goto done;

        if (gbl_rowlocks && clnt.dbtran.mode != TRANLEVEL_SERIAL)
            clnt.dbtran.mode = TRANLEVEL_SNAPISOL;

        /* avoid new accepting new queries/transaction on opened connections
           if we are incoherent (and not in a transaction). */
        if (incoh_reject(clnt.admin, thedb->bdb_env) &&
            (clnt.ctrl_sqlengine == SQLENG_NORMAL_PROCESS)) {
            logmsg(LOGMSG_ERROR,
                   "%s line %d td %u new query on incoherent node, "
                   "dropping socket\n",
                   __func__, __LINE__, (uint32_t)pthread_self());
            goto done;
        }

        clnt.heartbeat = 1;
        ATOMIC_ADD32(gbl_nnewsql, 1);

        bool isCommitRollback = (strncasecmp(clnt.sql, "commit", 6) == 0 ||
                                 strncasecmp(clnt.sql, "rollback", 8) == 0)
                                    ? true
                                    : false;

        if (!clnt.had_errors || isCommitRollback) {
            /* tell blobmem that I want my priority back
               when the sql thread is done */
            comdb2bma_pass_priority_back(blobmem);
            rc = dispatch_sql_query(&clnt, PRIORITY_T_DEFAULT);

            if (clnt.had_errors && isCommitRollback) {
                rc = -1;
            }
        }
        clnt_change_state(&clnt, CONNECTION_IDLE);

        if (clnt.osql.replay == OSQL_RETRY_DO) {
            if (clnt.dbtran.trans_has_sp) {
                osql_set_replay(__FILE__, __LINE__, &clnt, OSQL_RETRY_NONE);
                srs_tran_destroy(&clnt);
            } else {
                rc = srs_tran_replay(&clnt, arg->thr_self);
            }

            if (clnt.osql.history == NULL) {
                query = APPDATA->query = NULL;
            }
        } else {
            /* if this transaction is done (marked by SQLENG_NORMAL_PROCESS),
               clean transaction sql history
            */
            if (clnt.osql.history &&
                clnt.ctrl_sqlengine == SQLENG_NORMAL_PROCESS) {
                srs_tran_destroy(&clnt);
                query = APPDATA->query = NULL;
            }
        }

        if (rc && !in_client_trans(&clnt))
            goto done;

        if (clnt.added_to_hist) {
            clnt.added_to_hist = 0;
        } else if (APPDATA->query) {
            cdb2__query__free_unpacked(APPDATA->query, &pb_alloc);
            APPDATA->query = NULL;
        }
        query = read_newsql_query(dbenv, &clnt, sb);
    }

done:
    sbuf2setclnt(sb, NULL);
    clnt_unregister(&clnt);

    if (clnt.ctrl_sqlengine == SQLENG_INTRANS_STATE) {
        handle_sql_intrans_unrecoverable_error(&clnt);
    }

    if (clnt.rawnodestats) {
        release_node_stats(clnt.argv0, clnt.stack, clnt.origin);
        clnt.rawnodestats = NULL;
    }

    if (clnt.argv0) {
        free(clnt.argv0);
        clnt.argv0 = NULL;
    }

    if (clnt.stack) {
        free(clnt.stack);
        clnt.stack = NULL;
    }

    close_sp(&clnt);
    osql_clean_sqlclntstate(&clnt);

    if (clnt.dbglog) {
        sbuf2close(clnt.dbglog);
        clnt.dbglog = NULL;
    }

    if (query) {
        cdb2__query__free_unpacked(query, &pb_alloc);
    }

    free_newsql_appdata(&clnt);

    /* XXX free logical tran?  */
    close_appsock(sb);
    arg->sb = NULL;
    cleanup_clnt(&clnt);

    return APPSOCK_RETURN_OK;
}

comdb2_appsock_t newsql_plugin = {
    "newsql",             /* Name */
    "",                   /* Usage info */
    0,                    /* Execution count */
    APPSOCK_FLAG_IS_SQL,  /* Flags */
    handle_newsql_request /* Handler function */
};

#include "plugin.h"<|MERGE_RESOLUTION|>--- conflicted
+++ resolved
@@ -2286,12 +2286,8 @@
         sql_query = query->sqlquery;
 #ifndef NDEBUG
 #define MAXTOPRINT 200
-<<<<<<< HEAD
-        int num = logmsg(LOGMSG_DEBUG, "Query is '%.*s", MAXTOPRINT, sql_query->sql_query);
-=======
         int num = logmsg(LOGMSG_DEBUG, "Query is '%.*s", MAXTOPRINT,
                          sql_query->sql_query);
->>>>>>> e9815046
         if (num >= MAXTOPRINT)
             logmsg(LOGMSG_DEBUG, "...'\n");
         else
