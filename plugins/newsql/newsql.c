/*
   Copyright 2017, 2018 Bloomberg Finance L.P.

   Licensed under the Apache License, Version 2.0 (the "License");
   you may not use this file except in compliance with the License.
   You may obtain a copy of the License at

       http://www.apache.org/licenses/LICENSE-2.0

   Unless required by applicable law or agreed to in writing, software
   distributed under the License is distributed on an "AS IS" BASIS,
   WITHOUT WARRANTIES OR CONDITIONS OF ANY KIND, either express or implied.
   See the License for the specific language governing permissions and
   limitations under the License.
 */

#include <alloca.h>
#include <pthread.h>
#include <stdlib.h>

#include "comdb2_plugin.h"
#include "pb_alloc.h"
#include "sp.h"
#include "sql.h"
#include "comdb2_appsock.h"
#include "comdb2_atomic.h"
#include <str0.h>

#include <sqlquery.pb-c.h>
#include <sqlresponse.pb-c.h>

struct thr_handle;
struct sbuf2;

extern char gbl_dbname[MAX_DBNAME_LENGTH];
extern int gbl_sqlwrtimeoutms;
extern int active_appsock_conns;
#if WITH_SSL
extern ssl_mode gbl_client_ssl_mode;
extern SSL_CTX *gbl_ssl_ctx;
extern int gbl_nid_dbname;
void ssl_set_clnt_user(struct sqlclntstate *clnt);
#endif

int disable_server_sql_timeouts(void);
int tdef_to_tranlevel(int tdef);
int check_active_appsock_connections(struct sqlclntstate *clnt);
int osql_clean_sqlclntstate(struct sqlclntstate *clnt);
int watcher_warning_function(void *arg, int timeout, int gap);
void handle_sql_intrans_unrecoverable_error(struct sqlclntstate *clnt);
int fdb_access_control_create(struct sqlclntstate *clnt, char *str);
int handle_failed_dispatch(struct sqlclntstate *clnt, char *errstr);
int sbuf_is_local(SBUF2 *sb);

static int newsql_clr_snapshot(struct sqlclntstate *);
static int newsql_has_high_availability(struct sqlclntstate *);
static int newsql_has_parallel_sql(struct sqlclntstate *);

struct newsqlheader {
    int type;        /*  newsql request/response type */
    int compression; /*  Some sort of compression done? */
    int dummy;       /*  Make it equal to fsql header. */
    int length;      /*  length of response */
};

struct newsql_postponed_data {
    size_t len;
    struct newsqlheader hdr;
    uint8_t *row;
};

/*                (SERVER)                                                */
/*  Default --> (val: 1)                                                  */
/*                  |                                                     */
/*                  +--> Client has SKIP feature?                         */
/*                               |    |                                   */
/*                            NO |    | YES                               */
/*                               |    |                                   */
/*  SET INTRANSRESULTS OFF ------)--->+--> (val: 0) --+                   */
/*                               |                    |                   */
/*                               |  +-----------------+                   */
/*                               |  |                                     */
/*                               |  +---> Send server SKIP feature;       */
/*                               |        Don't send intrans results      */
/*                               |                                        */
/*  SET INTRANSRESULTS ON        +-------> (val: 1) --+                   */
/*            |                                       |                   */
/*            | (val: -1)           +-----------------+                   */
/*            |                     |                                     */
/*            +---------------------+--> Don't send server SKIP feature;  */
/*                                       Send intrans results             */
/*                                                                        */
/*                (CLIENT)                                                */
/*  CDB2_READ_INTRANS_RESULTS is ON?                                      */
/*                 /\                                                     */
/*   NO (default) /  \ YES                                                */
/*               /    \                                                   */
/*   Send Client       \                                                  */
/*   SKIP feature       \                                                 */
/*            /          \                                                */
/*   Server has           \                                               */
/*        SKIP feature?    \                                              */
/*         /          \     \                                             */
/*      Y /            \ N   \                                            */
/*       /              \     \                                           */
/*   Don't read         Read intrans results                              */
/*   intrans results    for writes                                        */
/*   for writes                                                           */
/*                                                                        */
/*  --                                                                    */
/*  Rivers                                                                */

struct newsql_appdata {
    int8_t send_intrans_response;

    CDB2QUERY *query;
    CDB2SQLQUERY *sqlquery;
    struct newsql_postponed_data *postponed;

    /* row buf */
    size_t packed_capacity;
    void *packed_buf;

    /* columns */
    int count;
    int capacity;
    int type[0]; /* must be last */
};

static int fill_snapinfo(struct sqlclntstate *clnt, int *file, int *offset)
{
    struct newsql_appdata *appdata = clnt->appdata;
    CDB2SQLQUERY *sql_query = appdata->sqlquery;
    int rcode = 0;
    if (sql_query && sql_query->snapshot_info &&
        sql_query->snapshot_info->file > 0) {
        *file = sql_query->snapshot_info->file;
        *offset = sql_query->snapshot_info->offset;

        sql_debug_logf(
            clnt, __func__, __LINE__,
            "fill-snapinfo "
            "sql_query->snapinfo is [%d][%d], clnt->snapinfo is [%d][%d]: "
            "use client snapinfo!\n",
            sql_query->snapshot_info->file, sql_query->snapshot_info->offset,
            clnt->snapshot_file, clnt->snapshot_offset);
        return 0;
    }

    if (*file == 0 && sql_query &&
        (clnt->in_client_trans || clnt->is_hasql_retry) &&
        clnt->snapshot_file) {
        sql_debug_logf(
            clnt, __func__, __LINE__,
            "fill-snapinfo "
            "sql_query->snapinfo is [%d][%d] clnt->snapinfo is [%d][%d]\n",
            (sql_query && sql_query->snapshot_info)
                ? sql_query->snapshot_info->file
                : -1,
            (sql_query && sql_query->snapshot_info)
                ? sql_query->snapshot_info->offset
                : -1,
            clnt->snapshot_file, clnt->snapshot_offset);
        *file = clnt->snapshot_file;
        *offset = clnt->snapshot_offset;
        logmsg(LOGMSG_USER,
               "%s line %d setting newsql snapinfo retry info is [%d][%d]\n",
               __func__, __LINE__, *file, *offset);
        return 0;
    }

    if (*file == 0 && sql_query && clnt->ctrl_sqlengine == SQLENG_STRT_STATE) {

        int rc;
        uint32_t snapinfo_file, snapinfo_offset;

        if (bdb_attr_get(thedb->bdb_attr, BDB_ATTR_DURABLE_LSNS)) {
            uint32_t durable_gen;

            rc = request_durable_lsn_from_master(
                thedb->bdb_env, &snapinfo_file, &snapinfo_offset, &durable_gen);
            if (rc == 0) {
                sql_debug_logf(
                    clnt, __func__, __LINE__,
                    "master returned "
                    "durable-lsn [%d][%d], clnt->is_hasql_retry=%d\n",
                    *file, *offset, clnt->is_hasql_retry);
            } else {
                sql_debug_logf(clnt, __func__, __LINE__,
                               "durable-lsn request "
                               "returns %d snapshot_file=%d snapshot_offset=%d "
                               "is_hasql_retry=%d\n",
                               rc, clnt->snapshot_file, clnt->snapshot_offset,
                               clnt->is_hasql_retry);
                rcode = -1;
            }
        } else {
            (void)bdb_get_current_lsn(thedb->bdb_env, &snapinfo_file,
                                      &snapinfo_offset);
            rc = 0;
            sql_debug_logf(clnt, __func__, __LINE__,
                           "durable-lsn is disabled. Use my LSN [%d][%d], "
                           "clnt->is_hasql_retry=%d\n",
                           *file, *offset, clnt->is_hasql_retry);
        }

        if (rc == 0) {
            *file = snapinfo_file;
            *offset = snapinfo_offset;
        } else {
            rcode = -1;
        }
        return rcode;
    }

    if (*file == 0) {
        bdb_tran_get_start_file_offset(thedb->bdb_env, clnt->dbtran.shadow_tran,
                                       file, offset);
        sql_debug_logf(clnt, __func__, __LINE__,
                       "start_file_offset snapinfo "
                       "is [%d][%d], sqlengine-state is %d\n",
                       *file, *offset, clnt->ctrl_sqlengine);
    }
    return rcode;
}

#define _has_effects(clnt, sql_response)                                       \
    CDB2EFFECTS effects = CDB2__EFFECTS__INIT;                                 \
                                                                               \
    clnt->effects.num_affected = clnt->effects.num_updated +                   \
                                 clnt->effects.num_deleted +                   \
                                 clnt->effects.num_inserted;                   \
    effects.num_affected = clnt->effects.num_affected;                         \
    effects.num_selected = clnt->effects.num_selected;                         \
    effects.num_updated = clnt->effects.num_updated;                           \
    effects.num_deleted = clnt->effects.num_deleted;                           \
    effects.num_inserted = clnt->effects.num_inserted;                         \
                                                                               \
    sql_response.effects = &effects;

#define _has_features(clnt, sql_response)                                      \
    CDB2ServerFeatures features[10];                                           \
    int n_features = 0;                                                        \
    struct newsql_appdata *appdata = clnt->appdata;                            \
    if (appdata->send_intrans_response == 0) {                                 \
        features[n_features] = CDB2_SERVER_FEATURES__SKIP_INTRANS_RESULTS;     \
        n_features++;                                                          \
    }                                                                          \
                                                                               \
    if (n_features) {                                                          \
        sql_response.n_features = n_features;                                  \
        sql_response.features = features;                                      \
    }

#define _has_snapshot(clnt, sql_response)                                      \
    CDB2SQLRESPONSE__Snapshotinfo snapshotinfo =                               \
        CDB2__SQLRESPONSE__SNAPSHOTINFO__INIT;                                 \
                                                                               \
    if (newsql_has_high_availability(clnt)) {                                  \
        int file = 0, offset = 0;                                              \
        if (fill_snapinfo(clnt, &file, &offset)) {                             \
            sql_response.error_code = (char)CDB2ERR_CHANGENODE;                \
        }                                                                      \
        if (file) {                                                            \
            snapshotinfo.file = file;                                          \
            snapshotinfo.offset = offset;                                      \
            sql_response.snapshot_info = &snapshotinfo;                        \
        }                                                                      \
    }

/* Skip spaces and tabs, requires at least one space */
static inline char *skipws(char *str)
{
    if (str) {
        while (*str && isspace(*str))
            str++;
    }
    return str;
}

int gbl_abort_on_unset_ha_flag = 0;
static int is_snap_uid_retry(struct sqlclntstate *clnt)
{
    // Retries happen with a 'begin'.  This can't be a retry if we are already
    // in a transaction
    if (clnt->ctrl_sqlengine != SQLENG_NORMAL_PROCESS) {
        return 0;
    }

    // Need to clear snapshot info here: we are not in a transaction.  This code
    // makes sure that snapshot_file is cleared.
    newsql_clr_snapshot(clnt);

    struct newsql_appdata *appdata = clnt->appdata;
    CDB2SQLQUERY *sqlquery = appdata->sqlquery;
    if (sqlquery->retry == 0) {
        // Returning 0 because the retry flag is not lit
        return 0;
    }

    if (newsql_has_high_availability(clnt) == 0) {
        if (gbl_abort_on_unset_ha_flag) {
            // We shouldn't be here - try to understand why
            fflush(stdout);
            fflush(stderr);
            abort();
        }
    }

    /**
     * If this is a retry, then:
     *
     * 1) this should be a BEGIN
     * 2) the retry flag should be set (we only set retry flag on a begin)
     * 3) we *could* have a valid snapshot_file and snapshot_offset
     *
     * 3 is the most difficult, as it looks like we don't actually know the
     * durable lsn until the first statement sent after the begin.  This is
     * okay, but to make this work we just need to be extremely careful and
     * only send back the snapshot_file and snapshot_offset at the correct
     * time
     **/

    /* Retry case has flag lit on "begin" */
    if (sqlquery->snapshot_info && sqlquery->snapshot_info->file &&
        strncasecmp(clnt->sql, "begin", 5) == 0) {
        clnt->snapshot_file = sqlquery->snapshot_info->file;
        clnt->snapshot_offset = sqlquery->snapshot_info->offset;
        clnt->is_hasql_retry = 1;
    }
    // XXX short circuiting the last-row optimization until i have a chance
    // to verify it.
    return 0;
}

static inline int newsql_to_client_type(int newsql_type)
{
    switch (newsql_type) {
    case CDB2_INTEGER:
        return CLIENT_INT;
    case CDB2_REAL:
        return CLIENT_REAL;
    case CDB2_CSTRING:
        return CLIENT_CSTR;
    case CDB2_BLOB:
        return CLIENT_BLOB;
    case CDB2_DATETIME:
        return CLIENT_DATETIME;
    case CDB2_DATETIMEUS:
        return CLIENT_DATETIMEUS;
    case CDB2_INTERVALYM:
        return CLIENT_INTVYM;
    case CDB2_INTERVALDS:
        return CLIENT_INTVDS;
    case CDB2_INTERVALDSUS:
        return CLIENT_INTVDSUS;
    default:
        return -1;
    }
}

static int newsql_send_hdr(struct sqlclntstate *clnt, int h)
{
    struct newsqlheader hdr = {0};
    hdr.type = ntohl(h);
    int rc;
    lock_client_write_lock(clnt);
    if ((rc = sbuf2write((char *)&hdr, sizeof(hdr), clnt->sb)) != sizeof(hdr))
        goto done;
    if ((rc = sbuf2flush(clnt->sb)) < 0)
        goto done;
    rc = 0;
done:
    unlock_client_write_lock(clnt);
    return rc;
}

#define NEWSQL_MAX_RESPONSE_ON_STACK (16 * 1024)

static int newsql_response_int(struct sqlclntstate *clnt,
                               const CDB2SQLRESPONSE *r, int h, int flush)
{
    size_t len = cdb2__sqlresponse__get_packed_size(r);
    uint8_t *buf;
    if (len < NEWSQL_MAX_RESPONSE_ON_STACK) {
        buf = alloca(len);
    } else {
        struct newsql_appdata *appdata = clnt->appdata;
        if (appdata->packed_capacity < len) {
            appdata->packed_capacity = len + 1024;
            appdata->packed_buf =
                malloc_resize(appdata->packed_buf, appdata->packed_capacity);
        }
        buf = appdata->packed_buf;
    }
    cdb2__sqlresponse__pack(r, buf);

    struct newsqlheader hdr = {0};
    hdr.type = ntohl(h);
    hdr.length = ntohl(len);

    int rc;
    lock_client_write_lock(clnt);
    if ((rc = sbuf2write((char *)&hdr, sizeof(hdr), clnt->sb)) != sizeof(hdr))
        goto done;
    if ((rc = sbuf2write((char *)buf, len, clnt->sb)) != len)
        goto done;
    if (flush && (rc = sbuf2flush(clnt->sb)) < 0)
        goto done;
    rc = 0;
done:
    unlock_client_write_lock(clnt);
    return rc;
}

static int newsql_response(struct sqlclntstate *c, const CDB2SQLRESPONSE *r,
                           int flush)
{
    return newsql_response_int(c, r, RESPONSE_HEADER__SQL_RESPONSE, flush);
}

static int get_col_type(struct sqlclntstate *clnt, sqlite3_stmt *stmt, int col)
{
    struct newsql_appdata *appdata = clnt->appdata;
    CDB2SQLQUERY *sql_query = appdata->sqlquery;
    int type = -1;
    if (sql_query->n_types) {
        type = sql_query->types[col];
    } else if (stmt) {
        if (sqlite3_can_get_column_type_and_data(clnt, stmt)) {
            type = column_type(clnt, stmt, col);
            if (type == SQLITE_NULL) {
                type = typestr_to_type(sqlite3_column_decltype(stmt, col));
            }
        } else {
            type = SQLITE_NULL;
        }
    }
    if (type == SQLITE_DECIMAL) {
        type = SQLITE_TEXT;
    }
    return type;
}

static struct newsql_appdata *get_newsql_appdata(struct sqlclntstate *clnt,
                                                 int ncols)
{
    struct newsql_appdata *appdata = clnt->appdata;
    if (appdata == NULL) {
        size_t types_sz = ncols * sizeof(appdata->type[0]);
        appdata = calloc(1, sizeof(struct newsql_appdata) + types_sz);
        clnt->appdata = appdata;
        appdata->capacity = ncols;
        appdata->send_intrans_response = 1;
    } else if (appdata->capacity < ncols) {
        size_t n = ncols + 32;
        size_t types_sz = n * sizeof(appdata->type[0]);
        appdata = realloc(appdata, sizeof(struct newsql_appdata) + types_sz);
        clnt->appdata = appdata;
        appdata->capacity = n;
    }
    appdata->count = ncols;
    return appdata;
}

static void free_newsql_appdata(struct sqlclntstate *clnt)
{
    struct newsql_appdata *appdata = clnt->appdata;
    if (appdata == NULL) {
        return;
    }
    if (appdata->postponed) {
        free(appdata->postponed->row);
        free(appdata->postponed);
        appdata->postponed = NULL;
    }
    free(appdata->packed_buf);
    free(appdata);
    clnt->appdata = NULL;
}

extern int gbl_return_long_column_names;
#define MAX_COL_NAME_LEN 31
#define ADJUST_LONG_COL_NAME(n, l)                                             \
    do {                                                                       \
        if (!gbl_return_long_column_names && l > MAX_COL_NAME_LEN) {           \
            l = MAX_COL_NAME_LEN + 1;                                          \
            char *namebuf = alloca(l);                                         \
            n = strncpy0(namebuf, n, l);                                       \
        }                                                                      \
    } while (0)

static int newsql_columns(struct sqlclntstate *clnt, sqlite3_stmt *stmt)
{
    int ncols = column_count(clnt, stmt);
    struct newsql_appdata *appdata = get_newsql_appdata(clnt, ncols);
    CDB2SQLRESPONSE__Column cols[ncols];
    CDB2SQLRESPONSE__Column *value[ncols];
    for (int i = 0; i < ncols; ++i) {
        value[i] = &cols[i];
        cdb2__sqlresponse__column__init(&cols[i]);
        const char *name = sqlite3_column_name(stmt, i);
        size_t len = strlen(name) + 1;
        ADJUST_LONG_COL_NAME(name, len);
        cols[i].value.data = (uint8_t *)name;
        cols[i].value.len = len;
        cols[i].has_type = 1;
        cols[i].type = appdata->type[i] = get_col_type(clnt, stmt, i);
    }
    CDB2SQLRESPONSE resp = CDB2__SQLRESPONSE__INIT;
    resp.response_type = RESPONSE_TYPE__COLUMN_NAMES;
    resp.n_value = ncols;
    resp.value = value;
    return newsql_response(clnt, &resp, 0);
}

/*
** Derive types from cdb2_run_statement_typed, or defined in sp, or
** from sql statement.
*/
static int newsql_columns_lua(struct sqlclntstate *clnt,
                              struct response_data *arg)
{
    int ncols = arg->ncols;
    sqlite3_stmt *stmt = arg->stmt;
    if (stmt && column_count(clnt, stmt) != ncols) {
        return -1;
    }
    struct newsql_appdata *appdata = get_newsql_appdata(clnt, ncols);
    size_t n_types = appdata->sqlquery->n_types;
    if (n_types && n_types != ncols) {
        return -2;
    }
    CDB2SQLRESPONSE__Column cols[ncols];
    CDB2SQLRESPONSE__Column *value[ncols];
    for (int i = 0; i < ncols; ++i) {
        value[i] = &cols[i];
        cdb2__sqlresponse__column__init(&cols[i]);
        const char *name = sp_column_name(arg, i);
        size_t len = strlen(name) + 1;
        ADJUST_LONG_COL_NAME(name, len);
        cols[i].value.data = (uint8_t *)name;
        cols[i].value.len = len;
        cols[i].has_type = 1;
        cols[i].type = appdata->type[i] =
            sp_column_type(arg, i, n_types, get_col_type(clnt, stmt, i));
    }
    clnt->osql.sent_column_data = 1;
    CDB2SQLRESPONSE resp = CDB2__SQLRESPONSE__INIT;
    resp.response_type = RESPONSE_TYPE__COLUMN_NAMES;
    resp.n_value = ncols;
    resp.value = value;
    return newsql_response(clnt, &resp, 0);
}

static int newsql_columns_str(struct sqlclntstate *clnt, char **names,
                              int ncols)
{
    struct newsql_appdata *appdata = get_newsql_appdata(clnt, ncols);
    CDB2SQLRESPONSE__Column cols[ncols];
    CDB2SQLRESPONSE__Column *value[ncols];
    for (int i = 0; i < ncols; ++i) {
        value[i] = &cols[i];
        cdb2__sqlresponse__column__init(&cols[i]);
        const char *name = names[i];
        cols[i].value.data = (uint8_t *)name;
        cols[i].value.len = strlen(name) + 1;
        cols[i].has_type = 1;
        cols[i].type = appdata->type[i] = SQLITE_TEXT;
    }
    clnt->osql.sent_column_data = 1;
    CDB2SQLRESPONSE resp = CDB2__SQLRESPONSE__INIT;
    resp.response_type = RESPONSE_TYPE__COLUMN_NAMES;
    resp.n_value = ncols;
    resp.value = value;
    return newsql_response(clnt, &resp, 0);
}

static int newsql_debug(struct sqlclntstate *c, char *info)
{
    CDB2SQLRESPONSE r = CDB2__SQLRESPONSE__INIT;
    r.response_type = RESPONSE_TYPE__SP_DEBUG;
    r.info_string = info;
    return newsql_response_int(c, &r, RESPONSE_HEADER__SQL_RESPONSE_TRACE, 1);
}

static int newsql_error(struct sqlclntstate *c, char *r, int e)
{
    CDB2SQLRESPONSE resp = CDB2__SQLRESPONSE__INIT;
    resp.error_code = e;
    resp.error_string = r;
    resp.response_type = c->osql.sent_column_data ? RESPONSE_TYPE__COLUMN_VALUES
                                                  : RESPONSE_TYPE__COLUMN_NAMES;
    return newsql_response(c, &resp, 1);
}

static int newsql_flush(struct sqlclntstate *clnt)
{
    lock_client_write_lock(clnt);
    int rc = sbuf2flush(clnt->sb);
    unlock_client_write_lock(clnt);
    return rc < 0;
}

static int newsql_heartbeat(struct sqlclntstate *clnt)
{
    if (!clnt->heartbeat)
        return 0;
    if (!clnt->ready_for_heartbeats)
        return 0;
    return newsql_send_hdr(clnt, RESPONSE_HEADER__SQL_RESPONSE_HEARTBEAT);
}

static int newsql_save_postponed_row(struct sqlclntstate *clnt,
                                     CDB2SQLRESPONSE *resp)
{
    size_t len = cdb2__sqlresponse__get_packed_size(resp);
    struct newsql_appdata *appdata = clnt->appdata;
    if (appdata->postponed == NULL) {
        appdata->postponed = calloc(1, sizeof(struct newsql_postponed_data));
        appdata->postponed->hdr.type = ntohl(RESPONSE_HEADER__SQL_RESPONSE);
    }
    appdata->postponed->len = len;
    appdata->postponed->hdr.length = htonl(len);
    appdata->postponed->row = realloc(appdata->postponed->row, len);
    cdb2__sqlresponse__pack(resp, appdata->postponed->row);
    return 0;
}

static int newsql_send_postponed_row(struct sqlclntstate *clnt)
{
    struct newsql_appdata *appdata = clnt->appdata;
    char *hdr = (char *)&appdata->postponed->hdr;
    size_t hdrsz = sizeof(struct newsqlheader);
    char *row = (char *)appdata->postponed->row;
    size_t len = appdata->postponed->len;
    int rc;
    lock_client_write_lock(clnt);
    if ((rc = sbuf2write(hdr, hdrsz, clnt->sb)) != hdrsz)
        goto done;
    if ((rc = sbuf2write(row, len, clnt->sb)) != len)
        goto done;
    rc = 0;
done:
    unlock_client_write_lock(clnt);
    return rc;
}

#define newsql_null(cols, i)                                                   \
    do {                                                                       \
        cols[i].has_isnull = 1;                                                \
        cols[i].isnull = 1;                                                    \
    } while (0)

#define newsql_integer(cols, i, val, flip)                                     \
    do {                                                                       \
        int64_t *pi64 = alloca(sizeof(int64_t));                               \
        *pi64 = flip ? flibc_llflip(val) : val;                                \
        cols[i].value.len = sizeof(int64_t);                                   \
        cols[i].value.data = (uint8_t *)pi64;                                  \
    } while (0)

#define newsql_double(cols, i, val, flip)                                      \
    do {                                                                       \
        double *pd = alloca(sizeof(double));                                   \
        *pd = flip ? flibc_dblflip(val) : val;                                 \
        cols[i].value.len = sizeof(double);                                    \
        cols[i].value.data = (uint8_t *)pd;                                    \
    } while (0)

#define newsql_ym(cols, i, val, flip)                                          \
    do {                                                                       \
        cdb2_client_intv_ym_t *c = alloca(sizeof(cdb2_client_intv_ym_t));      \
        if (flip) {                                                            \
            c->sign = flibc_intflip(val->sign);                                \
            c->years = flibc_intflip(val->u.ym.years);                         \
            c->months = flibc_intflip(val->u.ym.months);                       \
        } else {                                                               \
            c->sign = val->sign;                                               \
            c->years = val->u.ym.years;                                        \
            c->months = val->u.ym.months;                                      \
        }                                                                      \
        cols[i].value.len = sizeof(*c);                                        \
        cols[i].value.data = (uint8_t *)c;                                     \
    } while (0)

#define newsql_ds(cols, i, val, flip)                                          \
    do {                                                                       \
        int frac = val->u.ds.frac;                                             \
        if (type == SQLITE_INTERVAL_DS && val->u.ds.prec == 6) {               \
            frac /= 1000;                                                      \
        } else if (type == SQLITE_INTERVAL_DSUS && val->u.ds.prec == 3) {      \
            frac *= 1000;                                                      \
        }                                                                      \
        cdb2_client_intv_ds_t *c = alloca(sizeof(cdb2_client_intv_ds_t));      \
        if (flip) {                                                            \
            c->sign = flibc_intflip(val->sign);                                \
            c->days = flibc_intflip(val->u.ds.days);                           \
            c->hours = flibc_intflip(val->u.ds.hours);                         \
            c->mins = flibc_intflip(val->u.ds.mins);                           \
            c->sec = flibc_intflip(val->u.ds.sec);                             \
            c->msec = flibc_intflip(frac);                                     \
        } else {                                                               \
            c->sign = val->sign;                                               \
            c->days = val->u.ds.days;                                          \
            c->hours = val->u.ds.hours;                                        \
            c->mins = val->u.ds.mins;                                          \
            c->sec = val->u.ds.sec;                                            \
            c->msec = frac;                                                    \
        }                                                                      \
        cols[i].value.len = sizeof(*c);                                        \
        cols[i].value.data = (uint8_t *)c;                                     \
    } while (0)

#ifdef _SUN_SOURCE
#include <arpa/nameser_compat.h>
#endif
#ifndef BYTE_ORDER
#error "Missing BYTE_ORDER"
#endif

static int newsql_row(struct sqlclntstate *clnt, struct response_data *arg,
                      int postpone)
{
    sqlite3_stmt *stmt = arg->stmt;
    if (stmt == NULL) {
        return newsql_send_postponed_row(clnt);
    }
    int ncols = column_count(clnt, stmt);
    struct newsql_appdata *appdata = get_newsql_appdata(clnt, ncols);
    assert(ncols == appdata->count);
    int flip = 0;
#if BYTE_ORDER == BIG_ENDIAN
    if (appdata->sqlquery->little_endian)
#elif BYTE_ORDER == LITTLE_ENDIAN
    if (!appdata->sqlquery->little_endian)
#endif
        flip = 1;
    CDB2SQLRESPONSE__Column cols[ncols];
    CDB2SQLRESPONSE__Column *value[ncols];
    for (int i = 0; i < ncols; ++i) {
        value[i] = &cols[i];
        cdb2__sqlresponse__column__init(&cols[i]);
        if (!sqlite3_can_get_column_type_and_data(clnt, stmt) ||
                column_type(clnt, stmt, i) == SQLITE_NULL) {
            newsql_null(cols, i);
            continue;
        }
        int type = appdata->type[i];
        switch (type) {
        case SQLITE_INTEGER: {
            int64_t i64 = column_int64(clnt, stmt, i);
            newsql_integer(cols, i, i64, flip);
            break;
        }
        case SQLITE_FLOAT: {
            double d = column_double(clnt, stmt, i);
            newsql_double(cols, i, d, flip);
            break;
        }
        case SQLITE_TEXT: {
            cols[i].value.len = column_bytes(clnt, stmt, i) + 1;
            cols[i].value.data = (uint8_t *)column_text(clnt, stmt, i);
            break;
        }
        case SQLITE_BLOB: {
            cols[i].value.len = column_bytes(clnt, stmt, i);
            cols[i].value.data = (uint8_t *)column_blob(clnt, stmt, i);
            break;
        }
        case SQLITE_DATETIME:
        case SQLITE_DATETIMEUS: {
            const dttz_t *d = column_datetime(clnt, stmt, i);
            cdb2_client_datetime_t *c = alloca(sizeof(*c));
            if (convDttz2ClientDatetime(d, stmt_tzname(stmt), c, type) != 0) {
                char *e =
                    "failed to convert sqlite to client datetime for field";
                errstat_set_rcstrf(arg->err, ERR_CONVERSION_DT, "%s \"%s\"", e,
                                   sqlite3_column_name(stmt, i));
                return -1;
            }
            if (flip) {
                c->msec = flibc_intflip(c->msec);
                c->tm.tm_sec = flibc_intflip(c->tm.tm_sec);
                c->tm.tm_min = flibc_intflip(c->tm.tm_min);
                c->tm.tm_hour = flibc_intflip(c->tm.tm_hour);
                c->tm.tm_mday = flibc_intflip(c->tm.tm_mday);
                c->tm.tm_mon = flibc_intflip(c->tm.tm_mon);
                c->tm.tm_year = flibc_intflip(c->tm.tm_year);
                c->tm.tm_wday = flibc_intflip(c->tm.tm_wday);
                c->tm.tm_yday = flibc_intflip(c->tm.tm_yday);
                c->tm.tm_isdst = flibc_intflip(c->tm.tm_isdst);
            }
            cols[i].value.len = sizeof(*c);
            cols[i].value.data = (uint8_t *)c;
            break;
        }
        case SQLITE_INTERVAL_YM: {
            const intv_t *val =
                column_interval(clnt, stmt, i, SQLITE_AFF_INTV_MO);
            newsql_ym(cols, i, val, flip);
            break;
        }
        case SQLITE_INTERVAL_DS:
        case SQLITE_INTERVAL_DSUS: {
            const intv_t *val =
                column_interval(clnt, stmt, i, SQLITE_AFF_INTV_SE);
            newsql_ds(cols, i, val, flip);
            break;
        }
        case SQLITE_DECIMAL:
        default:
            return -1;
        }
    }
    CDB2SQLRESPONSE r = CDB2__SQLRESPONSE__INIT;
    r.response_type = RESPONSE_TYPE__COLUMN_VALUES;
    r.n_value = ncols;
    r.value = value;
    if (clnt->num_retry) {
        r.has_row_id = 1;
        r.row_id = arg->row_id;
    }
    if (postpone) {
        return newsql_save_postponed_row(clnt, &r);
    } else if (arg->pingpong) {
        return newsql_response_int(clnt, &r, RESPONSE_HEADER__SQL_RESPONSE_PING,
                                   1);
    }
    return newsql_response(clnt, &r, 0);
}

static int newsql_row_last(struct sqlclntstate *clnt)
{
    CDB2SQLRESPONSE resp = CDB2__SQLRESPONSE__INIT;
    resp.response_type = RESPONSE_TYPE__LAST_ROW;
    _has_effects(clnt, resp);
    _has_snapshot(clnt, resp);
    _has_features(clnt, resp);
    return newsql_response(clnt, &resp, 1);
}

static int newsql_row_last_dummy(struct sqlclntstate *clnt)
{
    int rc;
    CDB2SQLRESPONSE resp = CDB2__SQLRESPONSE__INIT;
    resp.response_type = RESPONSE_TYPE__COLUMN_NAMES;
    if ((rc = newsql_response(clnt, &resp, 0)) != 0) {
        return rc;
    }
    return newsql_row_last(clnt);
}

static int newsql_row_lua(struct sqlclntstate *clnt, struct response_data *arg)
{
    struct newsql_appdata *appdata = clnt->appdata;
    int ncols = arg->ncols;
    assert(ncols == appdata->count);
    int flip = 0;
#if BYTE_ORDER == BIG_ENDIAN
    if (appdata->sqlquery->little_endian)
#elif BYTE_ORDER == LITTLE_ENDIAN
    if (!appdata->sqlquery->little_endian)
#endif
        flip = 1;
    CDB2SQLRESPONSE__Column cols[ncols];
    CDB2SQLRESPONSE__Column *value[ncols];
    for (int i = 0; i < ncols; ++i) {
        value[i] = &cols[i];
        cdb2__sqlresponse__column__init(&cols[i]);
        if (sp_column_nil(arg, i)) {
            newsql_null(cols, i);
            continue;
        }
        int type = appdata->type[i];
        switch (type) {
        case SQLITE_INTEGER: {
            int64_t i64;
            sp_column_val(arg, i, type, &i64);
            newsql_integer(cols, i, i64, flip);
            break;
        }
        case SQLITE_FLOAT: {
            double d;
            sp_column_val(arg, i, type, &d);
            newsql_double(cols, i, d, flip);
            break;
        }
        case SQLITE_TEXT: {
            size_t l;
            cols[i].value.data = sp_column_ptr(arg, i, type, &l);
            cols[i].value.len = l + 1;
            break;
        }
        case SQLITE_BLOB: {
            size_t l;
            cols[i].value.data = sp_column_ptr(arg, i, type, &l);
            cols[i].value.len = l;
            break;
        }
        case SQLITE_DATETIME:
        case SQLITE_DATETIMEUS: {
            datetime_t d;
            sp_column_val(arg, i, type, &d);
            if (d.prec == DTTZ_PREC_MSEC && type == SQLITE_DATETIMEUS)
                d.frac *= 1000;
            else if (d.prec == DTTZ_PREC_USEC && type == SQLITE_DATETIME)
                d.frac /= 1000;
            cdb2_client_datetime_t *c = alloca(sizeof(*c));
            strcpy(c->tzname, d.tzname);
            if (flip) {
                c->msec = flibc_intflip(d.frac);
                c->tm.tm_sec = flibc_intflip(d.tm.tm_sec);
                c->tm.tm_min = flibc_intflip(d.tm.tm_min);
                c->tm.tm_hour = flibc_intflip(d.tm.tm_hour);
                c->tm.tm_mday = flibc_intflip(d.tm.tm_mday);
                c->tm.tm_mon = flibc_intflip(d.tm.tm_mon);
                c->tm.tm_year = flibc_intflip(d.tm.tm_year);
                c->tm.tm_wday = flibc_intflip(d.tm.tm_wday);
                c->tm.tm_yday = flibc_intflip(d.tm.tm_yday);
                c->tm.tm_isdst = flibc_intflip(d.tm.tm_isdst);
            } else {
                c->msec = d.frac;
                c->tm.tm_sec = d.tm.tm_sec;
                c->tm.tm_min = d.tm.tm_min;
                c->tm.tm_hour = d.tm.tm_hour;
                c->tm.tm_mday = d.tm.tm_mday;
                c->tm.tm_mon = d.tm.tm_mon;
                c->tm.tm_year = d.tm.tm_year;
                c->tm.tm_wday = d.tm.tm_wday;
                c->tm.tm_yday = d.tm.tm_yday;
                c->tm.tm_isdst = d.tm.tm_isdst;
            }
            cols[i].value.len = sizeof(*c);
            cols[i].value.data = (uint8_t *)c;
            break;
        }
        case SQLITE_INTERVAL_YM: {
            intv_t in, *val = &in;
            sp_column_val(arg, i, type, val);
            cdb2_client_intv_ym_t *c = alloca(sizeof(*c));
            newsql_ym(cols, i, val, flip);
            break;
        }
        case SQLITE_INTERVAL_DS:
        case SQLITE_INTERVAL_DSUS: {
            intv_t in, *val = &in;
            sp_column_val(arg, i, type, &in);
            newsql_ds(cols, i, val, flip);
            break;
        }
        default:
            return -1;
        }
    }
    CDB2SQLRESPONSE r = CDB2__SQLRESPONSE__INIT;
    r.response_type = RESPONSE_TYPE__COLUMN_VALUES;
    r.n_value = ncols;
    r.value = value;
    if (arg->pingpong) {
        return newsql_response_int(clnt, &r, RESPONSE_HEADER__SQL_RESPONSE_PING,
                                   1);
    }
    return newsql_response(clnt, &r, 0);
}

static int newsql_row_str(struct sqlclntstate *clnt, char **data, int ncols)
{
    struct newsql_appdata *appdata = clnt->appdata;
    UNUSED_PARAMETER(appdata); /* prod build without assert */
    assert(ncols == appdata->count);
    CDB2SQLRESPONSE__Column cols[ncols];
    CDB2SQLRESPONSE__Column *value[ncols];
    for (int i = 0; i < ncols; ++i) {
        value[i] = &cols[i];
        cdb2__sqlresponse__column__init(&cols[i]);
        if (data[i] == NULL) {
            cols[i].has_isnull = 1;
            cols[i].isnull = 1;
            continue;
        }
        cols[i].value.data = (uint8_t *)data[i];
        cols[i].value.len = strlen(data[i]) + 1;
    }
    CDB2SQLRESPONSE resp = CDB2__SQLRESPONSE__INIT;
    resp.response_type = RESPONSE_TYPE__COLUMN_VALUES;
    resp.n_value = ncols;
    resp.value = value;
    return newsql_response(clnt, &resp, 0);
}

static int newsql_trace(struct sqlclntstate *clnt, char *info)
{
    CDB2SQLRESPONSE r = CDB2__SQLRESPONSE__INIT;
    r.response_type = RESPONSE_TYPE__SP_TRACE;
    r.info_string = info;
    return newsql_response_int(clnt, &r, RESPONSE_HEADER__SQL_RESPONSE_TRACE,
                               1);
}

static int newsql_cost(struct sqlclntstate *clnt)
{
    dump_client_query_stats(clnt->dbglog, clnt->query_stats);
    return 0;
}

static int newsql_write_response(struct sqlclntstate *c, int t, void *a, int i)
{
    switch (t) {
    case RESPONSE_COLUMNS:
        return newsql_columns(c, a);
    case RESPONSE_COLUMNS_LUA:
        return newsql_columns_lua(c, a);
    case RESPONSE_COLUMNS_STR:
        return newsql_columns_str(c, a, i);
    case RESPONSE_DEBUG:
        return newsql_debug(c, a);
    case RESPONSE_ERROR:
        return newsql_error(c, a, i);
    case RESPONSE_ERROR_ACCESS:
        return newsql_error(c, a, CDB2ERR_ACCESS);
    case RESPONSE_ERROR_BAD_STATE:
        return newsql_error(c, a, CDB2ERR_BADSTATE);
    case RESPONSE_ERROR_PREPARE:
        return newsql_error(c, a, CDB2ERR_PREPARE_ERROR);
    case RESPONSE_ERROR_REJECT:
        return newsql_error(c, a, CDB2ERR_REJECTED);
    case RESPONSE_FLUSH:
        return newsql_flush(c);
    case RESPONSE_HEARTBEAT:
        return newsql_heartbeat(c);
    case RESPONSE_ROW:
        return newsql_row(c, a, i);
    case RESPONSE_ROW_LAST:
        return newsql_row_last(c);
    case RESPONSE_ROW_LAST_DUMMY:
        return newsql_row_last_dummy(c);
    case RESPONSE_ROW_LUA:
        return newsql_row_lua(c, a);
    case RESPONSE_ROW_STR:
        return newsql_row_str(c, a, i);
    case RESPONSE_TRACE:
        return newsql_trace(c, a);
    case RESPONSE_COST:
        return newsql_cost(c);
    /* fastsql only messages */
    case RESPONSE_EFFECTS:
    case RESPONSE_ERROR_PREPARE_RETRY:
        return 0;
    default:
        abort();
    }
}

static int newsql_ping_pong(struct sqlclntstate *clnt)
{
    struct newsqlheader hdr = {0};
    int rc, r, w, timeout = 0;
    sbuf2gettimeout(clnt->sb, &r, &w);
    sbuf2settimeout(clnt->sb, 1000, w);
    rc = sbuf2fread_timeout((void *)&hdr, sizeof(hdr), 1, clnt->sb, &timeout);
    sbuf2settimeout(clnt->sb, r, w);
    if (timeout) return -1;
    if (rc != 1) return -2;
    if (ntohl(hdr.type) != RESPONSE_HEADER__SQL_RESPONSE_PONG) return -3;
    return 0;
}

static int newsql_sp_cmd(struct sqlclntstate *clnt, void *cmd, size_t sz)
{
    struct newsqlheader hdr = {0};
    if (sbuf2fread((void *)&hdr, sizeof(hdr), 1, clnt->sb) != 1) {
        return -1;
    }
    if (ntohl(hdr.type) != CDB2_REQUEST_TYPE__CDB2QUERY) {
        return -2;
    }
    int len = ntohl(hdr.length);
    if (len > sz) {
        return -3;
    }
    uint8_t buf[len];
    if (sbuf2fread((char *)buf, len, 1, clnt->sb) != 1) {
        return -4;
    }
    CDB2QUERY *query = cdb2__query__unpack(NULL, len, buf);
    if (!query) {
        return -5;
    }
    strncpy0(cmd, query->spcmd, sz);
    cdb2__query__free_unpacked(query, NULL);
    return 0;
}

static int newsql_read_response(struct sqlclntstate *c, int t, void *r, int e)
{
    switch (t) {
    case RESPONSE_PING_PONG:
        return newsql_ping_pong(c);
    case RESPONSE_SP_CMD:
        return newsql_sp_cmd(c, r, e);
    default:
        abort();
    }
}

struct newsql_stmt {
    CDB2QUERY *query;
    char tzname[CDB2_MAX_TZNAME];
};

static void *newsql_save_stmt(struct sqlclntstate *clnt, void *arg)
{
    struct newsql_appdata *appdata = clnt->appdata;
    struct newsql_stmt *stmt = malloc(sizeof(struct newsql_stmt));
    stmt->query = appdata->query;
    strncpy0(stmt->tzname, clnt->tzname, sizeof(stmt->tzname));
    return stmt;
}

static void *newsql_restore_stmt(struct sqlclntstate *clnt, void *arg)
{
    struct newsql_stmt *stmt = arg;
    struct newsql_appdata *appdata = clnt->appdata;
    CDB2QUERY *query = appdata->query = stmt->query;
    appdata->sqlquery = query->sqlquery;
    strncpy0(clnt->tzname, stmt->tzname, sizeof(clnt->tzname));
    clnt->sql = query->sqlquery->sql_query;
    return NULL;
}

static void *newsql_destroy_stmt(struct sqlclntstate *clnt, void *arg)
{
    struct newsql_stmt *stmt = arg;
    struct newsql_appdata *appdata = clnt->appdata;
    if (appdata->query == stmt->query) {
        appdata->query = NULL;
    }
    cdb2__query__free_unpacked(stmt->query, &pb_alloc);
    free(stmt);
    return NULL;
}

static void *newsql_print_stmt(struct sqlclntstate *clnt, void *arg)
{
    struct newsql_stmt *stmt = arg;
    return stmt->query->sqlquery->sql_query;
}

static int newsql_param_count(struct sqlclntstate *clnt)
{
    struct newsql_appdata *appdata = clnt->appdata;
    return appdata->sqlquery->n_bindvars;
}

static int newsql_param_index(struct sqlclntstate *clnt, const char *name,
                              int64_t *index)
{
    /*
    ** Currently implemented like sqlite3_bind_parameter_index()
    ** Can be done better with qsort + bsearch
    */
    struct newsql_appdata *appdata = clnt->appdata;
    CDB2SQLQUERY *sqlquery = appdata->sqlquery;
    size_t n = sqlquery->n_bindvars;
    for (size_t i = 0; i < n; ++i) {
        if (strcmp(sqlquery->bindvars[i]->varname, name) == 0) {
            *index = i;
            return 0;
        }
    }
    return -1;
}

static int newsql_param_value(struct sqlclntstate *clnt,
                              struct param_data *param, int n)
{
    struct newsql_appdata *appdata = clnt->appdata;
    CDB2SQLQUERY *sqlquery = appdata->sqlquery;
    if (n >= sqlquery->n_bindvars) {
        return -1;
    }
    CDB2SQLQUERY__Bindvalue *val = sqlquery->bindvars[n];
    param->name = val->varname;
    param->pos = val->has_index ? val->index : 0;
    param->type = newsql_to_client_type(val->type);

    void *p = val->value.data;

    if (val->has_isnull && val->isnull) {
        param->null = 1;
        return 0;
    }

    if (val->value.data == NULL) {
        if (param->type != CLIENT_BLOB) {
            param->null = 1;
            return 0;
        }
        p = (void *)"";
    }

    int len = val->value.len;
    int little = appdata->sqlquery->little_endian;

    return get_type(param, p, len, param->type, clnt->tzname, little);
}

static int newsql_override_count(struct sqlclntstate *clnt)
{
    struct newsql_appdata *appdata = clnt->appdata;
    return appdata->sqlquery->n_types;
}

static int newsql_override_type(struct sqlclntstate *clnt, int i)
{
    struct newsql_appdata *appdata = clnt->appdata;
    int n = appdata->sqlquery->n_types;
    if (n && i >= 0 && i < n) {
        return appdata->sqlquery->types[i];
    }
    return 0;
}

static int newsql_clr_cnonce(struct sqlclntstate *clnt)
{
    struct newsql_appdata *appdata = clnt->appdata;
    CDB2SQLQUERY *sqlquery = appdata->sqlquery;
    sqlquery->has_cnonce = 0;
    return 0;
}

static int newsql_has_cnonce(struct sqlclntstate *clnt)
{
    struct newsql_appdata *appdata = clnt->appdata;
    CDB2SQLQUERY *sqlquery = appdata->sqlquery;
    return sqlquery->has_cnonce;
}

static int newsql_set_cnonce(struct sqlclntstate *clnt)
{
    struct newsql_appdata *appdata = clnt->appdata;
    CDB2SQLQUERY *sqlquery = appdata->sqlquery;
    sqlquery->has_cnonce = 1;
    return 0;
}

static int newsql_get_cnonce(struct sqlclntstate *clnt, snap_uid_t *snap)
{
    struct newsql_appdata *appdata = clnt->appdata;
    CDB2SQLQUERY *sqlquery = appdata->sqlquery;
    if (!sqlquery->has_cnonce || sqlquery->cnonce.len > MAX_SNAP_KEY_LEN) {
        return -1;
    }
    snap->keylen = sqlquery->cnonce.len;
    memcpy(snap->key, sqlquery->cnonce.data, sqlquery->cnonce.len);
    return 0;
}

static int newsql_clr_snapshot(struct sqlclntstate *clnt)
{
    clnt->snapshot_file = 0;
    clnt->snapshot_offset = 0;
    clnt->is_hasql_retry = 0;
    return 0;
}

static int newsql_get_snapshot(struct sqlclntstate *clnt, int *file,
                               int *offset)
{
    struct newsql_appdata *appdata = clnt->appdata;
    CDB2SQLQUERY *sqlquery = appdata->sqlquery;
    if (sqlquery->snapshot_info) {
        *file = sqlquery->snapshot_info->file;
        *offset = sqlquery->snapshot_info->offset;
    }
    return 0;
}

static int newsql_upd_snapshot(struct sqlclntstate *clnt)
{
    struct newsql_appdata *appdata = clnt->appdata;
    CDB2SQLQUERY *sqlquery = appdata->sqlquery;
    extern int gbl_disable_skip_rows;
    /* We need to restore send_intrans_response
       on clnt even if the snapshot info has been populated.
       However, dont't attempt to restore if client overrides
       send_intrans_response by setting INTRANSRESULTS to ON. */
    if (appdata->send_intrans_response != -1 && sqlquery->n_features > 0 &&
        gbl_disable_skip_rows == 0) {
        for (int ii = 0; ii < sqlquery->n_features; ii++) {
            if (CDB2_CLIENT_FEATURES__SKIP_INTRANS_RESULTS !=
                sqlquery->features[ii])
                continue;
            appdata->send_intrans_response = 0;
        }
    }

    if (clnt->is_hasql_retry) {
        return 0;
    }

    // If this is a retry, we should already have the snapshot file and offset
    newsql_clr_snapshot(clnt);

    if (sqlquery->snapshot_info) {
        clnt->snapshot_file = sqlquery->snapshot_info->file;
        clnt->snapshot_offset = sqlquery->snapshot_info->offset;
    }
    return 0;
}

static int newsql_has_high_availability(struct sqlclntstate *clnt)
{
    return clnt->high_availability_flag;
}

static int newsql_set_high_availability(struct sqlclntstate *clnt)
{
    clnt->high_availability_flag = 1;
    return 0;
}

static int newsql_clr_high_availability(struct sqlclntstate *clnt)
{
    clnt->high_availability_flag = 0;
    return 0;
}

static int newsql_get_high_availability(struct sqlclntstate *clnt)
{
    struct newsql_appdata *appdata = clnt->appdata;
    CDB2SQLQUERY *sqlquery = appdata->sqlquery;
    /* MOHIT -- Check here that we are in high availablity, its cdb2api, and
     * is its a retry. */
    if (clnt->ctrl_sqlengine == SQLENG_NORMAL_PROCESS) {
        if (sqlquery->retry) {
            clnt->num_retry = sqlquery->retry;
            if (sqlquery->snapshot_info) {
                clnt->snapshot_file = sqlquery->snapshot_info->file;
                clnt->snapshot_offset = sqlquery->snapshot_info->offset;
            } else {
                clnt->snapshot_file = 0;
                clnt->snapshot_offset = 0;
            }
        } else {
            clnt->num_retry = 0;
            clnt->snapshot_file = 0;
            clnt->snapshot_offset = 0;
        }
    }
    return is_snap_uid_retry(clnt);
}

static int newsql_has_parallel_sql(struct sqlclntstate *clnt)
{
    return !gbl_dohsql_disable;
}

static void newsql_add_steps(struct sqlclntstate *clnt, double steps)
{
    gbl_nnewsql_steps += steps;
}

static void newsql_setup_client_info(struct sqlclntstate *clnt,
                                     struct sqlthdstate *thd, char *replay)
{
    struct newsql_appdata *appdata = clnt->appdata;
    CDB2SQLQUERY *sqlquery = appdata->sqlquery;
    CDB2SQLQUERY__Cinfo *cinfo = sqlquery->client_info;
    if (cinfo == NULL)
        return;
    thrman_wheref(thd->thr_self,
                  "%s pid: %d host_id: %d argv0: %s open-stack: %s sql: %s",
                  replay, cinfo->pid, cinfo->host_id,
                  cinfo->argv0 ? cinfo->argv0 : "(unset)",
                  cinfo->stack ? cinfo->stack : "(no-stack)", clnt->sql);
}

static int newsql_skip_row(struct sqlclntstate *clnt, uint64_t rowid)
{
    struct newsql_appdata *appdata = clnt->appdata;
    CDB2SQLQUERY *sqlquery = appdata->sqlquery;
    if (clnt->num_retry == sqlquery->retry &&
        (clnt->num_retry == 0 || sqlquery->has_skip_rows == 0 ||
         sqlquery->skip_rows < rowid)) {
        return 0;
    }
    return 1;
}

static int newsql_log_context(struct sqlclntstate *clnt,
                              struct reqlogger *logger)
{
    struct newsql_appdata *appdata = clnt->appdata;
    CDB2SQLQUERY *sqlquery = appdata->sqlquery;
    if (sqlquery->n_context > 0) {
        for (int i = 0; i < sqlquery->n_context; ++i) {
            reqlog_logf(logger, REQL_INFO, "(%d) %s", i, sqlquery->context[i]);
        }
    }

    /* If request context is set, the client is changing the context. */
    if (sqlquery->context) {
        /* Latch the context - client only re-sends context if
           it changes.  TODO: this seems needlessly expensive. */
        for (int i = 0, len = clnt->ncontext; i != len; ++i)
            free(clnt->context[i]);
        free(clnt->context);

        clnt->ncontext = sqlquery->n_context;
        clnt->context = malloc(sizeof(char *) * sqlquery->n_context);
        for (int i = 0; i < sqlquery->n_context; i++)
            clnt->context[i] = strdup(sqlquery->context[i]);
    }

    /* Whether latched from previous run, or just set, pass this to logger. */
    reqlog_set_context(logger, clnt->ncontext, clnt->context);
    return 0;
}

static uint64_t newsql_get_client_starttime(struct sqlclntstate *clnt)
{
    struct newsql_appdata *appdata = clnt->appdata;
    CDB2SQLQUERY *sqlquery = appdata->sqlquery;
    if (sqlquery->req_info) {
        return sqlquery->req_info->timestampus;
    }
    return 0;
}

static int newsql_get_client_retries(struct sqlclntstate *clnt)
{
    struct newsql_appdata *appdata = clnt->appdata;
    CDB2SQLQUERY *sqlquery = appdata->sqlquery;
    if (sqlquery->req_info) {
        return sqlquery->req_info->num_retries;
    }
    return 0;
}

static int newsql_send_intrans_response(struct sqlclntstate *clnt)
{
    struct newsql_appdata *appdata = clnt->appdata;
    return appdata->send_intrans_response;
}

/* Process sql query if it is a set command. */
static int process_set_commands(struct dbenv *dbenv, struct sqlclntstate *clnt,
                                CDB2SQLQUERY *sql_query)
{
    struct newsql_appdata *appdata = clnt->appdata;
    int num_commands = 0;
    char *sqlstr = NULL;
    char *endp;
    int rc = 0;
    num_commands = sql_query->n_set_flags;
    for (int ii = 0; ii < num_commands && rc == 0; ii++) {
        sqlstr = sql_query->set_flags[ii];
        sqlstr = skipws(sqlstr);
        if (strncasecmp(sqlstr, "set", 3) == 0) {
            char err[256];
            err[0] = '\0';
            sql_debug_logf(clnt, __func__, __LINE__,
                           "processing set command '%s'\n", sqlstr);
            sqlstr += 3;
            sqlstr = skipws(sqlstr);
            if (strncasecmp(sqlstr, "transaction", 11) == 0) {
                sqlstr += 11;
                sqlstr = skipws(sqlstr);
                clnt->dbtran.mode = TRANLEVEL_INVALID;
                newsql_clr_high_availability(clnt);
                if (strncasecmp(sqlstr, "read", 4) == 0) {
                    sqlstr += 4;
                    sqlstr = skipws(sqlstr);
                    if (strncasecmp(sqlstr, "committed", 4) == 0) {
                        clnt->dbtran.mode = TRANLEVEL_RECOM;
                    }
                } else if (strncasecmp(sqlstr, "serial", 6) == 0) {
                    clnt->dbtran.mode = TRANLEVEL_SERIAL;
                    if (clnt->hasql_on == 1) {
                        newsql_set_high_availability(clnt);
                    }
                } else if (strncasecmp(sqlstr, "blocksql", 7) == 0) {
                    clnt->dbtran.mode = TRANLEVEL_SOSQL;
                } else if (strncasecmp(sqlstr, "snap", 4) == 0) {
                    sqlstr += 4;
                    clnt->dbtran.mode = TRANLEVEL_SNAPISOL;
                    clnt->verify_retries = 0;
                    if (clnt->hasql_on == 1) {
                        newsql_set_high_availability(clnt);
                        logmsg(
                            LOGMSG_ERROR,
                            "Enabling snapshot isolation high availability\n");
                    }
                }
                if (clnt->dbtran.mode == TRANLEVEL_INVALID)
                    rc = ii + 1;
            } else if (strncasecmp(sqlstr, "timeout", 7) == 0) {
                sqlstr += 7;
                sqlstr = skipws(sqlstr);
                int timeout = strtol(sqlstr, &endp, 10);
                int notimeout = disable_server_sql_timeouts();
                sbuf2settimeout(
                    clnt->sb,
                    bdb_attr_get(thedb->bdb_attr, BDB_ATTR_MAX_SQL_IDLE_TIME) *
                        1000,
                    notimeout ? 0 : timeout);
                if (timeout == 0)
                    net_add_watch(clnt->sb, 0, 0);
                else
                    net_add_watch_warning(
                        clnt->sb, bdb_attr_get(dbenv->bdb_attr,
                                               BDB_ATTR_MAX_SQL_IDLE_TIME),
                        notimeout ? 0 : (timeout / 1000), clnt,
                        watcher_warning_function);
            } else if (strncasecmp(sqlstr, "maxquerytime", 12) == 0) {
                sqlstr += 12;
                sqlstr = skipws(sqlstr);
                int timeout = strtol(sqlstr, &endp, 10);
                if (timeout >= 0)
                    clnt->query_timeout = timeout;
            } else if (strncasecmp(sqlstr, "timezone", 8) == 0) {
                sqlstr += 8;
                sqlstr = skipws(sqlstr);
                strncpy0(clnt->tzname, sqlstr, sizeof(clnt->tzname));
            } else if (strncasecmp(sqlstr, "datetime", 8) == 0) {
                sqlstr += 8;
                sqlstr = skipws(sqlstr);

                if (strncasecmp(sqlstr, "precision", 9) == 0) {
                    sqlstr += 9;
                    sqlstr = skipws(sqlstr);
                    DTTZ_TEXT_TO_PREC(sqlstr, clnt->dtprec, 0, return -1);
                } else {
                    rc = ii + 1;
                }
            } else if (strncasecmp(sqlstr, "user", 4) == 0) {
                sqlstr += 4;
                sqlstr = skipws(sqlstr);
                if (!sqlite3IsCorrectlyQuoted(sqlstr)) {
                    snprintf(err, sizeof(err),
                             "set user: '%s' is an incorrectly quoted string",
                             sqlstr);
                    rc = ii + 1;
                } else {
                    sqlite3Dequote(sqlstr);
                    if (strlen(sqlstr) >= sizeof(clnt->user)) {
                        snprintf(err, sizeof(err),
                                 "set user: '%s' exceeds %zu characters",
                                 sqlstr, sizeof(clnt->user) - 1);
                        rc = ii + 1;
                    } else {
                        clnt->have_user = 1;
                        /* Re-authenticate the new user. */
                        if (clnt->authgen && strcmp(clnt->user, sqlstr) != 0)
                            clnt->authgen = 0;
                        clnt->is_x509_user = 0;
                        strcpy(clnt->user, sqlstr);
                    }
                }
            } else if (strncasecmp(sqlstr, "password", 8) == 0) {
                sqlstr += 8;
                sqlstr = skipws(sqlstr);
                if (!sqlite3IsCorrectlyQuoted(sqlstr)) {
                    snprintf(err, sizeof(err),
                             "set user: '%s' is an incorrectly quoted string",
                             sqlstr);
                    rc = ii + 1;
                } else {
                    sqlite3Dequote(sqlstr);
                    if (strlen(sqlstr) >= sizeof(clnt->password)) {
                        snprintf(err, sizeof(err),
                                 "set password: '%s' exceeds %zu characters",
                                 sqlstr, sizeof(clnt->password) - 1);
                        rc = ii + 1;
                    } else {
                        clnt->have_password = 1;
                        /* Re-authenticate the new password. */
                        if (clnt->authgen &&
                            strcmp(clnt->password, sqlstr) != 0)
                            clnt->authgen = 0;
                        strcpy(clnt->password, sqlstr);
                    }
                }
            } else if (strncasecmp(sqlstr, "spversion", 9) == 0) {
                clnt->spversion.version_num = 0;
                free(clnt->spversion.version_str);
                clnt->spversion.version_str = NULL;
                sqlstr += 9;
                sqlstr = skipws(sqlstr);
                char *spname = sqlstr;
                while (!isspace(*sqlstr)) {
                    ++sqlstr;
                }
                *sqlstr = 0;
                if ((sqlstr - spname) < MAX_SPNAME) {
                    strncpy0(clnt->spname, spname, MAX_SPNAME);
                } else {
                    rc = ii + 1;
                }
                ++sqlstr;

                sqlstr = skipws(sqlstr);
                int ver = strtol(sqlstr, &endp, 10);
                if (*sqlstr == '\'' || *sqlstr == '"') { // looks like a str
                    if (strlen(sqlstr) < MAX_SPVERSION_LEN) {
                        clnt->spversion.version_str = strdup(sqlstr);
                        sqlite3Dequote(clnt->spversion.version_str);
                    } else {
                        rc = ii + 1;
                    }
                } else if (*endp == 0) { // parsed entire number successfully
                    clnt->spversion.version_num = ver;
                } else {
                    rc = ii + 1;
                }
            } else if (strncasecmp(sqlstr, "prepare_only", 12) == 0) {
                sqlstr += 12;
                sqlstr = skipws(sqlstr);
                if (strncasecmp(sqlstr, "off", 3) == 0) {
                    clnt->prepare_only = 0;
                } else {
                    clnt->prepare_only = 1;
                }
            } else if (strncasecmp(sqlstr, "readonly", 8) == 0) {
                sqlstr += 8;
                sqlstr = skipws(sqlstr);
                if (strncasecmp(sqlstr, "off", 3) == 0) {
                    clnt->is_readonly = 0;
                } else {
                    clnt->is_readonly = 1;
                }
            } else if (strncasecmp(sqlstr, "expert", 6) == 0) {
                sqlstr += 6;
                sqlstr = skipws(sqlstr);
                if (strncasecmp(sqlstr, "off", 3) == 0) {
                    clnt->is_expert = 0;
                } else {
                    clnt->is_expert = 1;
                }
            } else if (strncasecmp(sqlstr, "sptrace", 7) == 0) {
                sqlstr += 7;
                sqlstr = skipws(sqlstr);
                if (strncasecmp(sqlstr, "off", 3) == 0) {
                    clnt->want_stored_procedure_trace = 0;
                } else {
                    clnt->want_stored_procedure_trace = 1;
                }
            } else if (strncasecmp(sqlstr, "cursordebug", 11) == 0) {
                sqlstr += 11;
                sqlstr = skipws(sqlstr);
                bdb_osql_trak(sqlstr, &clnt->bdb_osql_trak);
            } else if (strncasecmp(sqlstr, "spdebug", 7) == 0) {
                sqlstr += 7;
                sqlstr = skipws(sqlstr);
                if (strncasecmp(sqlstr, "off", 3) == 0) {
                    clnt->want_stored_procedure_debug = 0;
                } else {
                    clnt->want_stored_procedure_debug = 1;
                }
            } else if (strncasecmp(sqlstr, "HASQL", 5) == 0) {
                sqlstr += 5;
                sqlstr = skipws(sqlstr);
                if (strncasecmp(sqlstr, "on", 2) == 0) {
                    clnt->hasql_on = 1;
                    if (clnt->dbtran.mode == TRANLEVEL_SERIAL ||
                        clnt->dbtran.mode == TRANLEVEL_SNAPISOL) {
                        newsql_set_high_availability(clnt);
                        sql_debug_logf(clnt, __func__, __LINE__,
                                       "setting "
                                       "high_availability\n");
                    }
                } else {
                    clnt->hasql_on = 0;
                    newsql_clr_high_availability(clnt);
                    sql_debug_logf(clnt, __func__, __LINE__,
                                   "clearing "
                                   "high_availability\n");
                }
            } else if (strncasecmp(sqlstr, "verifyretry", 11) == 0) {
                sqlstr += 11;
                sqlstr = skipws(sqlstr);
                if (strncasecmp(sqlstr, "on", 2) == 0) {
                    clnt->verifyretry_off = 0;
                } else {
                    clnt->verifyretry_off = 1;
                }
            } else if (strncasecmp(sqlstr, "queryeffects", 12) == 0) {
                sqlstr += 12;
                sqlstr = skipws(sqlstr);
                if (strncasecmp(sqlstr, "statement", 9) == 0) {
                    clnt->statement_query_effects = 1;
                }
                if (strncasecmp(sqlstr, "transaction", 11) == 0) {
                    clnt->statement_query_effects = 0;
                }
            } else if (strncasecmp(sqlstr, "remote", 6) == 0) {
                sqlstr += 6;
                sqlstr = skipws(sqlstr);

                int fdbrc = fdb_access_control_create(clnt, sqlstr);
                if (fdbrc) {
                    logmsg(
                        LOGMSG_ERROR,
                        "%s: failed to process remote access settings \"%s\"\n",
                        __func__, sqlstr);
                    rc = ii + 1;
                }
            } else if (strncasecmp(sqlstr, "getcost", 7) == 0) {
                sqlstr += 7;
                sqlstr = skipws(sqlstr);
                if (strncasecmp(sqlstr, "on", 2) == 0) {
                    clnt->get_cost = 1;
                } else {
                    clnt->get_cost = 0;
                }
            } else if (strncasecmp(sqlstr, "explain", 7) == 0) {
                sqlstr += 7;
                sqlstr = skipws(sqlstr);
                if (strncasecmp(sqlstr, "on", 2) == 0) {
                    clnt->is_explain = 1;
                } else if (strncasecmp(sqlstr, "verbose", 7) == 0) {
                    clnt->is_explain = 2;
                } else {
                    clnt->is_explain = 0;
                }
            } else if (strncasecmp(sqlstr, "maxtransize", 11) == 0) {
                sqlstr += 11;
                int maxtransz = strtol(sqlstr, &endp, 10);
                if (endp != sqlstr && maxtransz >= 0)
                    clnt->osql_max_trans = maxtransz;
                else
                    logmsg(LOGMSG_ERROR,
                           "Error: bad value for maxtransize %s\n", sqlstr);
#ifdef DEBUG
                printf("setting clnt->osql_max_trans to %d\n",
                       clnt->osql_max_trans);
#endif
            } else if (strncasecmp(sqlstr, "plannereffort", 13) == 0) {
                sqlstr += 13;
                int effort = strtol(sqlstr, &endp, 10);
                if (0 < effort && effort <= 10)
                    clnt->planner_effort = effort;
#ifdef DEBUG
                printf("setting clnt->planner_effort to %d\n",
                       clnt->planner_effort);
#endif
            } else if (strncasecmp(sqlstr, "ignorecoherency", 15) == 0) {
                sqlstr += 15;
                sqlstr = skipws(sqlstr);
                if (strncasecmp(sqlstr, "on", 2) == 0) {
                    clnt->ignore_coherency = 1;
                } else {
                    clnt->ignore_coherency = 0;
                }
            } else if (strncasecmp(sqlstr, "intransresults", 14) == 0) {
                sqlstr += 14;
                sqlstr = skipws(sqlstr);
                if (strncasecmp(sqlstr, "off", 3) == 0) {
                    appdata->send_intrans_response = 0;
                } else {
                    appdata->send_intrans_response = -1;
                }
            } else if (strncasecmp(sqlstr, "admin", 5) == 0) {
                sqlstr += 7;
                sqlstr = skipws(sqlstr);
                if (strncasecmp(sqlstr, "off", 3) == 0) {
                    clnt->admin = 0;
                } else {
                    clnt->admin = 1;
                }
            } else {
                rc = ii + 1;
            }

            if (rc) {
                if (err[0] == '\0')
                    snprintf(err, sizeof(err) - 1, "Invalid set command '%s'",
                             sqlstr);
                newsql_write_response(clnt, RESPONSE_ERROR_PREPARE, err, 0);
            }
        }
    }
    return rc;
}

static void send_dbinforesponse(struct dbenv *dbenv, SBUF2 *sb)
{
    CDB2DBINFORESPONSE *dbinfo_response = malloc(sizeof(CDB2DBINFORESPONSE));
    cdb2__dbinforesponse__init(dbinfo_response);
    fill_dbinfo(dbinfo_response, dbenv->bdb_env);
    int len = cdb2__dbinforesponse__get_packed_size(dbinfo_response);
    uint8_t *buf, *malloc_buf = NULL;
    if (len > NEWSQL_MAX_RESPONSE_ON_STACK) {
        buf = malloc_buf = malloc(len);
    } else {
        buf = alloca(len);
    }
    cdb2__dbinforesponse__pack(dbinfo_response, buf);
    struct newsqlheader hdr = {0};
    hdr.type = htonl(RESPONSE_HEADER__DBINFO_RESPONSE);
    hdr.length = htonl(len);
    sbuf2write((char *)&hdr, sizeof(hdr), sb);
    sbuf2write((char *)buf, len, sb);
    sbuf2flush(sb);
    free(malloc_buf);
    cdb2__dbinforesponse__free_unpacked(dbinfo_response, &pb_alloc);
}

static int do_query_on_master_check(struct dbenv *dbenv,
                                    struct sqlclntstate *clnt,
                                    CDB2SQLQUERY *sql_query)
{
    int allow_master_exec = 0;
    int allow_master_dbinfo = 0;
    for (int ii = 0; ii < sql_query->n_features; ii++) {
        if (CDB2_CLIENT_FEATURES__ALLOW_MASTER_EXEC ==
            sql_query->features[ii]) {
            allow_master_exec = 1;
        } else if (CDB2_CLIENT_FEATURES__ALLOW_MASTER_DBINFO ==
                   sql_query->features[ii]) {
            allow_master_dbinfo = 1;
        } else if (CDB2_CLIENT_FEATURES__ALLOW_QUEUING ==
                   sql_query->features[ii]) {
            clnt->queue_me = 1;
        }
    }

    int do_master_check;
    if (dbenv->rep_sync == REP_SYNC_NONE || sbuf_is_local(clnt->sb))
        do_master_check = 0;
    else
        do_master_check = 1;

    if (do_master_check && bdb_master_should_reject(dbenv->bdb_env) &&
        allow_master_exec == 0) {
        ATOMIC_ADD(gbl_masterrejects, 1);
        /* Send sql response with dbinfo. */
        if (allow_master_dbinfo)
            send_dbinforesponse(dbenv, clnt->sb);

        logmsg(LOGMSG_DEBUG, "Query on master, will be rejected\n");
        return 1;
    }
    return 0;
}

int gbl_send_failed_dispatch_message = 0;

static CDB2QUERY *read_newsql_query(struct dbenv *dbenv,
                                    struct sqlclntstate *clnt, SBUF2 *sb)
{
    struct newsqlheader hdr = {0};
    CDB2QUERY *query = NULL;
    int rc;
    int pre_enabled = 0;
    int was_timeout = 0;

retry_read:
    rc = sbuf2fread_timeout((char *)&hdr, sizeof(hdr), 1, sb, &was_timeout);
    if (rc != 1) {
        if (was_timeout && gbl_send_failed_dispatch_message) {
            handle_failed_dispatch(clnt, "Socket read timeout.");
        }
        return NULL;
    }

    hdr.type = ntohl(hdr.type);
    hdr.compression = ntohl(hdr.compression);
    hdr.length = ntohl(hdr.length);

    if (hdr.type == CDB2_REQUEST_TYPE__SSLCONN) {
#if WITH_SSL
        /* If client requires SSL and we haven't done that,
           do SSL_accept() now. handle_newsql_request()
           will close the sb if SSL_accept() fails. */

        /* Can't SSL_accept twice - probably a client API logic error.
           Let it disconnect. */
        if (sslio_has_ssl(sb)) {
            logmsg(LOGMSG_WARN, "The connection is already SSL encrypted.\n");
            return NULL;
        }

        /* Flush the SSL ability byte. We need to do this because:
           1) The `require_ssl` field in dbinfo may not reflect the
              actual status of this node;
           2) Doing SSL_accept() immediately would cause too many
              unnecessary EAGAIN/EWOULDBLOCK's for non-blocking BIO. */
        char ssl_able = (gbl_client_ssl_mode >= SSL_ALLOW) ? 'Y' : 'N';
        if ((rc = sbuf2putc(sb, ssl_able)) < 0 || (rc = sbuf2flush(sb)) < 0)
            return NULL;

        /* Don't close the connection if SSL verify fails so that we can
           send back an error to the client. */
        if (ssl_able == 'Y' &&
            sslio_accept(sb, gbl_ssl_ctx, gbl_client_ssl_mode, gbl_dbname,
                         gbl_nid_dbname, NULL, 0, 0) != 1) {
            newsql_error(clnt, "Client certificate authentication failed.",
                         CDB2ERR_CONNECT_ERROR);
            return NULL;
        }

        /* Extract the user from the certificate. */
        ssl_set_clnt_user(clnt);
#else
        /* Not compiled with SSL. Send back `N' to client and retry read. */
        if ((rc = sbuf2putc(sb, 'N')) < 0 || (rc = sbuf2flush(sb)) < 0)
            return NULL;
#endif
        goto retry_read;
    } else if (hdr.type == CDB2_REQUEST_TYPE__RESET) { /* Reset from sockpool.*/

        if (clnt->ctrl_sqlengine == SQLENG_INTRANS_STATE) {
            /* Discard the pending transaction when receiving RESET from the
               sockpool. We reach here if
               1) the handle is in a open transaction, and
               2) the last statement is a SELECT, and
               3) the client closes the handle and donates the connection
                  to the sockpool, and then,
               4) the client creates a new handle and reuses the connection
                  from the sockpool. */
            handle_sql_intrans_unrecoverable_error(clnt);
        }

        reset_clnt(clnt, sb, 0);
        clnt->tzname[0] = '\0';
        clnt->osql.count_changes = 1;
        clnt->heartbeat = 1;
        clnt->dbtran.mode = tdef_to_tranlevel(gbl_sql_tranlevel_default);
        goto retry_read;
    }

    if (hdr.type > 2) {
        logmsg(LOGMSG_ERROR, "%s: Invalid message  %d\n", __func__, hdr.type);
        return NULL;
    }

    int bytes = hdr.length;
    if (bytes <= 0) {
        logmsg(LOGMSG_ERROR, "%s: Junk message  %d\n", __func__, bytes);
        return NULL;
    }

    char *p;
    if (bytes <= gbl_blob_sz_thresh_bytes)
        p = malloc(bytes);
    else
        while (1) { // big buffer. most certainly it is a huge blob.
            errno = 0; /* precondition: well-defined before call that may set */
            p = comdb2_timedmalloc(blobmem, bytes, 1000);

            if (p != NULL || errno != ETIMEDOUT)
                break;

            Pthread_mutex_lock(&clnt->wait_mutex);
            clnt->heartbeat = 1;
            if (clnt->ready_for_heartbeats == 0) {
                pre_enabled = 1;
                clnt->ready_for_heartbeats = 1;
            }
            newsql_heartbeat(clnt);
            fdb_heartbeats(clnt);
            Pthread_mutex_unlock(&clnt->wait_mutex);
        }

    if (pre_enabled) {
        Pthread_mutex_lock(&clnt->wait_mutex);
        clnt->ready_for_heartbeats = 0;
        Pthread_mutex_unlock(&clnt->wait_mutex);
        pre_enabled = 0;
    }

    if (!p) {
        logmsg(LOGMSG_ERROR, "%s: out of memory malloc %d\n", __func__, bytes);
        return NULL;
    }

    rc = sbuf2fread(p, bytes, 1, sb);
    if (rc != 1) {
        free(p);
        logmsg(LOGMSG_DEBUG, "Error in sbuf2fread rc=%d\n", rc);
        return NULL;
    }

    while (1) {
        errno = 0; /* precondition: well-defined before call that may set */
        query = cdb2__query__unpack(&pb_alloc, bytes, (uint8_t *)p);
        // errno can be set by cdb2__query__unpack
        // we retry malloc on out of memory condition

        if (query || errno != ETIMEDOUT)
            break;

        Pthread_mutex_lock(&clnt->wait_mutex);
        if (clnt->heartbeat == 0)
            clnt->heartbeat = 1;
        if (clnt->ready_for_heartbeats == 0) {
            pre_enabled = 1;
            clnt->ready_for_heartbeats = 1;
        }
        newsql_heartbeat(clnt);
        fdb_heartbeats(clnt);
        Pthread_mutex_unlock(&clnt->wait_mutex);
    }
    free(p);

    if (pre_enabled) {
        Pthread_mutex_lock(&clnt->wait_mutex);
        clnt->ready_for_heartbeats = 0;
        Pthread_mutex_unlock(&clnt->wait_mutex);
    }

    if (!query) return NULL;
    if (errno != 0) {
        cdb2__query__free_unpacked(query, &pb_alloc);
        return NULL;
    }

    // one of dbinfo or sqlquery must be non-NULL
    if (unlikely(!query->dbinfo && !query->sqlquery)) {
        cdb2__query__free_unpacked(query, &pb_alloc);
        query = NULL;
        goto retry_read;
    }

    if (query->dbinfo) {
        if (query->dbinfo->has_want_effects &&
            query->dbinfo->want_effects == 1) {
            CDB2SQLRESPONSE sql_response = CDB2__SQLRESPONSE__INIT;
            CDB2EFFECTS effects = CDB2__EFFECTS__INIT;
            sql_response.response_type =
                RESPONSE_TYPE__COMDB2_INFO; /* Last Row. */
            sql_response.n_value = 0;
            if (clnt->verifyretry_off == 1 ||
                clnt->dbtran.mode == TRANLEVEL_SNAPISOL ||
                clnt->dbtran.mode == TRANLEVEL_SERIAL) {
                clnt->effects.num_affected = clnt->effects.num_updated +
                                             clnt->effects.num_deleted +
                                             clnt->effects.num_inserted;
                effects.num_affected = clnt->effects.num_affected;
                effects.num_selected = clnt->effects.num_selected;
                effects.num_updated = clnt->effects.num_updated;
                effects.num_deleted = clnt->effects.num_deleted;
                effects.num_inserted = clnt->effects.num_inserted;
                set_sent_data_to_client(clnt, 1, __func__, __LINE__);
                sql_response.effects = &effects;
                sql_response.error_code = 0;
            } else {
                sql_response.error_code = -1;
                sql_response.error_string = "Get effects not supported in "
                                            "transaction with verifyretry on";
            }
            newsql_response_int(clnt, &sql_response,
                                RESPONSE_HEADER__SQL_EFFECTS, 1);
        } else {
            send_dbinforesponse(dbenv, sb);
        }
        cdb2__query__free_unpacked(query, &pb_alloc);
        query = NULL;
        goto retry_read;
    }

#if WITH_SSL
    /* Do security check before we return. We do it only after
       the query has been unpacked so that we know whether
       it is a new client (new clients have SSL feature).
       The check must be done for every query, otherwise
       attackers could bypass it by using pooled connections
       from sockpool. The overhead of the check is negligible. */
    if (gbl_client_ssl_mode >= SSL_REQUIRE && !sslio_has_ssl(sb)) {
        /* The code block does 2 things:
           1. Return an error to outdated clients;
           2. Send dbinfo to new clients to trigger SSL.
              It may happen when require_ssl is first time
              enabled across the cluster. */
        int client_supports_ssl = 0;
        for (int ii = 0; ii < query->sqlquery->n_features; ++ii) {
            if (CDB2_CLIENT_FEATURES__SSL == query->sqlquery->features[ii]) {
                client_supports_ssl = 1;
                break;
            }
        }

        if (client_supports_ssl) {
            newsql_send_hdr(clnt, RESPONSE_HEADER__SQL_RESPONSE_SSL);
            cdb2__query__free_unpacked(query, &pb_alloc);
            query = NULL;
            goto retry_read;
        } else {
            newsql_error(clnt, "The database requires SSL connections.",
                         CDB2ERR_CONNECT_ERROR);
        }
        cdb2__query__free_unpacked(query, &pb_alloc);
        return NULL;
    }
#endif
    return query;
}

extern int gbl_allow_incoherent_sql;

int64_t gbl_denied_appsock_connection_count = 0;

#define APPDATA ((struct newsql_appdata *)(clnt.appdata))
static int handle_newsql_request(comdb2_appsock_arg_t *arg)
{
    CDB2QUERY *query = NULL;
    int rc = 0;
    struct sqlclntstate clnt;
    struct thr_handle *thr_self;
    struct sbuf2 *sb;
    struct dbenv *dbenv;
    struct dbtable *tab;

    thr_self = arg->thr_self;
    dbenv = arg->dbenv;
    tab = arg->tab;
    sb = arg->sb;

    if (tab->dbtype != DBTYPE_TAGGED_TABLE) {
        /*
          Don't change this message. The sql api recognises the first four
          characters (Erro) and can respond gracefully.
        */
        sbuf2printf(sb, "Error: newsql is only supported for tagged DBs\n");
        logmsg(LOGMSG_ERROR,
               "Error: newsql is only supported for tagged DBs\n");
        sbuf2flush(sb);
        return APPSOCK_RETURN_ERR;
    }

    if (!arg->admin && !bdb_am_i_coherent(dbenv->bdb_env) &&
        !gbl_allow_incoherent_sql) {
        return APPSOCK_RETURN_OK;
    }

    /* There are points when we can't accept any more connections. */
    if (dbenv->no_more_sql_connections) {
        return APPSOCK_RETURN_OK;
    }

    /*
      If we are NOT the master, and the db is set up for async replication, we
      should return an error at this point rather than proceed with potentially
      incoherent data.
    */
    if (!arg->admin && dbenv->rep_sync == REP_SYNC_NONE &&
        dbenv->master != gbl_mynode) {
        return APPSOCK_RETURN_OK;
    }


    /*
      This flag cannot be set to non-zero until after all the early returns in
      this function; otherwise, we may "leak" appsock connections.
    */
    if (arg->keepsocket)
        *arg->keepsocket = 1;

    /*
      New way. Do the basic socket I/O in line in this thread (which has a very
      small stack); the handle_fastsql_requests function will dispatch to a
      pooled sql engine for performing queries.
    */
    thrman_change_type(thr_self, THRTYPE_APPSOCK_SQL);

    reset_clnt(&clnt, sb, 1);
    clnt_register(&clnt);

    get_newsql_appdata(&clnt, 32);
    plugin_set_callbacks(&clnt, newsql);
    clnt.tzname[0] = '\0';
    clnt.admin = arg->admin;

    extern int gbl_allow_incoherent_sql;
    if (!clnt.admin && !gbl_allow_incoherent_sql &&
        !bdb_am_i_coherent(thedb->bdb_env)) {
        logmsg(LOGMSG_ERROR,
               "%s:%d td %u new query on incoherent node, dropping socket\n",
               __func__, __LINE__, (uint32_t)pthread_self());
        goto done;
    }

    query = read_newsql_query(dbenv, &clnt, sb);
    if (query == NULL) {
        logmsg(LOGMSG_DEBUG, "Query is NULL.\n");
        goto done;
    }

    if (!clnt.admin && check_active_appsock_connections(&clnt)) {
        static time_t pr = 0;
        time_t now;

        gbl_denied_appsock_connection_count++;
        if ((now = time(NULL)) - pr) {
            logmsg(LOGMSG_WARN,
                   "%s: Exhausted appsock connections, total %d connections "
                   "denied-connection count=%"PRId64"\n",
                   __func__, active_appsock_conns,
                   gbl_denied_appsock_connection_count);
            pr = now;
        }

        newsql_error(&clnt, "Exhausted appsock connections.",
                     CDB2__ERROR_CODE__APPSOCK_LIMIT);
        goto done;
    }

#if 0
    else
        logmsg(LOGMSG_DEBUG, "New Query: %s\n", query->sqlquery->sql_query);
#endif
    if (query->sqlquery == NULL) {
        logmsg(LOGMSG_DEBUG, "Malformed SQL request.\n");
        goto done;
    }

    CDB2SQLQUERY *sql_query = query->sqlquery;

    if (!clnt.admin && do_query_on_master_check(dbenv, &clnt, sql_query))
        goto done;

    if (sql_query->client_info) {
        clnt.conninfo.pid = sql_query->client_info->pid;
        clnt.last_pid = sql_query->client_info->pid;
    }
    else {
        clnt.conninfo.pid = 0;
        clnt.last_pid = 0;
    }
    clnt.osql.count_changes = 1;
    clnt.dbtran.mode = tdef_to_tranlevel(gbl_sql_tranlevel_default);
    newsql_clr_high_availability(&clnt);

    int notimeout = disable_server_sql_timeouts();
    sbuf2settimeout(
        sb, bdb_attr_get(thedb->bdb_attr, BDB_ATTR_MAX_SQL_IDLE_TIME) * 1000,
        notimeout ? 0 : gbl_sqlwrtimeoutms);

    sbuf2flush(sb);
    net_set_writefn(sb, sql_writer);

    int wrtimeoutsec;
    if (gbl_sqlwrtimeoutms == 0 || notimeout)
        wrtimeoutsec = 0;
    else
        wrtimeoutsec = gbl_sqlwrtimeoutms / 1000;

    net_add_watch_warning(
        sb, bdb_attr_get(thedb->bdb_attr, BDB_ATTR_MAX_SQL_IDLE_TIME),
        wrtimeoutsec, &clnt, watcher_warning_function);

    /* appsock threads aren't sql threads so for appsock pool threads
     * sqlthd will be NULL */
    struct sql_thread *sqlthd = pthread_getspecific(query_info_key);
    if (sqlthd) {
        bzero(&sqlthd->clnt->conn, sizeof(struct conninfo));
        sqlthd->clnt->origin[0] = 0;
    }

    sbuf2setclnt(sb, &clnt);

    while (query) {
        sql_query = query->sqlquery;
#if 0
        logmsg(LOGMSG_DEBUG, "Query is %s\n", sql_query->sql_query);
#endif
        APPDATA->query = query;
        APPDATA->sqlquery = sql_query;
        clnt.sql = sql_query->sql_query;
        clnt.added_to_hist = 0;

        if (!clnt.in_client_trans) {
            bzero(&clnt.effects, sizeof(clnt.effects));
            bzero(&clnt.log_effects, sizeof(clnt.log_effects));
            clnt.had_errors = 0;
            clnt.ctrl_sqlengine = SQLENG_NORMAL_PROCESS;
        }
        if (clnt.dbtran.mode < TRANLEVEL_SOSQL) {
            clnt.dbtran.mode = TRANLEVEL_SOSQL;
        }
        clnt.osql.sent_column_data = 0;
        clnt.stop_this_statement = 0;

        if ((clnt.tzname[0] == '\0') && sql_query->tzname)
            strncpy0(clnt.tzname, sql_query->tzname, sizeof(clnt.tzname));

        if (sql_query->dbname && dbenv->envname &&
            strcasecmp(sql_query->dbname, dbenv->envname)) {
            char errstr[64 + (2 * MAX_DBNAME_LENGTH)];
            snprintf(errstr, sizeof(errstr),
                     "DB name mismatch query:%s actual:%s", sql_query->dbname,
                     dbenv->envname);
            logmsg(LOGMSG_ERROR, "%s\n", errstr);
            newsql_error(&clnt, errstr, CDB2__ERROR_CODE__WRONG_DB);
            goto done;
        }

        if (sql_query->client_info) {
            if (clnt.rawnodestats) {
                release_node_stats(clnt.argv0, clnt.stack, clnt.origin);
                clnt.rawnodestats = NULL;
            }
            if (clnt.conninfo.pid &&
                clnt.conninfo.pid != sql_query->client_info->pid) {
                /* Different pid is coming without reset. */
                logmsg(LOGMSG_WARN,
                       "Multiple processes using same socket PID 1 %d "
                       "PID 2 %d Host %.8x\n",
                       clnt.conninfo.pid, sql_query->client_info->pid,
                       sql_query->client_info->host_id);
            }
            clnt.conninfo.pid = sql_query->client_info->pid;
            clnt.conninfo.node = sql_query->client_info->host_id;
            if (clnt.argv0) {
                free(clnt.argv0);
                clnt.argv0 = NULL;
            }
            if (clnt.stack) {
                free(clnt.stack);
                clnt.stack = NULL;
            }
            if (sql_query->client_info->argv0) {
                clnt.argv0 = strdup(sql_query->client_info->argv0);
            }
            if (sql_query->client_info->stack) {
                clnt.stack = strdup(sql_query->client_info->stack);
            }
        }

        if (clnt.rawnodestats == NULL) {
            clnt.rawnodestats = get_raw_node_stats(
                clnt.argv0, clnt.stack, clnt.origin, sbuf2fileno(clnt.sb));
        }

        if (process_set_commands(dbenv, &clnt, sql_query))
            goto done;

        if (gbl_rowlocks && clnt.dbtran.mode != TRANLEVEL_SERIAL)
            clnt.dbtran.mode = TRANLEVEL_SNAPISOL;

        /* avoid new accepting new queries/transaction on opened connections
           if we are incoherent (and not in a transaction). */
        if (!clnt.admin && clnt.ignore_coherency == 0 &&
            !bdb_am_i_coherent(thedb->bdb_env) &&
            (clnt.ctrl_sqlengine == SQLENG_NORMAL_PROCESS)) {
            logmsg(LOGMSG_ERROR,
                   "%s line %d td %u new query on incoherent node, "
                   "dropping socket\n",
                   __func__, __LINE__, (uint32_t)pthread_self());
            goto done;
        }

        clnt.heartbeat = 1;
        ATOMIC_ADD(gbl_nnewsql, 1);

<<<<<<< HEAD
        if (clnt.had_errors && strncasecmp(clnt.sql, "commit", 6) &&
            strncasecmp(clnt.sql, "rollback", 8)) {
            if (clnt.in_client_trans == 0) {
                clnt.had_errors = 0;
                /* tell blobmem that I want my priority back
                   when the sql thread is done */
                comdb2bma_pass_priority_back(blobmem);
                rc = dispatch_sql_query(&clnt, PRIORITY_T_DEFAULT);
            } else {
                /* Do Nothing */
                newsql_heartbeat(&clnt);
            }
        } else if (clnt.had_errors) {
            /* Do Nothing */
            if (clnt.ctrl_sqlengine == SQLENG_STRT_STATE)
                clnt.ctrl_sqlengine = SQLENG_NORMAL_PROCESS;
=======
        bool isCommitRollback = (strncasecmp(clnt.sql, "commit", 6) == 0 ||
                                 strncasecmp(clnt.sql, "rollback", 8) == 0)
                                    ? true
                                    : false;
>>>>>>> 4a27bd7b

        if (!clnt.had_errors || isCommitRollback) {
            /* tell blobmem that I want my priority back
               when the sql thread is done */
            comdb2bma_pass_priority_back(blobmem);
<<<<<<< HEAD
            rc = dispatch_sql_query(&clnt, PRIORITY_T_DEFAULT);
=======
            rc = dispatch_sql_query(&clnt);

            if (clnt.had_errors && isCommitRollback) {
                rc = -1;
            }
>>>>>>> 4a27bd7b
        }
        clnt_change_state(&clnt, CONNECTION_IDLE);

        if (clnt.osql.replay == OSQL_RETRY_DO) {
            if (clnt.trans_has_sp) {
                osql_set_replay(__FILE__, __LINE__, &clnt, OSQL_RETRY_NONE);
                srs_tran_destroy(&clnt);
            } else {
                rc = srs_tran_replay(&clnt, arg->thr_self);
            }

            if (clnt.osql.history == NULL) {
                query = APPDATA->query = NULL;
            }
        } else {
            /* if this transaction is done (marked by SQLENG_NORMAL_PROCESS),
               clean transaction sql history
            */
            if (clnt.osql.history &&
                clnt.ctrl_sqlengine == SQLENG_NORMAL_PROCESS) {
                srs_tran_destroy(&clnt);
                query = APPDATA->query = NULL;
            }
        }

        if (rc && !clnt.in_client_trans)
            goto done;

        if (clnt.added_to_hist) {
            clnt.added_to_hist = 0;
        } else if (APPDATA->query) {
            cdb2__query__free_unpacked(APPDATA->query, &pb_alloc);
            APPDATA->query = NULL;
        }
        query = read_newsql_query(dbenv, &clnt, sb);
    }

done:
    sbuf2setclnt(sb, NULL);
    clnt_unregister(&clnt);

    if (clnt.ctrl_sqlengine == SQLENG_INTRANS_STATE) {
        handle_sql_intrans_unrecoverable_error(&clnt);
    }

    if (clnt.rawnodestats) {
        release_node_stats(clnt.argv0, clnt.stack, clnt.origin);
        clnt.rawnodestats = NULL;
    }

    if (clnt.argv0) {
        free(clnt.argv0);
        clnt.argv0 = NULL;
    }

    if (clnt.stack) {
        free(clnt.stack);
        clnt.stack = NULL;
    }

    close_sp(&clnt);
    osql_clean_sqlclntstate(&clnt);

    if (clnt.dbglog) {
        sbuf2close(clnt.dbglog);
        clnt.dbglog = NULL;
    }

    if (query) {
        cdb2__query__free_unpacked(query, &pb_alloc);
    }

    free_newsql_appdata(&clnt);

    /* XXX free logical tran?  */
    close_appsock(sb);
    arg->sb = NULL;
    cleanup_clnt(&clnt);

    return APPSOCK_RETURN_OK;
}

comdb2_appsock_t newsql_plugin = {
    "newsql",             /* Name */
    "",                   /* Usage info */
    0,                    /* Execution count */
    APPSOCK_FLAG_IS_SQL,  /* Flags */
    handle_newsql_request /* Handler function */
};

#include "plugin.h"<|MERGE_RESOLUTION|>--- conflicted
+++ resolved
@@ -2356,43 +2356,20 @@
         clnt.heartbeat = 1;
         ATOMIC_ADD(gbl_nnewsql, 1);
 
-<<<<<<< HEAD
-        if (clnt.had_errors && strncasecmp(clnt.sql, "commit", 6) &&
-            strncasecmp(clnt.sql, "rollback", 8)) {
-            if (clnt.in_client_trans == 0) {
-                clnt.had_errors = 0;
-                /* tell blobmem that I want my priority back
-                   when the sql thread is done */
-                comdb2bma_pass_priority_back(blobmem);
-                rc = dispatch_sql_query(&clnt, PRIORITY_T_DEFAULT);
-            } else {
-                /* Do Nothing */
-                newsql_heartbeat(&clnt);
-            }
-        } else if (clnt.had_errors) {
-            /* Do Nothing */
-            if (clnt.ctrl_sqlengine == SQLENG_STRT_STATE)
-                clnt.ctrl_sqlengine = SQLENG_NORMAL_PROCESS;
-=======
         bool isCommitRollback = (strncasecmp(clnt.sql, "commit", 6) == 0 ||
                                  strncasecmp(clnt.sql, "rollback", 8) == 0)
                                     ? true
                                     : false;
->>>>>>> 4a27bd7b
 
         if (!clnt.had_errors || isCommitRollback) {
             /* tell blobmem that I want my priority back
                when the sql thread is done */
             comdb2bma_pass_priority_back(blobmem);
-<<<<<<< HEAD
             rc = dispatch_sql_query(&clnt, PRIORITY_T_DEFAULT);
-=======
-            rc = dispatch_sql_query(&clnt);
 
             if (clnt.had_errors && isCommitRollback) {
                 rc = -1;
             }
->>>>>>> 4a27bd7b
         }
         clnt_change_state(&clnt, CONNECTION_IDLE);
 
