--- conflicted
+++ resolved
@@ -61,11 +61,7 @@
 add_definitions(
   -DCOMDB2_ROOT=${CMAKE_INSTALL_PREFIX}
   -DCOMDB2_VERSION="2"
-<<<<<<< HEAD
-  -DMONITOR_STACK
-=======
   -D_FILE_OFFSET_BITS=64
->>>>>>> 0e1f3936
 )
 
 option(COMDB2_PER_THREAD_MALLOC "Turn OFF to run under Valgrind" ON)
