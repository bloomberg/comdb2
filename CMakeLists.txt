cmake_minimum_required (VERSION 3.1)
project (Comdb2)

set(CMAKE_C_STANDARD 99)
set(CMAKE_C_STANDARD_REQUIRED TRUE)

set(CMAKE_CXX_STANDARD 11)
set(CMAKE_CXX_STANDARD_REQUIRED TRUE)

if(NOT CMAKE_BUILD_TYPE)
  get_property(helpstring CACHE CMAKE_BUILD_TYPE PROPERTY HELPSTRING)
  set(CMAKE_BUILD_TYPE Debug CACHE STRING ${helpstring} FORCE)
  set_property(CACHE CMAKE_BUILD_TYPE PROPERTY STRINGS "Debug" "RelWithDebInfo" "Release")
endif()

if(COMDB2_BUILD_STATIC)
  SET(CMAKE_FIND_LIBRARY_SUFFIXES .a ${CMAKE_FIND_LIBRARY_SUFFIXES})
endif()

<<<<<<< HEAD
if(${CMAKE_BUILD_TYPE} STREQUAL Debug)
  add_definitions(-DSQLITE_DEBUG)
=======
option(WITH_SSL "Turn OFF to compile without SSL" ON)
if(WITH_SSL)
  add_definitions(-DWITH_SSL=1)
else()
  add_definitions(-DWITH_SSL=0)
>>>>>>> 0a14c65a
endif()

if(${CMAKE_SYSTEM_NAME} STREQUAL Darwin)
  # Homebrew will install here by default
  list(APPEND CMAKE_PREFIX_PATH
    ${CMAKE_PREFIX_PATH}
    "/usr/local"
    "/usr/local/opt/openssl"
    "/usr/local/opt/readline")
endif()
set(CMAKE_MODULE_PATH ${CMAKE_MODULE_PATH} ${PROJECT_SOURCE_DIR}/cmake)
set(CURSES_NEED_NCURSES TRUE)
find_package(Curses REQUIRED)
find_package(LZ4 REQUIRED)
# Comdb2 uses libcrpyto. Hence OpenSSL is required even if WITH_SSL is off.
find_package(OpenSSL REQUIRED)
find_package(Protobuf_C REQUIRED)
find_package(Readline REQUIRED)
find_package(SQLite3 REQUIRED)
find_package(UUID REQUIRED)
find_package(ZLIB REQUIRED)
if(${CMAKE_SYSTEM_NAME} STREQUAL Linux OR ${CMAKE_SYSTEM_NAME} STREQUAL Darwin)
  find_package(Unwind REQUIRED)
endif()

if(CMAKE_INSTALL_PREFIX_INITIALIZED_TO_DEFAULT)
  set(prefix /opt/bb)
  if(DEFINED ENV{COMDB2_ROOT})
    set(prefix $ENV{COMDB2_ROOT})
  endif()
  get_property(helpstring CACHE CMAKE_INSTALL_PREFIX PROPERTY HELPSTRING)
  set(CMAKE_INSTALL_PREFIX ${prefix} CACHE PATH ${helpstring} FORCE)
endif()

add_definitions(
  -DCOMDB2_ROOT=${CMAKE_INSTALL_PREFIX}
  -DCOMDB2_VERSION="2"
  -DMONITOR_STACK
)
option(COMDB2_PER_THREAD_MALLOC "Turn OFF to run under Valgrind" ON)
if(COMDB2_PER_THREAD_MALLOC)
  add_definitions(-DPER_THREAD_MALLOC)
else()
  add_definitions(-DUSE_SYS_ALLOC)
endif()

if(${CMAKE_SYSTEM_PROCESSOR} STREQUAL x86_64)
  # This is mostly misused as little-endian
  add_definitions(-D_LINUX_SOURCE)
endif()

if(${CMAKE_SYSTEM_NAME} STREQUAL Linux)
  add_definitions(-D_GNU_SOURCE)
  set(CMAKE_C_FLAGS "${CMAKE_C_FLAGS} -pthread")
  set(CMAKE_CXX_FLAGS "${CMAKE_CXX_FLAGS} -pthread")
  set(CMAKE_C_FLAGS "${CMAKE_C_FLAGS} -fno-strict-aliasing")
  set(CMAKE_EXE_LINKER_FLAGS "${CMAKE_EXE_LINKER_FLAGS} -pthread")
elseif(${CMAKE_SYSTEM_NAME} STREQUAL Darwin)
  add_definitions(-D_DARWIN_C_SOURCE -D_XOPEN_SOURCE=600)
elseif(${CMAKE_SYSTEM_NAME} STREQUAL AIX)
  add_definitions(-D_IBM_SOURCE)
  #-qxflag=dircache:71,256 ??  #-bmaxdata:0xb0000000/dsa ??
  set(CMAKE_C_FLAGS "${CMAKE_C_FLAGS} -qlanglvl=extc99 -qcpluscmt -qtls -qdfp")
  set(CMAKE_CXX_FLAGS "${CMAKE_CXX_FLAGS} -pthread")
  set(CMAKE_EXE_LINKER_FLAGS "${CMAKE_EXE_LINKER_FLAGS} -lthread -lpthread")
elseif(${CMAKE_SYSTEM_NAME} STREQUAL SunOS)
  add_definitions(-D_SUN_SOURCE -D_POSIX_PTHREAD_SEMANTICS)
  set(CMAKE_C_FLAGS "${CMAKE_C_FLAGS} -errfmt=error -mt=yes -fma=fused -xmemalign=8i -xc99=all")
  set(CMAKE_CXX_FLAGS "${CMAKE_CXX_FLAGS} -pthread")
  set(CMAKE_EXE_LINKER_FLAGS "${CMAKE_EXE_LINKER_FLAGS} -lsocket -lnsl -lresolv -lpthread")
endif()

add_subdirectory(bb)
add_subdirectory(bdb)
add_subdirectory(berkdb)
add_subdirectory(cdb2api)
add_subdirectory(comdb2rle)
add_subdirectory(crc32c)
add_subdirectory(csc2)
add_subdirectory(cson)
add_subdirectory(datetime)
add_subdirectory(dfp)
add_subdirectory(dlmalloc)
add_subdirectory(lua)
add_subdirectory(mem)
add_subdirectory(net)
add_subdirectory(protobuf)
add_subdirectory(schemachange)
add_subdirectory(sockpool)
add_subdirectory(sqlite)
add_subdirectory(tools)
add_subdirectory(db)
add_subdirectory(tests/tools EXCLUDE_FROM_ALL)

########################
######## TODO ##########
########################
# comdb2admin
# supervisor
########################

set(CPACK_PACKAGE_NAME Comdb2)
set(CPACK_PACKAGE_FILE_NAME comdb2)
set(CPACK_PACKAGE_VERSION "7.0.0pre")
set(CPACK_PACKAGING_INSTALL_PREFIX ${CMAKE_INSTALL_PREFIX})
set(CPACK_PACKAGE_DESCRIPTION_SUMMARY "Comdb2 is a distributed RDBMS")
set(CPACK_PACKAGE_CONTACT "Comdb2 <opencomdb2@bloomberg.com>")
set(URL "http://github.com/bloomberg/comdb2")
set(CPACK_PACKAGE_VENDOR Bloomberg)

if(EXISTS /etc/debian_version)
  set(CPACK_GENERATOR "DEB")
  set(CPACK_DEBIAN_PACKAGE_HOMEPAGE ${URL})
  set(CPACK_DEBIAN_PACKAGE_SHLIBDEPS ON) # auto detect dependencies
  set(CPACK_DEBIAN_PACKAGE_DEPENDS "tzdata, liblz4-tool") # additionally, depend on these
  file(MAKE_DIRECTORY pkg)
  configure_file(pkg/deb_post_install pkg/postinst @ONLY)
  configure_file(pkg/deb_pre_uninstall pkg/prerm COPYONLY)
  set(CPACK_DEBIAN_PACKAGE_CONTROL_EXTRA "${PROJECT_BINARY_DIR}/pkg/postinst;${PROJECT_BINARY_DIR}/pkg/prerm")
  set(CPACK_DEBIAN_PACKAGE_SUGGESTS supervisor)
elseif(EXISTS /etc/redhat-release)
  set(CPACK_GENERATOR "RPM")
  set(CPACK_RPM_PACKAGE_REQUIRES lz4)
  file(MAKE_DIRECTORY pkg)
  configure_file(pkg/rpm_post_install pkg/rpm_post_install @ONLY)
  set(CPACK_RPM_POST_INSTALL_SCRIPT_FILE ${PROJECT_BINARY_DIR}/pkg/rpm_post_install)
  set(CPACK_RPM_PRE_UNINSTALL_SCRIPT_FILE ${PROJECT_SOURCE_DIR}/pkg/rpm_pre_uninstall)
  set(CPACK_RPM_PACKAGE_URL ${URL})
  set(CPACK_RPM_PACKAGE_LICENSE Various) #Apache?
else()
  set(CPACK_GENERATOR "TGZ")
endif()

include(CPack)<|MERGE_RESOLUTION|>--- conflicted
+++ resolved
@@ -17,16 +17,15 @@
   SET(CMAKE_FIND_LIBRARY_SUFFIXES .a ${CMAKE_FIND_LIBRARY_SUFFIXES})
 endif()
 
-<<<<<<< HEAD
 if(${CMAKE_BUILD_TYPE} STREQUAL Debug)
   add_definitions(-DSQLITE_DEBUG)
-=======
+endif()
+
 option(WITH_SSL "Turn OFF to compile without SSL" ON)
 if(WITH_SSL)
   add_definitions(-DWITH_SSL=1)
 else()
   add_definitions(-DWITH_SSL=0)
->>>>>>> 0a14c65a
 endif()
 
 if(${CMAKE_SYSTEM_NAME} STREQUAL Darwin)
