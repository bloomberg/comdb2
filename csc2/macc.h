--- conflicted
+++ resolved
@@ -84,11 +84,7 @@
     } value;
 };
 
-<<<<<<< HEAD
-enum ct_flags { CT_UPD_CASCADE = 0x00000001, CT_DEL_CASCADE = 0x00000002, CT_SETNULL_CASCADE =  0x00000008 };
-=======
 enum ct_flags { CT_UPD_CASCADE = 0x00000001, CT_DEL_CASCADE = 0x00000002, CT_SETNULL_CASCADE = 0x00000008 };
->>>>>>> 307f31f0
 enum ct_type { CT_FKEY, CT_CHECK };
 
 struct constraint {
