/*
   Copyright 2015, 2017, Bloomberg Finance L.P.

   Licensed under the Apache License, Version 2.0 (the "License");
   you may not use this file except in compliance with the License.
   You may obtain a copy of the License at

       http://www.apache.org/licenses/LICENSE-2.0

   Unless required by applicable law or agreed to in writing, software
   distributed under the License is distributed on an "AS IS" BASIS,
   WITHOUT WARRANTIES OR CONDITIONS OF ANY KIND, either express or implied.
   See the License for the specific language governing permissions and
   limitations under the License.
 */

#include <alloca.h>
#include <stdarg.h>
#include <sbuf2.h>
#include <limits.h>
#include <unistd.h>
#include <errno.h>
#include <ctype.h>
#include <sys/time.h>
#include <sys/poll.h>
#include <sys/socket.h>
#include <stdio.h>
#include <string.h>
#include <strings.h>
#include <pthread.h>
#include <arpa/inet.h>
#include <netinet/tcp.h>
#include <limits.h>

#include "cdb2api.h"

#include "sqlquery.pb-c.h"
#include "sqlresponse.pb-c.h"

/*
*******************************************************************************
** WARNING: If you add any internal configuration state to this file, please
**          update the reset_the_configuration() function as well to include
**          it.
*******************************************************************************
*/

#define SOCKPOOL_SOCKET_NAME "/tmp/sockpool.socket"
#define COMDB2DB "comdb2db"
#define COMDB2DB_NUM 32432
#define MAX_STATIC_BUFSIZE_KEEP 8192

#define CDB2DBCONFIG_NOBBENV_DEFAULT "/opt/bb/etc/cdb2/config/comdb2db.cfg"
static char CDB2DBCONFIG_NOBBENV[512] = CDB2DBCONFIG_NOBBENV_DEFAULT;

/* The real path is COMDB2_ROOT + CDB2DBCONFIG_NOBBENV_PATH  */
#define CDB2DBCONFIG_NOBBENV_PATH_DEFAULT "/etc/cdb2/config.d/"
static char CDB2DBCONFIG_NOBBENV_PATH[] = CDB2DBCONFIG_NOBBENV_PATH_DEFAULT; /* READ-ONLY */

#define CDB2DBCONFIG_TEMP_BB_BIN_DEFAULT "/bb/bin/comdb2db.cfg"
static char CDB2DBCONFIG_TEMP_BB_BIN[512] = "/bb/bin/comdb2db.cfg";

static char *CDB2DBCONFIG_BUF = NULL;

static char cdb2_default_cluster[64] = "";
static char cdb2_comdb2dbname[32] = "";
static char cdb2_dnssuffix[255] = "";
static char cdb2_machine_room[16] = "";

#define CDB2_PORTMUXPORT_DEFAULT 5105
static int CDB2_PORTMUXPORT = CDB2_PORTMUXPORT_DEFAULT;

#define MAX_RETRIES_DEFAULT 21
static int MAX_RETRIES = MAX_RETRIES_DEFAULT; /* We are looping each node twice. */

#define MIN_RETRIES_DEFAULT 3
static int MIN_RETRIES = MIN_RETRIES_DEFAULT;

#define CDB2_CONNECT_TIMEOUT_DEFAULT 100
static int CDB2_CONNECT_TIMEOUT = CDB2_CONNECT_TIMEOUT_DEFAULT;

#define CDB2_AUTO_CONSUME_TIMEOUT_MS_DEFAULT 2
static int CDB2_AUTO_CONSUME_TIMEOUT_MS = CDB2_AUTO_CONSUME_TIMEOUT_MS_DEFAULT;

#define COMDB2DB_TIMEOUT_DEFAULT 500
static int COMDB2DB_TIMEOUT = COMDB2DB_TIMEOUT_DEFAULT;

#define CDB2_TCPBUFSZ_DEFAULT 0
static int cdb2_tcpbufsz = CDB2_TCPBUFSZ_DEFAULT;

#define CDB2CFG_OVERRIDE_DEFAULT 0
static int cdb2cfg_override = CDB2CFG_OVERRIDE_DEFAULT;

#ifndef WITH_SSL
#  define WITH_SSL 1
#endif

#if WITH_SSL
static ssl_mode cdb2_c_ssl_mode = SSL_ALLOW;

static char cdb2_sslcertpath[PATH_MAX];
static char cdb2_sslcert[PATH_MAX];
static char cdb2_sslkey[PATH_MAX];
static char cdb2_sslca[PATH_MAX];
#if HAVE_CRL
static char cdb2_sslcrl[PATH_MAX];
#endif

#ifdef NID_host /* available as of RFC 4524 */
#define CDB2_NID_DBNAME_DEFAULT NID_host
#else
#define CDB2_NID_DBNAME_DEFAULT NID_commonName
#endif
int cdb2_nid_dbname = CDB2_NID_DBNAME_DEFAULT;

#define CDB2_CACHE_SSL_SESS_DEFAULT 0
static int cdb2_cache_ssl_sess = CDB2_CACHE_SSL_SESS_DEFAULT;

static pthread_mutex_t cdb2_ssl_sess_lock = PTHREAD_MUTEX_INITIALIZER;

typedef struct cdb2_ssl_sess_list cdb2_ssl_sess_list;
#if 0
static void cdb2_free_ssl_sessions(cdb2_ssl_sess_list *sessions);
#endif
static cdb2_ssl_sess_list *cdb2_get_ssl_sessions(cdb2_hndl_tp *hndl);
static int cdb2_set_ssl_sessions(cdb2_hndl_tp *hndl,
                                 cdb2_ssl_sess_list *sessions);
#endif

static pthread_mutex_t cdb2_cfg_lock = PTHREAD_MUTEX_INITIALIZER;

#define CDB2_ALLOW_PMUX_ROUTE_DEFAULT 0
static int cdb2_allow_pmux_route = CDB2_ALLOW_PMUX_ROUTE_DEFAULT;

static int _PID; /* ONE-TIME */
static int _MACHINE_ID; /* ONE-TIME */
static char *_ARGV0; /* ONE-TIME */

#define DB_TZNAME_DEFAULT "America/New_York"

#define MAX_NODES 128
#define MAX_CONTEXTS 10 /* Maximum stack size for storing context messages */
#define MAX_CONTEXT_LEN 100 /* Maximum allowed length of a context message */

#define MAX_STACK 512 /* Size of call-stack which opened the handle */

pthread_mutex_t cdb2_sockpool_mutex = PTHREAD_MUTEX_INITIALIZER;

#include <netdb.h>

static pthread_once_t init_once = PTHREAD_ONCE_INIT;
static int log_calls = 0; /* ONE-TIME */

static void reset_sockpool(void);

struct cdb2_event {
    cdb2_event_type types;
    cdb2_event_ctrl ctrls;
    cdb2_event_callback cb;
    int global;
    void *user_arg;
    cdb2_event *next;
    int argc;
    cdb2_event_arg argv[1];
};

static pthread_mutex_t cdb2_event_mutex = PTHREAD_MUTEX_INITIALIZER;
static cdb2_event cdb2_gbl_events;
static int cdb2_gbl_event_version;
static cdb2_event *cdb2_next_callback(cdb2_hndl_tp *, cdb2_event_type,
                                      cdb2_event *);
static void *cdb2_invoke_callback(cdb2_hndl_tp *, cdb2_event *, int, ...);
static int refresh_gbl_events_on_hndl(cdb2_hndl_tp *);

#define PROCESS_EVENT_CTRL_BEFORE(h, e, rc, callbackrc, ovwrrc)                \
    do {                                                                       \
        if (e->ctrls & CDB2_OVERWRITE_RETURN_VALUE) {                          \
            ovwrrc = 1;                                                        \
            rc = (int)(intptr_t)callbackrc;                                    \
        }                                                                      \
        if (e->ctrls & CDB2_AS_HANDLE_SPECIFIC_ARG)                            \
            h->user_arg = callbackrc;                                          \
    } while (0)

#define PROCESS_EVENT_CTRL_AFTER(h, e, rc, callbackrc)                         \
    do {                                                                       \
        if (e->ctrls & CDB2_OVERWRITE_RETURN_VALUE) {                          \
            rc = (int)(intptr_t)callbackrc;                                    \
        }                                                                      \
        if (e->ctrls & CDB2_AS_HANDLE_SPECIFIC_ARG)                            \
            h->user_arg = callbackrc;                                          \
    } while (0)

typedef void (*cdb2_init_t)(void);

/* Undocumented compile-time initialization routine. */
#ifndef CDB2_INIT
#define CDB2_INIT NULL
#else
extern void CDB2_INIT(void);
#endif
cdb2_init_t cdb2_init = CDB2_INIT;

#ifndef WITH_DL_LIBS
#define WITH_DL_LIBS 0
#endif

#if WITH_DL_LIBS
#include <dlfcn.h>
#endif

#if defined(__GNUC__) || defined(__IBMC__)
#define UNLIKELY(x) __builtin_expect((x), 0)
#else
#define UNLIKELY(x) (x)
#endif

#define debugprint(fmt, args...)                                               \
    do {                                                                       \
        if (UNLIKELY(hndl && hndl->debug_trace))                               \
            fprintf(stderr, "td 0x%p %s:%d " fmt, (void *)pthread_self(),      \
                    __func__, __LINE__, ##args);                               \
    } while (0);

/*
** NOTE: This function is designed to reset the internal state of this module,
**       related to the configuration, back to initial defaults.  It should
**       allow for the subsequent reconfiguration using different parameters.
**       Currently, it is surfaced via passing a NULL value to the public APIs
**       cdb2_set_comdb2db_config() and cdb2_set_comdb2db_info().
*/
static void reset_the_configuration(void)
{
    if (log_calls)
        fprintf(stderr, "%p> %s()\n", (void *)pthread_self(), __func__);

    memset(CDB2DBCONFIG_NOBBENV, 0, sizeof(CDB2DBCONFIG_NOBBENV));
    strncpy(CDB2DBCONFIG_NOBBENV, CDB2DBCONFIG_NOBBENV_DEFAULT, 511);

    memset(CDB2DBCONFIG_TEMP_BB_BIN, 0, sizeof(CDB2DBCONFIG_TEMP_BB_BIN));
    strncpy(CDB2DBCONFIG_TEMP_BB_BIN, CDB2DBCONFIG_TEMP_BB_BIN_DEFAULT, 511);

    if (CDB2DBCONFIG_BUF != NULL) {
        free(CDB2DBCONFIG_BUF);
        CDB2DBCONFIG_BUF = NULL;
    }

    memset(cdb2_default_cluster, 0, sizeof(cdb2_default_cluster));
    memset(cdb2_comdb2dbname, 0, sizeof(cdb2_comdb2dbname));
    memset(cdb2_dnssuffix, 0, sizeof(cdb2_dnssuffix));
    memset(cdb2_machine_room, 0, sizeof(cdb2_machine_room));

    CDB2_PORTMUXPORT = CDB2_PORTMUXPORT_DEFAULT;
    MAX_RETRIES = MAX_RETRIES_DEFAULT;
    MIN_RETRIES = MIN_RETRIES_DEFAULT;
    CDB2_CONNECT_TIMEOUT = CDB2_CONNECT_TIMEOUT_DEFAULT;
    CDB2_AUTO_CONSUME_TIMEOUT_MS = CDB2_AUTO_CONSUME_TIMEOUT_MS_DEFAULT;
    COMDB2DB_TIMEOUT = COMDB2DB_TIMEOUT_DEFAULT;
    cdb2_tcpbufsz = CDB2_TCPBUFSZ_DEFAULT;

    cdb2_allow_pmux_route = CDB2_ALLOW_PMUX_ROUTE_DEFAULT;
    cdb2cfg_override = CDB2CFG_OVERRIDE_DEFAULT;

#if WITH_SSL
    cdb2_c_ssl_mode = SSL_ALLOW;

    memset(cdb2_sslcertpath, 0, sizeof(cdb2_sslcertpath));
    memset(cdb2_sslcert, 0, sizeof(cdb2_sslcert));
    memset(cdb2_sslkey, 0, sizeof(cdb2_sslkey));
    memset(cdb2_sslca, 0, sizeof(cdb2_sslca));
    memset(cdb2_sslcrl, 0, sizeof(cdb2_sslcrl));

    cdb2_nid_dbname = CDB2_NID_DBNAME_DEFAULT;
    cdb2_cache_ssl_sess = CDB2_CACHE_SSL_SESS_DEFAULT;
#endif

    reset_sockpool();
}

#if defined(__APPLE__)
#include <libproc.h>

static char *apple_getargv0(void)
{
    static char argv0[PATH_MAX];
    int ret = proc_pidpath(_PID, argv0, sizeof(argv0));
    if (ret <= 0) {
        fprintf(stderr, "%s proc_pidpath returns %d\n", __func__, ret);
        return NULL;
    }
    return argv0;
}
#endif

#if defined(_SUN_SOURCE) || defined(_LINUX_SOURCE)

static char *proc_cmdline_getargv0(void)
{
    char procname[64];
    static char argv0[PATH_MAX];

    snprintf(procname, sizeof(procname), "/proc/self/cmdline");
    FILE *f = fopen(procname, "r");
    if (f == NULL) {
        fprintf(stderr, "%s cannot open %s, %s\n", __func__, procname,
                strerror(errno));
        return NULL;
    }

    if (fgets(argv0, PATH_MAX, f) == NULL) {
        fprintf(stderr, "%s error reading from %s, %s\n", __func__, procname,
                strerror(errno));
        fclose(f);
        return NULL;
    }

    fclose(f);
    return argv0;
}
#endif

#if defined(_IBM_SOURCE)

#include <sys/procfs.h>
#include <procinfo.h>

static char *ibm_getargv0(void)
{
    struct procsinfo p;
    static char argv0[PATH_MAX];
    pid_t idx = _PID;
    int rc;

    if (1 == (rc = getprocs(&p, sizeof(p), NULL, 0, &idx, 1)) &&
        _PID == p.pi_pid) {
        strncpy(argv0, p.pi_comm, PATH_MAX);
        argv0[PATH_MAX - 1] = '\0';
    } else {
        fprintf(stderr, "%s getprocs returns %d for pid %d\n", __func__, _PID);
        return NULL;
    }

    return argv0;
}
#endif

#define SQLCACHEHINT "/*+ RUNCOMDB2SQL "
#define SQLCACHEHINTLENGTH 17

static inline const char *cdb2_skipws(const char *str)
{
    while (*str && isspace(*str))
        str++;
    return str;
}

static char *getargv0(void)
{
#if defined(__APPLE__)
    return apple_getargv0();
#elif defined(_LINUX_SOURCE) || defined(_SUN_SOURCE)
    return proc_cmdline_getargv0();
#elif defined(_IBM_SOURCE)
    return ibm_getargv0();
#else
    fprintf(stderr, "%s unsupported architecture\n", __func__);
    return NULL;
#endif
}

static void do_init_once(void)
{
    char *do_log = getenv("CDB2_LOG_CALLS");
    if (do_log)
        log_calls = 1;
    char *config = getenv("CDB2_CONFIG_FILE");
    if (config) {
        /* can't call back cdb2_set_comdb2db_config from do_init_once */
        strncpy(CDB2DBCONFIG_NOBBENV, config, 511);
    }
    _PID = getpid();
    _MACHINE_ID = gethostid();
    _ARGV0 = getargv0();

    if (cdb2_init != NULL)
        (*cdb2_init)();
}

/* if sqlstr is a read stmt will return 1 otherwise return 0
 * returns -1 if sqlstr is null
 */
static int is_sql_read(const char *sqlstr)
{
    const char get[] = "GET";
    const char sp_exec[] = "EXEC";
    const char with[] = "WITH";
    const char sel[] = "SELECT";
    const char explain[] = "EXPLAIN";

    if (sqlstr == NULL)
        return -1;
    sqlstr = cdb2_skipws(sqlstr);
    int slen = strlen(sqlstr);
    if (slen) {
        if (slen < sizeof(get) - 1)
            return 0;
        if (!strncasecmp(sqlstr, get, sizeof(get) - 1))
            return 1;
        if (slen < sizeof(sp_exec) - 1)
            return 0;
        if (!strncasecmp(sqlstr, sp_exec, sizeof(sp_exec) - 1))
            return 1;
        if (!strncasecmp(sqlstr, with, sizeof(with) - 1))
            return 1;
        if (slen < sizeof(sel) - 1)
            return 0;
        if (!strncasecmp(sqlstr, sel, sizeof(sel) - 1))
            return 1;
        if (slen < sizeof(explain) - 1)
            return 0;
        if (!strncasecmp(sqlstr, explain, sizeof(explain) - 1))
            return 1;
    }
    return 0;
}

/* PASSFD CODE */
#if defined(_IBM_SOURCE) || defined(_LINUX_SOURCE)
#define HAVE_MSGHDR_MSG_CONTROL
#endif

enum {
    PASSFD_SUCCESS = 0,
    PASSFD_RECVMSG = -1, /* error with recvmsg() */
    PASSFD_EOF = -2,     /* eof before message completely read */
    PASSFD_2FDS = -3,    /* received more than one file descriptor */
    PASSFD_BADCTRL = -4, /* received bad control message */
    PASSFD_TIMEOUT = -5, /* timed out */
    PASSFD_POLL = -6,    /* error with poll() */
    PASSFD_SENDMSG = -7  /* error with sendmsg() */
};

static int recv_fd_int(int sockfd, void *data, size_t nbytes, int *fd_recvd)
{
    ssize_t rc;
    size_t bytesleft;
    char *cdata;
    struct msghdr msg;
    struct iovec iov[1];
    int recvfd;
#ifdef HAVE_MSGHDR_MSG_CONTROL
    union {
        struct cmsghdr cm;
        char control[CMSG_SPACE(sizeof(int))];
    } control_un;
    struct cmsghdr *cmsgptr;
#endif

    *fd_recvd = -1;
    cdata = data;
    bytesleft = nbytes;

    while (bytesleft > 0) {
#ifdef HAVE_MSGHDR_MSG_CONTROL
        msg.msg_control = control_un.control;
        msg.msg_controllen = sizeof(control_un.control);
        msg.msg_flags = 0;
#else
        msg.msg_accrights = (caddr_t)&recvfd;
        msg.msg_accrightslen = sizeof(int);
#endif
        msg.msg_name = NULL;
        msg.msg_namelen = 0;
        msg.msg_iov = iov;
        msg.msg_iovlen = 1;
        iov[0].iov_base = cdata;
        iov[0].iov_len = bytesleft;

        rc = recvmsg(sockfd, &msg, 0);

        if (rc == -1) {
            if (errno == EINTR || errno == EAGAIN)
                continue;
            return PASSFD_RECVMSG;
        }

        if (rc == 0) {
            /* Premature eof */
            return PASSFD_EOF;
        }

        cdata += rc;
        bytesleft -= rc;

/* See if we got a descriptor with this message */
#ifdef HAVE_MSGHDR_MSG_CONTROL
        cmsgptr = CMSG_FIRSTHDR(&msg);
        if (cmsgptr) {
            if (cmsgptr->cmsg_len != CMSG_LEN(sizeof(int)) ||
                cmsgptr->cmsg_level != SOL_SOCKET ||
                cmsgptr->cmsg_type != SCM_RIGHTS) {
                return PASSFD_BADCTRL;
            }
            recvfd = *((int *)CMSG_DATA(cmsgptr));
            if (*fd_recvd != -1) {
                if (close(recvfd) == -1) {
                    fprintf(stderr, "%s: error closing second fd %d: %d %s\n",
                            __func__, recvfd, errno, strerror(errno));
                }
                return PASSFD_2FDS;
            }
            *fd_recvd = recvfd;

            if (CMSG_NXTHDR(&msg, cmsgptr)) {
                return PASSFD_BADCTRL;
            }
        }
#else
        if (msg.msg_accrightslen == sizeof(int)) {
            if (*fd_recvd != -1) {
                if (close(recvfd) == -1) {
                    fprintf(stderr, "%s: error closing second fd %d: %d %s\n",
                            __func__, recvfd, errno, strerror(errno));
                }
                return PASSFD_2FDS;
            }
            *fd_recvd = recvfd;
        }
#endif
    }

    return PASSFD_SUCCESS;
}

/* This wrapper ensures that on error we close any file descriptor that we
 * may have received before the error occured.  Alse we make sure that we
 * preserve the value of errno which may be needed if the error was
 * PASSFD_RECVMSG. */
static int recv_fd(int sockfd, void *data, size_t nbytes, int *fd_recvd)
{
    int rc;
    rc = recv_fd_int(sockfd, data, nbytes, fd_recvd);
    if (rc != 0 && *fd_recvd != -1) {
        int errno_save = errno;
        if (close(*fd_recvd) == -1) {
            fprintf(stderr, "%s: close(%d) error: %d %s\n", __func__, *fd_recvd,
                    errno, strerror(errno));
        }
        *fd_recvd = -1;
        errno = errno_save;
    }
    return rc;
}

static int send_fd_to(int sockfd, const void *data, size_t nbytes,
                      int fd_to_send, int timeoutms)
{
    ssize_t rc;
    size_t bytesleft;
    struct msghdr msg;
    struct iovec iov[1];
    const char *cdata;
#ifdef HAVE_MSGHDR_MSG_CONTROL
    union {
        struct cmsghdr cm;
        char control[CMSG_SPACE(sizeof(int))];
    } control_un;
    struct cmsghdr *cmsgptr;
#endif

    bytesleft = nbytes;
    cdata = data;

    while (bytesleft > 0) {
        if (timeoutms > 0) {
            struct pollfd pol;
            int pollrc;
            pol.fd = sockfd;
            pol.events = POLLOUT;
            pollrc = poll(&pol, 1, timeoutms);
            if (pollrc == 0) {
                return PASSFD_TIMEOUT;
            } else if (pollrc == -1) {
                /* error will be in errno */
                return PASSFD_POLL;
            }
        }

        if (fd_to_send != -1) {
#ifdef HAVE_MSGHDR_MSG_CONTROL
            msg.msg_control = control_un.control;
            msg.msg_controllen = sizeof(control_un.control);
            msg.msg_flags = 0;
            cmsgptr = CMSG_FIRSTHDR(&msg);
            cmsgptr->cmsg_len = CMSG_LEN(sizeof(int));
            cmsgptr->cmsg_level = SOL_SOCKET;
            cmsgptr->cmsg_type = SCM_RIGHTS;
            *((int *)CMSG_DATA(cmsgptr)) = fd_to_send;
#else
            msg.msg_accrights = (caddr_t)&fd_to_send;
            msg.msg_accrightslen = sizeof(int);
#endif
        } else {
#ifdef HAVE_MSGHDR_MSG_CONTROL
            msg.msg_control = NULL;
            msg.msg_controllen = 0;
            msg.msg_flags = 0;
#else
            msg.msg_accrights = NULL;
            msg.msg_accrightslen = 0;
#endif
        }
        msg.msg_name = NULL;
        msg.msg_namelen = 0;
        msg.msg_iov = iov;
        msg.msg_iovlen = 1;
        iov[0].iov_base = (caddr_t)cdata;
        iov[0].iov_len = bytesleft;

        rc = sendmsg(sockfd, &msg, 0);
        if (rc == -1) {
            if (errno == EINTR || errno == EAGAIN)
                continue;
            return PASSFD_SENDMSG;
        }

        if (rc == 0) {
            return PASSFD_EOF;
        }

        /* We didn't get an error, so the fd must have been sent. */
        fd_to_send = -1;

        cdata += rc;
        bytesleft -= rc;
    }

    return PASSFD_SUCCESS;
}

static int send_fd(int sockfd, const void *data, size_t nbytes, int fd_to_send)
{
    return send_fd_to(sockfd, data, nbytes, fd_to_send, 0);
}

static int cdb2_tcpresolve(const char *host, struct in_addr *in, int *port)
{
    /*RESOLVE AN ADDRESS*/
    in_addr_t inaddr;

    int len;
    char tmp[8192];
    int tmplen = 8192;
    int herr;
    struct hostent hostbuf, *hp = NULL;
    char tok[128], *cc;
    cc = strchr(host, (int)':');
    if (cc == 0) {
        len = strlen(host);
        if (len >= sizeof(tok))
            return -2;
        memcpy(tok, host, len);
        tok[len] = 0;
    } else {
        *port = atoi(cc + 1);
        len = (int)(cc - host);
        if (len >= sizeof(tok))
            return -2;
        memcpy(tok, host, len);
        tok[len] = 0;
    }
    if ((inaddr = inet_addr(tok)) != (in_addr_t)-1) {
        /* it's dotted-decimal */
        memcpy(&in->s_addr, &inaddr, sizeof(inaddr));
    } else {
#ifdef __APPLE__
        hp = gethostbyname(tok);
#elif _LINUX_SOURCE
        gethostbyname_r(tok, &hostbuf, tmp, tmplen, &hp, &herr);
#elif _SUN_SOURCE
        hp = gethostbyname_r(tok, &hostbuf, tmp, tmplen, &herr);
#else
        hp = gethostbyname(tok);
#endif
        if (hp == NULL) {
            fprintf(stderr, "%s:gethostbyname(%s): errno=%d err=%s\n", __func__,
                    tok, errno, strerror(errno));
            return -1;
        }
        memcpy(&in->s_addr, hp->h_addr, hp->h_length);
    }
    return 0;
}

#include <fcntl.h>
static int lclconn(int s, const struct sockaddr *name, int namelen,
                   int timeoutms)
{
    /* connect with timeout */
    struct pollfd pfd;
    int flags, rc;
    int err;
    socklen_t len;
    if (timeoutms <= 0)
        return connect(s, name, namelen); /*no timeout specified*/
    flags = fcntl(s, F_GETFL, 0);
    if (flags < 0)
        return -1;
    if (fcntl(s, F_SETFL, flags | O_NONBLOCK) < 0) {
        return -1;
    }

    rc = connect(s, name, namelen);
    if (rc == -1 && errno == EINPROGRESS) {
        /*wait for connect event */
        pfd.fd = s;
        pfd.events = POLLOUT;
        rc = poll(&pfd, 1, timeoutms);
        if (rc == 0) {
            /*timeout*/
            /*fprintf(stderr,"connect timed out\n");*/
            return -2;
        }
        if (rc != 1) { /*poll failed?*/
            return -1;
        }
        if ((pfd.revents & POLLOUT) == 0) { /*wrong event*/
            /*fprintf(stderr,"poll event %d\n",pfd.revents);*/
            return -1;
        }
    } else if (rc == -1) {
        /*connect failed?*/
        return -1;
    }
    if (fcntl(s, F_SETFL, flags) < 0) {
        return -1;
    }
    len = sizeof(err);
    if (getsockopt(s, SOL_SOCKET, SO_ERROR, &err, &len)) {
        return -1;
    }
    errno = err;
    if (errno != 0)
        return -1;
    return 0;
}

static int cdb2_do_tcpconnect(struct in_addr in, int port, int myport,
                              int timeoutms)
{
    int sockfd, rc;
    int sendbuff;
    struct sockaddr_in tcp_srv_addr; /* server's Internet socket addr */
    struct sockaddr_in my_addr;      /* my Internet address */
    bzero((char *)&tcp_srv_addr, sizeof tcp_srv_addr);
    tcp_srv_addr.sin_family = AF_INET;
    if (port <= 0) {
        return -1;
    }
    tcp_srv_addr.sin_port = htons(port);
    memcpy(&tcp_srv_addr.sin_addr, &in.s_addr, sizeof(in.s_addr));
    if ((sockfd = socket(AF_INET, SOCK_STREAM, 0)) < 0) {
        fprintf(stderr, "tcpconnect_to: can't create TCP socket\n");
        return -1;
    }
#if 0
 	/* Allow connect port to be re-used */
 	sendbuff = 1;		/* enable option */
 	if (setsockopt( sockfd, SOL_SOCKET, SO_REUSEADDR, (char *)&sendbuff,
 	sizeof sendbuff ) < 0)
 	{
 		fprintf(stderr,"tcpconnect_to: setsockopt failure\n" );
 		close( sockfd );
 		return -1;
 	}
#endif
    sendbuff = 1; /* enable option */
    if (setsockopt(sockfd, IPPROTO_TCP, TCP_NODELAY, (char *)&sendbuff,
                   sizeof sendbuff) < 0) {
        fprintf(stderr, "tcpconnect_to: setsockopt failure\n");
        close(sockfd);
        return -1;
    }
    struct linger ling;
    ling.l_onoff = 1;
    ling.l_linger = 0;
    if (setsockopt(sockfd, SOL_SOCKET, SO_LINGER, (char *)&ling, sizeof(ling)) <
        0) {
        fprintf(stderr, "tcpconnect_to: setsockopt failure:%s",
                strerror(errno));
        close(sockfd);
        return -1;
    }

    if (cdb2_tcpbufsz) {
        int tcpbufsz = cdb2_tcpbufsz;
        if (setsockopt(sockfd, SOL_SOCKET, SO_RCVBUF, (char *)&tcpbufsz,
                       sizeof(tcpbufsz)) < 0) {
            fprintf(stderr, "tcpconnect_to: setsockopt failure:%s",
                    strerror(errno));
            close(sockfd);
            return -1;
        }
    }

    if (myport > 0) { /* want to use specific port on local host */
        bzero((char *)&my_addr, sizeof my_addr);
        my_addr.sin_family = AF_INET;
        my_addr.sin_addr.s_addr = INADDR_ANY;
        my_addr.sin_port = htons((u_short)myport);
        if (bind(sockfd, (struct sockaddr *)&my_addr, sizeof my_addr) < 0) {
            fprintf(stderr, "tcpconnect_to: bind failed on local port %d: %s",
                    myport, strerror(errno));
            close(sockfd);
            return -1;
        }
    }
    /* Connect to the server.  */
    rc = lclconn(sockfd, (struct sockaddr *)&tcp_srv_addr, sizeof(tcp_srv_addr),
                 timeoutms);

    if (rc < 0) {
        close(sockfd);
        return rc;
    }
    return (sockfd); /* all OK */
}

struct context_messages {
    char *message[MAX_CONTEXTS];
    int count;
    int has_changed;
};

/* Forward declarations. */
static void cdb2_init_context_msgs(cdb2_hndl_tp *hndl);
static int cdb2_free_context_msgs(cdb2_hndl_tp *hndl);

/* Make it equal to FSQL header. */
struct newsqlheader {
    int type;
    int compression;
    int dummy;
    int length;
};

typedef struct cdb2_query_list_item {
    void *buf;
    int len;
    int is_read;
    char *sql;
    struct cdb2_query_list_item *next;
} cdb2_query_list;

#if WITH_SSL
typedef struct cdb2_ssl_sess {
    char host[64];
    SSL_SESSION *sess;
} cdb2_ssl_sess;

struct cdb2_ssl_sess_list {
    cdb2_ssl_sess_list *next;
    char dbname[64];
    char cluster[64];
    int ref;
    int n;
    /* We need to malloc the list separately as
       the list may change due to SSL re-negotiation
       or database migration. */
    cdb2_ssl_sess *list;
};
static cdb2_ssl_sess_list cdb2_ssl_sess_cache;
#endif

/* A cnonce is composed of
   - 32 bits of machine ID
   - 32 bits of process PID
   - 32 or 64 bits of handle address
   - 52 bits for the epoch time in microseconds
   - 12 bits for the sequence number

   The allocation allows a handle to run at a maximum transaction rate of
   4096 txn/us (~4 billion transactions per second) till September 17, 2112.

   See next_cnonce() for details. */
#define CNONCE_STR_FMT "%ld-%d-%p-"
#define CNONCE_STR_SZ 52 /* 8 + 1 + 8 + 1 + 16 + 1 + 16 + 1 (NUL) */

#define CNT_BITS 12
#define TIME_MASK (-1ULL << CNT_BITS)
#define CNT_MASK (-1ULL ^ TIME_MASK)

typedef struct cnonce {
    long hostid;
    int pid;
    struct cdb2_hndl *hndl;
    uint64_t seq;
    int ofs;
    char str[CNONCE_STR_SZ];
} cnonce_t;

#define DBNAME_LEN 64
#define TYPE_LEN 64
#define POLICY_LEN 24

struct cdb2_hndl {
    char dbname[DBNAME_LEN];
    char cluster[64];
    char type[TYPE_LEN];
    char hosts[MAX_NODES][64];
    uint64_t timestampus; // client query timestamp of first try
    int ports[MAX_NODES];
    int hosts_connected[MAX_NODES];
    SBUF2 *sb;
    int dbnum;
    int num_hosts;
    int num_hosts_sameroom;
    int node_seq;
    int in_trans;
    int temp_trans;
    int is_retry;
    char newsql_typestr[DBNAME_LEN + TYPE_LEN + POLICY_LEN + 16];
    char policy[POLICY_LEN];
    int master;
    int connected_host;
    char *query;
    char *query_hint;
    char *hint;
    int use_hint;
    int flags;
    char errstr[1024];
    cnonce_t cnonce;
    char *sql;
    int ntypes;
    int *types;
    uint8_t *last_buf;
    CDB2SQLRESPONSE *lastresponse;
    uint8_t *first_buf;
    CDB2SQLRESPONSE *firstresponse;
    int error_in_trans;
    int client_side_error;
    int n_bindvars;
    CDB2SQLQUERY__Bindvalue **bindvars;
    cdb2_query_list *query_list;
    int snapshot_file;
    int snapshot_offset;
    int query_no;
    int retry_all;
    int num_set_commands;
    int num_set_commands_sent;
    int is_read;
    unsigned long long rows_read;
    int read_intrans_results;
    int first_record_read;
    char **commands;
    int ack;
    int is_hasql;
    int is_admin;
    int clear_snap_line;
    int debug_trace;
    int max_retries;
    int min_retries;
#if WITH_SSL
    ssl_mode c_sslmode; /* client SSL mode */
    peer_ssl_mode s_sslmode; /* server SSL mode */
    int sslerr; /* 1 if unrecoverable SSL error. */
    char *sslpath; /* SSL certificates */
    char *cert;
    char *key;
    char *ca;
    char *crl;
    int cache_ssl_sess;
    cdb2_ssl_sess_list *sess_list;
    int nid_dbname;
#endif
    struct context_messages context_msgs;
    char *env_tz;
    int sent_client_info;
    char stack[MAX_STACK];
    int send_stack;
    void *user_arg;
    int gbl_event_version; /* Cached global event version */
    cdb2_event events;
};

static int cdb2_tcpconnecth_to(cdb2_hndl_tp *hndl, const char *host, int port,
                               int myport, int timeoutms)
{
    int rc = 0;
    struct in_addr in;

    void *callbackrc;
    int overwrite_rc = 0;
    cdb2_event *e = NULL;

    while ((e = cdb2_next_callback(hndl, CDB2_BEFORE_CONNECT, e)) != NULL) {
        callbackrc = cdb2_invoke_callback(hndl, e, 2, CDB2_HOSTNAME, host,
                                          CDB2_PORT, port);
        PROCESS_EVENT_CTRL_BEFORE(hndl, e, rc, callbackrc, overwrite_rc);
    }

    if (overwrite_rc)
        goto after_callback;

    if ((rc = cdb2_tcpresolve(host, &in, &port)) != 0)
        goto after_callback;

    rc = cdb2_do_tcpconnect(in, port, myport, timeoutms);

after_callback:
    while ((e = cdb2_next_callback(hndl, CDB2_AFTER_CONNECT, e)) != NULL) {
        callbackrc =
            cdb2_invoke_callback(hndl, e, 3, CDB2_HOSTNAME, host, CDB2_PORT,
                                 port, CDB2_RETURN_VALUE, rc);
        PROCESS_EVENT_CTRL_AFTER(hndl, e, rc, callbackrc);
    }
    return rc;
}

void cdb2_set_min_retries(int min_retries)
{
    if (min_retries > 0) {
        MIN_RETRIES = min_retries;
    }
}

void cdb2_set_max_retries(int max_retries)
{
    if (max_retries > 0) {
        MAX_RETRIES = max_retries;
    }
}

void cdb2_hndl_set_min_retries(cdb2_hndl_tp *hndl, int min_retries)
{
    if (min_retries > 0) {
        hndl->min_retries = min_retries;
    }
}

void cdb2_hndl_set_max_retries(cdb2_hndl_tp *hndl, int max_retries)
{
    if (max_retries > 0) {
        hndl->max_retries = max_retries;
    }
}

void cdb2_set_comdb2db_config(const char *cfg_file)
{
    pthread_mutex_lock(&cdb2_cfg_lock);
    pthread_once(&init_once, do_init_once);
    if (log_calls)
        fprintf(stderr, "%p> %s(\"%s\")\n", (void *)pthread_self(), __func__,
                cfg_file);
    memset(CDB2DBCONFIG_NOBBENV, 0, sizeof(CDB2DBCONFIG_NOBBENV) /* 512 */);
    if (cfg_file != NULL) {
        cdb2cfg_override = 1;
        strncpy(CDB2DBCONFIG_NOBBENV, cfg_file, 511);
    } else {
        reset_the_configuration();
    }
    pthread_mutex_unlock(&cdb2_cfg_lock);
}

void cdb2_set_comdb2db_info(const char *cfg_info)
{
    int len;
    pthread_mutex_lock(&cdb2_cfg_lock);
    pthread_once(&init_once, do_init_once);
    if (log_calls)
        fprintf(stderr, "%p> cdb2_set_comdb2db_info(\"%s\")\n",
                (void *)pthread_self(), cfg_info);
    if (CDB2DBCONFIG_BUF != NULL) {
        free(CDB2DBCONFIG_BUF);
        CDB2DBCONFIG_BUF = NULL;
    }
    if (cfg_info == NULL) {
        reset_the_configuration();
        pthread_mutex_unlock(&cdb2_cfg_lock);
        return;
    }
    cdb2cfg_override = 1;
    len = strlen(cfg_info) + 1;
    CDB2DBCONFIG_BUF = malloc(len);
    strncpy(CDB2DBCONFIG_BUF, cfg_info, len);
    pthread_mutex_unlock(&cdb2_cfg_lock);
}

static inline int get_char(FILE *fp, const char *buf, int *chrno)
{
    int ch;
    if (fp) {
        ch = getc(fp);
    } else {
        ch = buf[*chrno];
        *chrno += 1;
    }
    return ch;
}

static int read_line(char *line, int maxlen, FILE *fp, const char *buf,
                     int *chrno)
{
    int ch = get_char(fp, buf, chrno);
    while (ch == ' ' || ch == '\n')
        ch = get_char(fp, buf, chrno); // consume empty lines

    int count = 0;
    while ((ch != '\n') && (ch != EOF) && (ch != '\0')) {
        line[count] = ch;
        count++;
        if (count >= maxlen)
            return count;
        ch = get_char(fp, buf, chrno);
    }
    if (count == 0)
        return -1;
    line[count + 1] = '\0';
    return count + 1;
}

int is_valid_int(const char *str)
{
    while (*str) {
        if (!isdigit(*str))
            return 0;
        else
            ++str;
    }
    return 1;
}

#if WITH_SSL
static ssl_mode ssl_string_to_mode(const char *s, int *nid_dbname)
{
    if (strcasecmp(SSL_MODE_REQUIRE, s) == 0)
        return SSL_REQUIRE;
    if (strcasecmp(SSL_MODE_VERIFY_CA, s) == 0)
        return SSL_VERIFY_CA;
    if (strcasecmp(SSL_MODE_VERIFY_HOST, s) == 0)
        return SSL_VERIFY_HOSTNAME;
    if (strncasecmp(SSL_MODE_VERIFY_DBNAME, s,
                    sizeof(SSL_MODE_VERIFY_DBNAME) - 1) == 0) {
        s += sizeof(SSL_MODE_VERIFY_DBNAME);
        if (nid_dbname != NULL) {
            s = cdb2_skipws(s);
            *nid_dbname = (*s != '\0') ? OBJ_txt2nid(s) : cdb2_nid_dbname;
        }
        return SSL_VERIFY_DBNAME;
    }
    return SSL_ALLOW;
}
#endif

static void read_comdb2db_cfg(cdb2_hndl_tp *hndl, FILE *fp,
                              const char *comdb2db_name, const char *buf,
                              char comdb2db_hosts[][64], int *num_hosts,
                              int *comdb2db_num, const char *dbname,
                              char db_hosts[][64], int *num_db_hosts,
                              int *dbnum, int *stack_at_open)
{
    char line[PATH_MAX > 2048 ? PATH_MAX : 2048] = {0};
    int line_no = 0;

    debugprint("entering\n");
    while (read_line((char *)&line, sizeof(line), fp, buf, &line_no) != -1) {
        char *last = NULL;
        char *tok = NULL;
        tok = strtok_r(line, " :", &last);
        if (tok == NULL)
            continue;
        else if (comdb2db_name && strcasecmp(comdb2db_name, tok) == 0) {
            tok = strtok_r(NULL, " :,", &last);
            if (tok && is_valid_int(tok)) {
                *comdb2db_num = atoi(tok);
                tok = strtok_r(NULL, " :,", &last);
            }
            while (tok != NULL) {
                strcpy(comdb2db_hosts[*num_hosts], tok);
                (*num_hosts)++;
                tok = strtok_r(NULL, " :,", &last);
            }
        } else if (dbname && (strcasecmp(dbname, tok) == 0)) {
            tok = strtok_r(NULL, " :,", &last);
            if (tok && is_valid_int(tok)) {
                *dbnum = atoi(tok);
                tok = strtok_r(NULL, " :,", &last);
            }
            while (tok != NULL) {
                strcpy(db_hosts[*num_db_hosts], tok);
                tok = strtok_r(NULL, " :,", &last);
                (*num_db_hosts)++;
            }
        } else if (strcasecmp("comdb2_config", tok) == 0) {
            tok = strtok_r(NULL, " =:,", &last);
            if (tok == NULL) continue;
            pthread_mutex_lock(&cdb2_sockpool_mutex);
            if (strcasecmp("default_type", tok) == 0) {
                tok = strtok_r(NULL, " :,", &last);
                if (tok) {
                    if (hndl && (strcasecmp(hndl->cluster, "default") == 0)) {
                        strcpy(hndl->cluster, tok);
                    } else if (!hndl) {
                        strcpy(cdb2_default_cluster, tok);
                    }
                }
            } else if (strcasecmp("room", tok) == 0) {
                tok = strtok_r(NULL, " :,", &last);
                if (tok)
                    strcpy(cdb2_machine_room, tok);
            } else if (strcasecmp("portmuxport", tok) == 0 || strcasecmp("pmuxport", tok) == 0) {
                tok = strtok_r(NULL, " :,", &last);
                if (tok)
                    CDB2_PORTMUXPORT = atoi(tok);
            } else if (strcasecmp("connect_timeout", tok) == 0) {
                tok = strtok_r(NULL, " :,", &last);
                if (tok)
                    CDB2_CONNECT_TIMEOUT = atoi(tok);
            } else if (strcasecmp("auto_consume_timeout", tok) == 0) {
                tok = strtok_r(NULL, " :,", &last);
                if (tok)
                    CDB2_AUTO_CONSUME_TIMEOUT_MS = atoi(tok);
            } else if (strcasecmp("comdb2db_timeout", tok) == 0) {
                tok = strtok_r(NULL, " :,", &last);
                if (tok)
                    COMDB2DB_TIMEOUT = atoi(tok);
            } else if (strcasecmp("comdb2dbname", tok) == 0) {
                tok = strtok_r(NULL, " :,", &last);
                if (tok)
                    strcpy(cdb2_comdb2dbname, tok);
            } else if (strcasecmp("tcpbufsz", tok) == 0) {
                tok = strtok_r(NULL, " :,", &last);
                if (tok)
                    cdb2_tcpbufsz = atoi(tok);
            } else if (strcasecmp("dnssufix", tok) == 0 ||
                       strcasecmp("dnssuffix", tok) == 0) {
                tok = strtok_r(NULL, " :,", &last);
                if (tok)
                    strcpy(cdb2_dnssuffix, tok);
            } else if (strcasecmp("stack_at_open", tok) == 0 && stack_at_open) {
                tok = strtok_r(NULL, " :,", &last);
                if (tok) {
                    if (strncasecmp(tok, "true", 4) == 0) {
                        *stack_at_open = 1;
                    } else {
                        *stack_at_open = 0;
                    }
                }
#if WITH_SSL
            } else if (strcasecmp("ssl_mode", tok) == 0) {
                tok = strtok_r(NULL, " :,", &last);
                if (tok != NULL) {
                    if (strcasecmp(SSL_MODE_ALLOW, tok) == 0)
                        cdb2_c_ssl_mode = SSL_ALLOW;
                    else if (strcasecmp(SSL_MODE_REQUIRE, tok) == 0)
                        cdb2_c_ssl_mode = SSL_REQUIRE;
                    else if (strcasecmp(SSL_MODE_VERIFY_CA, tok) == 0)
                        cdb2_c_ssl_mode = SSL_VERIFY_CA;
                    else if (strcasecmp(SSL_MODE_VERIFY_HOST, tok) == 0)
                        cdb2_c_ssl_mode = SSL_VERIFY_HOSTNAME;
                    else if (strcasecmp(SSL_MODE_VERIFY_DBNAME, tok) == 0) {
                        cdb2_c_ssl_mode = SSL_VERIFY_DBNAME;
                        tok = strtok_r(NULL, " :,", &last);
                        if (tok != NULL)
                            cdb2_nid_dbname = OBJ_txt2nid(tok);
                    }
                }
            } else if (strcasecmp(SSL_CERT_PATH_OPT, tok) == 0) {
                tok = strtok_r(NULL, " :,", &last);
                if (tok) {
                    strncpy(cdb2_sslcertpath, tok, PATH_MAX);
                    cdb2_sslcertpath[PATH_MAX - 1] = '\0';
                }
            } else if (strcasecmp(SSL_CERT_OPT, tok) == 0) {
                tok = strtok_r(NULL, " :,", &last);
                if (tok) {
                    strncpy(cdb2_sslcert, tok, PATH_MAX);
                    cdb2_sslcert[PATH_MAX - 1] = '\0';
                }
            } else if (strcasecmp(SSL_KEY_OPT, tok) == 0) {
                tok = strtok_r(NULL, " :,", &last);
                if (tok) {
                    strncpy(cdb2_sslkey, tok, PATH_MAX);
                    cdb2_sslkey[PATH_MAX - 1] = '\0';
                }
            } else if (strcasecmp(SSL_CA_OPT, tok) == 0) {
                tok = strtok_r(NULL, " :,", &last);
                if (tok) {
                    strncpy(cdb2_sslca, tok, PATH_MAX);
                    cdb2_sslca[PATH_MAX - 1] = '\0';
                }
#if HAVE_CRL
            } else if (strcasecmp(SSL_CRL_OPT, tok) == 0) {
                tok = strtok_r(NULL, " :,", &last);
                if (tok) {
                    strncpy(cdb2_sslcrl, tok, PATH_MAX);
                    cdb2_sslcrl[PATH_MAX - 1] = '\0';
                }
#endif /* HAVE_CRL */
            } else if (strcasecmp("ssl_session_cache", tok) == 0) {
                tok = strtok_r(NULL, " :,", &last);
                if (tok)
                    cdb2_cache_ssl_sess = !!atoi(tok);
#endif /* WITH_SSL */
            } else if (strcasecmp("allow_pmux_route", tok) == 0) {
                tok = strtok_r(NULL, " :,", &last);
                if (tok) {
                    if (strncasecmp(tok, "true", 4) == 0) {
                        cdb2_allow_pmux_route = 1;
                    } else {
                        cdb2_allow_pmux_route = 0;
                    }
                }
#if WITH_DL_LIBS
            } else if (strcasecmp("lib", tok) == 0) {
                tok = strtok_r(NULL, " :,", &last);
                if (tok) {
                    void *handle =
                        dlopen(tok, RTLD_NOLOAD | RTLD_NOW | RTLD_GLOBAL);
                    if (handle == NULL) {
                        handle = dlopen(tok, RTLD_NOW | RTLD_GLOBAL);
                        if (handle == NULL)
                            fprintf(stderr, "dlopen(%s) failed: %s\n", tok,
                                    dlerror());
                        else {
                            cdb2_init_t libinit =
                                (cdb2_init_t)dlsym(handle, "cdb2_lib_init");
                            if (libinit == NULL)
                                fprintf(stderr,
                                        "dlsym(cdb2_lib_init) failed: %s\n",
                                        dlerror());
                            else
                                (*libinit)();
                        }
                    }
                }
#endif
            }
            pthread_mutex_unlock(&cdb2_sockpool_mutex);
        }
        bzero(line, sizeof(line));
    }
}

static int cdb2_dbinfo_query(cdb2_hndl_tp *hndl, const char *type,
                             const char *dbname, int dbnum, const char *host,
                             char valid_hosts[][64], int *valid_ports,
                             int *master_node, int *num_valid_hosts,
                             int *num_valid_sameroom_hosts);
#define QUOTE_(x) #x
#define QUOTE(x) QUOTE_(x)
static int get_config_file(const char *dbname, char *f, size_t s)
{
    char *root = getenv("COMDB2_ROOT");
    if (root == NULL)
        root = QUOTE(COMDB2_ROOT);
    size_t n;
    n = snprintf(f, s, "%s%s%s.cfg", root, CDB2DBCONFIG_NOBBENV_PATH, dbname);
    if (n >= s)
        return -1;
    return 0;
}

/* Read all available comdb2 configuration files.
   The function returns -1 if the config file path is longer than PATH_MAX;
   returns 0 otherwise. */
static int read_available_comdb2db_configs(
    cdb2_hndl_tp *hndl, char comdb2db_hosts[][64], const char *comdb2db_name,
    int *num_hosts, int *comdb2db_num, const char *dbname, char db_hosts[][64],
    int *num_db_hosts, int *dbnum)
{
    char filename[PATH_MAX];
    FILE *fp;
    int fallback_on_bb_bin = 1;

    if (hndl)
        debugprint("entering\n");

    pthread_mutex_lock(&cdb2_cfg_lock);
    if (get_config_file(dbname, filename, sizeof(filename)) != 0) {
        pthread_mutex_unlock(&cdb2_cfg_lock);
        snprintf(hndl->errstr, sizeof(hndl->errstr),
                 "Config file name too long.");
        return -1;
    }

    if (num_hosts)
        *num_hosts = 0;
    if (num_db_hosts)
        *num_db_hosts = 0;
    int *send_stack = hndl ? (&hndl->send_stack) : NULL;

    if (CDB2DBCONFIG_BUF != NULL) {
        read_comdb2db_cfg(NULL, NULL, comdb2db_name, CDB2DBCONFIG_BUF,
                          comdb2db_hosts, num_hosts, comdb2db_num, dbname,
                          db_hosts, num_db_hosts, dbnum, send_stack);
        fallback_on_bb_bin = 0;
    } else {
        if (*CDB2DBCONFIG_NOBBENV != '\0') {
            fp = fopen(CDB2DBCONFIG_NOBBENV, "r");
            if (fp != NULL) {
                read_comdb2db_cfg(NULL, fp, comdb2db_name, NULL, comdb2db_hosts,
                                  num_hosts, comdb2db_num, dbname, db_hosts,
                                  num_db_hosts, dbnum, send_stack);
                fclose(fp);
                fallback_on_bb_bin = 0;
            }
        }
    }

    /* This is a temporary solution.  There's no clear plan for how comdb2db.cfg
     * will be deployed to non-dbini machines. In the meantime, we have
     * programmers who want to use the API on dbini/mini machines. So if we
     * can't find the file in any standard location, look at /bb/bin
     * Once deployment details for comdb2db.cfg solidify, this will go away. */
    if (fallback_on_bb_bin) {
        fp = fopen(CDB2DBCONFIG_TEMP_BB_BIN, "r");
        if (fp != NULL) {
            read_comdb2db_cfg(NULL, fp, comdb2db_name, NULL, comdb2db_hosts,
                              num_hosts, comdb2db_num, dbname, db_hosts,
                              num_db_hosts, dbnum, send_stack);
            fclose(fp);
        }
    }

    fp = fopen(filename, "r");
    if (fp != NULL) {
        read_comdb2db_cfg(hndl, fp, comdb2db_name, NULL, comdb2db_hosts,
                          num_hosts, comdb2db_num, dbname, db_hosts,
                          num_db_hosts, dbnum, send_stack);
        fclose(fp);
    }
    pthread_mutex_unlock(&cdb2_cfg_lock);
    return 0;
}

/* populate comdb2db_hosts based on hostname info of comdb2db_name
 * returns -1 if error or no osts wa found
 * returns 0 if hosts were found
 * this function has functionality similar to cdb2_tcpresolve()
 */
static int get_host_by_name(const char *comdb2db_name,
                            char comdb2db_hosts[][64], int *num_hosts)
{
    char tmp[8192];
    int tmplen = 8192;
    int herr;
    struct hostent hostbuf, *hp = NULL;
    char dns_name[256];

    if (cdb2_default_cluster[0] == '\0') {
        snprintf(dns_name, 256, "%s.%s", comdb2db_name, cdb2_dnssuffix);
    } else {
        snprintf(dns_name, 256, "%s-%s.%s", cdb2_default_cluster, comdb2db_name,
                 cdb2_dnssuffix);
    }
#ifdef __APPLE__
    hp = gethostbyname(dns_name);
#elif _LINUX_SOURCE
    gethostbyname_r(dns_name, &hostbuf, tmp, tmplen, &hp, &herr);
#elif _SUN_SOURCE
    hp = gethostbyname_r(dns_name, &hostbuf, tmp, tmplen, &herr);
#else
    hp = gethostbyname(dns_name);
#endif
    if (!hp) {
        fprintf(stderr, "%s:gethostbyname(%s): errno=%d err=%s\n", __func__,
                dns_name, errno, strerror(errno));
        return -1;
    }

    int rc = -1;
    struct in_addr **addr_list = (struct in_addr **)hp->h_addr_list;
    for (int i = 0; addr_list[i] != NULL; i++) {
        strcpy(comdb2db_hosts[i], inet_ntoa(*addr_list[i]));
        (*num_hosts)++;
        rc = 0;
    }
    return rc;
}

static int get_comdb2db_hosts(cdb2_hndl_tp *hndl, char comdb2db_hosts[][64],
                              int *comdb2db_ports, int *master,
                              const char *comdb2db_name, int *num_hosts,
                              int *comdb2db_num, const char *dbname,
                              char *dbtype, char db_hosts[][64],
                              int *num_db_hosts, int *dbnum, int read_cfg,
                              int dbinfo_or_dns)
{
    int rc;

    if (hndl)
        debugprint("entering\n");

    if (read_cfg) {
        rc = read_available_comdb2db_configs(
            hndl, comdb2db_hosts, comdb2db_name, num_hosts, comdb2db_num,
            dbname, db_hosts, num_db_hosts, dbnum);
        if (rc == -1)
            return rc;
        if (master)
            *master = -1;
    }

    if (dbinfo_or_dns) {
        /* If previous call to the function successfully retrieved hosts,
           return 0. */
        if (*num_hosts > 0 || *num_db_hosts > 0)
            return 0;
        /* If we have a cached connection to comdb2db in the sockpool, use it to
           get comdb2db dbinfo. */
        rc = cdb2_dbinfo_query(hndl, cdb2_default_cluster, comdb2db_name,
                               *comdb2db_num, NULL, comdb2db_hosts,
                               comdb2db_ports, master, num_hosts, NULL);
        /* DNS lookup comdb2db hosts. */
        if (rc != 0)
            rc = get_host_by_name(comdb2db_name, comdb2db_hosts, num_hosts);
    }

    return rc;
}

/* SOCKPOOL CODE START */

#define SOCKPOOL_ENABLED_DEFAULT 1
static int sockpool_enabled = SOCKPOOL_ENABLED_DEFAULT;

#define SOCKPOOL_FAIL_TIME_DEFAULT 0
static time_t sockpool_fail_time = SOCKPOOL_FAIL_TIME_DEFAULT;

static int sockpool_fd = -1;

struct sockaddr_sun {
    short sun_family;
    char sun_path[108];
};

struct sockpool_hello {
    char magic[4];
    int protocol_version;
    int pid;
    int slot;
};

struct sockpool_msg_vers0 {
    unsigned char request;
    char padding[3];
    int dbnum;
    int timeout;
    char typestr[48];
};

enum { SOCKPOOL_DONATE = 0, SOCKPOOL_REQUEST = 1 };

static int open_sockpool_ll(void)
{
    struct sockpool_hello hello;
    const char *ptr;
    size_t bytesleft;
    int fd = socket(AF_UNIX, SOCK_STREAM, 0);
    if (fd == -1) {
        fprintf(stderr, "%s:socket: %d %s\n", __func__, errno, strerror(errno));
        return -1;
    }

    struct sockaddr_sun addr = {0};
    addr.sun_family = AF_UNIX;
    strncpy(addr.sun_path, SOCKPOOL_SOCKET_NAME, sizeof(addr.sun_path));

    if (connect(fd, (const struct sockaddr *)&addr, sizeof(addr)) == -1) {
        close(fd);
        return -1;
    }

    /* Connected - write hello message */
    memcpy(hello.magic, "SQLP", 4);
    hello.protocol_version = 0;
    hello.pid = _PID;
    hello.slot = 0;

    ptr = (const char *)&hello;
    bytesleft = sizeof(hello);
    while (bytesleft > 0) {
        ssize_t nbytes;
        nbytes = write(fd, ptr, bytesleft);
        if (nbytes == -1) {
            fprintf(stderr, "%s:error writing hello: %d %s\n", __func__, errno,
                    strerror(errno));
            close(fd);
            return -1;
        } else if (nbytes == 0) {
            fprintf(stderr, "%s:unexpected eof writing hello\n", __func__);
            close(fd);
            return -1;
        }
        bytesleft -= nbytes;
        ptr += nbytes;
    }

    return fd;
}

void cdb2_enable_sockpool()
{
    pthread_mutex_lock(&cdb2_sockpool_mutex);
    sockpool_enabled = 1;
    pthread_mutex_unlock(&cdb2_sockpool_mutex);
}

static void cdb2_maybe_disable_sockpool(int forceClose, int enabled)
{
    pthread_mutex_lock(&cdb2_sockpool_mutex);
    /* Close sockpool fd */
    if (forceClose || (sockpool_enabled == 1)) {
        if (sockpool_fd != -1) {
            close(sockpool_fd);
            sockpool_fd = -1;
        }
    }
    sockpool_enabled = enabled;
    pthread_mutex_unlock(&cdb2_sockpool_mutex);
}

/* Disable sockpool and close sockpool socket */
void cdb2_disable_sockpool()
{
    cdb2_maybe_disable_sockpool(0, -1);
}

static void reset_sockpool(void)
{
    cdb2_maybe_disable_sockpool(1, SOCKPOOL_ENABLED_DEFAULT);
    sockpool_fail_time = SOCKPOOL_FAIL_TIME_DEFAULT;
}

// cdb2_socket_pool_get_ll: lockless
static int cdb2_socket_pool_get_ll(const char *typestr, int dbnum, int *port)
{
    if (sockpool_enabled == 0) {
        time_t current_time = time(NULL);
        /* Check every 10 seconds. */
        if ((current_time - sockpool_fail_time) > 10) {
            sockpool_enabled = 1;
        }
    }

    if (sockpool_enabled != 1) {
        return -1;
    }

    if (sockpool_fd == -1) {
        sockpool_fd = open_sockpool_ll();
        if (sockpool_fd == -1) {
            sockpool_enabled = 0;
            sockpool_fail_time = time(NULL);
            return -1;
        }
    }

    struct sockpool_msg_vers0 msg = {0};
    if (strlen(typestr) >= sizeof(msg.typestr)) {
        return -1;
    }
    /* Please may I have a file descriptor */
    msg.request = SOCKPOOL_REQUEST;
    msg.dbnum = dbnum;
    strncpy(msg.typestr, typestr, sizeof(msg.typestr) - 1);

    errno = 0;
    int rc = send_fd(sockpool_fd, &msg, sizeof(msg), -1);
    if (rc != PASSFD_SUCCESS) {
        fprintf(stderr, "%s: send_fd rc %d errno %d %s\n", __func__, rc, errno,
                strerror(errno));
        close(sockpool_fd);
        sockpool_fd = -1;
        return -1;
    }

    int fd;
    /* Read reply from server.  It can legitimately not send
     * us a file descriptor. */
    errno = 0;
    rc = recv_fd(sockpool_fd, &msg, sizeof(msg), &fd);
    if (rc != PASSFD_SUCCESS) {
        fprintf(stderr, "%s: recv_fd rc %d errno %d %s\n", __func__, rc, errno,
                strerror(errno));
        close(sockpool_fd);
        sockpool_fd = -1;
        fd = -1;
    }
    if (fd == -1 && port) {
        short gotport;
        memcpy((char *)&gotport, (char *)&msg.padding[1], 2);
        *port = ntohs(gotport);
    }
    return fd;
}

/* Get the file descriptor of a socket matching the given type string from
 * the pool.  Returns -1 if none is available or the file descriptor on
 * success. */
int cdb2_socket_pool_get(const char *typestr, int dbnum, int *port)
{
    pthread_mutex_lock(&cdb2_sockpool_mutex);
    int rc = cdb2_socket_pool_get_ll(typestr, dbnum, port);
    pthread_mutex_unlock(&cdb2_sockpool_mutex);
    if (log_calls)
        fprintf(stderr, "%s(%s,%d): fd=%d\n", __func__, typestr, dbnum, rc);
    return rc;
}

void cdb2_socket_pool_donate_ext(const char *typestr, int fd, int ttl,
                                 int dbnum, int flags, void *destructor,
                                 void *voidarg)
{
    pthread_mutex_lock(&cdb2_sockpool_mutex);
    if (sockpool_enabled == 1) {
        /* Donate this socket to the global socket pool.  We know that the
         * mutex is held. */
        if (sockpool_fd == -1) {
            sockpool_fd = open_sockpool_ll();
            if (sockpool_fd == -1) {
                sockpool_enabled = 0;
                fprintf(stderr, "\n Sockpool not present");
            }
        }

        struct sockpool_msg_vers0 msg = {0};
        if (sockpool_fd != -1 && (strlen(typestr) < sizeof(msg.typestr))) {
            int rc;
            msg.request = SOCKPOOL_DONATE;
            msg.dbnum = dbnum;
            msg.timeout = ttl;
            strncpy(msg.typestr, typestr, sizeof(msg.typestr) - 1);

            errno = 0;
            rc = send_fd(sockpool_fd, &msg, sizeof(msg), fd);
            if (rc != PASSFD_SUCCESS) {
                fprintf(stderr, "%s: send_fd rc %d errno %d %s\n", __func__, rc,
                        errno, strerror(errno));
                close(sockpool_fd);
                sockpool_fd = -1;
            }
        }
    }

    if (close(fd) == -1) {
        fprintf(stderr, "%s: close error for '%s' fd %d: %d %s\n", __func__,
                typestr, fd, errno, strerror(errno));
    }
    pthread_mutex_unlock(&cdb2_sockpool_mutex);
}

/* SOCKPOOL CODE ENDS */

static inline int cdb2_hostid()
{
    return _MACHINE_ID;
}

static int send_reset(SBUF2 *sb)
{
    int rc = 0;
    struct newsqlheader hdr;
    hdr.type = ntohl(CDB2_REQUEST_TYPE__RESET);
    hdr.compression = 0;
    hdr.length = 0;
    rc = sbuf2fwrite((char *)&hdr, sizeof(hdr), 1, sb);
    if (rc != 1) {
        return -1;
    }
    return 0;
}

#if WITH_SSL
static int try_ssl(cdb2_hndl_tp *hndl, SBUF2 *sb, int indx)
{
    /*
     *                   |<---------------- CLIENT ---------------->|
     *                   |------------------------------------------|
     *                   |    REQUIRE    |    ALLOW    |    < R7    |
     * -------|-----------------------------------------------------|
     *   ^    | REQUIRE  |     SSL[1]    |    SSL[1]   |    X[2]    |
     *   |    |-----------------------------------------------------|
     * SERVER | ALLOW    |     SSL[1]    |  PLAINTEXT  |  PLAINTEXT |
     *   |    |-----------------------------------------------------|
     *   v    | < R7     |     X[3]      |  PLAINTEXT  |  PLAINTEXT |
     * -------|-----------------------------------------------------|
     *        [1] The client writes an SSL negotiation packet first.
     *        [2] Rejected by the server.
     *        [3] Rejected by the client API.
     */

    /* An application may use different certificates.
       So we allocate an SSL context for each handle. */
    SSL_CTX *ctx;
    int rc, i, dossl = 0;
    cdb2_ssl_sess *p;
    cdb2_ssl_sess_list *store;
    SSL_SESSION *sess;

    if (hndl->c_sslmode >= SSL_REQUIRE) {
        switch (hndl->s_sslmode) {
        case PEER_SSL_UNSUPPORTED:
            sprintf(hndl->errstr, "The database does not support SSL.");
            hndl->sslerr = 1;
            return -1;
        case PEER_SSL_ALLOW:
        case PEER_SSL_REQUIRE:
            dossl = 1;
            break;
        default:
            sprintf(hndl->errstr,
                    "Unrecognized peer SSL mode: %d", hndl->s_sslmode);
            hndl->sslerr = 1;
            return -1;
        }
    } else {
        switch (hndl->s_sslmode) {
        case PEER_SSL_ALLOW:
        case PEER_SSL_UNSUPPORTED:
            dossl = 0;
            break;
        case PEER_SSL_REQUIRE:
            dossl = 1;
            break;
        default:
            sprintf(hndl->errstr,
                    "Unrecognized peer SSL mode: %d", hndl->s_sslmode);
            hndl->sslerr = 1;
            return -1;
        }
    }

    hndl->sslerr = 0;

    /* fast return if SSL is not needed. */
    if (!dossl)
        return 0;

    if ((rc = cdb2_init_ssl(1, 1)) != 0) {
        hndl->sslerr = 1;
        return rc;
    }

    /* If negotiation fails, let API retry. */
    struct newsqlheader hdr;
    hdr.type = ntohl(CDB2_REQUEST_TYPE__SSLCONN);
    hdr.compression = 0;
    hdr.length = 0;
    rc = sbuf2fwrite((char *)&hdr, sizeof(hdr), 1, sb);
    if (rc != 1)
        return -1;
    if ((rc = sbuf2flush(sb)) < 0 || (rc = sbuf2getc(sb)) < 0)
        return rc;

    /* The node does not agree with dbinfo. This usually happens
       during the downgrade from SSL to non-SSL. */
    if (rc == 'N') {
        if (hndl->c_sslmode <= SSL_ALLOW)
            return 0;

        /* We reach here only if the server is mistakenly downgraded
           before the client. */
        sprintf(hndl->errstr, "The database does not support SSL.");
        hndl->sslerr = 1;
        return -1;
    }

    rc = ssl_new_ctx(&ctx, hndl->c_sslmode, hndl->sslpath, &hndl->cert,
                     &hndl->key, &hndl->ca, &hndl->crl, hndl->num_hosts, NULL,
                     hndl->errstr, sizeof(hndl->errstr));
    if (rc != 0) {
        hndl->sslerr = 1;
        return -1;
    }

    p = (hndl->sess_list == NULL) ? NULL : &(hndl->sess_list->list[indx]);

    rc = sslio_connect(sb, ctx, hndl->c_sslmode, hndl->dbname, hndl->nid_dbname,
                       hndl->errstr, sizeof(hndl->errstr),
                       ((p != NULL) ? p->sess : NULL), &hndl->sslerr);

    SSL_CTX_free(ctx);
    if (rc != 1) {
        /* If SSL_connect() fails, invalidate the session. */
        if (p != NULL)
            p->sess = NULL;
        return -1;
    }

    if (hndl->cache_ssl_sess) {
        if (hndl->sess_list == NULL) {
            hndl->sess_list = malloc(sizeof(cdb2_ssl_sess_list));
            if (hndl->sess_list == NULL)
                return ENOMEM;
            hndl->sess_list->list = NULL;
            strncpy(hndl->sess_list->dbname,
                    hndl->dbname, sizeof(hndl->dbname) - 1);
            hndl->sess_list->dbname[sizeof(hndl->dbname) - 1] = '\0';
            strncpy(hndl->sess_list->cluster,
                    hndl->cluster, sizeof(hndl->cluster) - 1);
            hndl->sess_list->cluster[sizeof(hndl->cluster) - 1] = '\0';
            hndl->sess_list->ref = 1;
            hndl->sess_list->n = hndl->num_hosts;

            /* Append it to our internal linkedlist. */
            rc = pthread_mutex_lock(&cdb2_ssl_sess_lock);
            if (rc != 0) {
                /* If we fail to lock (which is quite rare), don't error out. 
                   we lose the caching ability, and that's it. */
                free(hndl->sess_list);
                hndl->sess_list = NULL;
                hndl->cache_ssl_sess = 0;
                return 0;
            }

            /* move store to the last element. */
            for (store = &cdb2_ssl_sess_cache; store->next != NULL;
                 store = store->next) {
                /* right, blank. */
            };
            hndl->sess_list->next = NULL;
            store->next = hndl->sess_list;
            pthread_mutex_unlock(&cdb2_ssl_sess_lock);
        }

        if (hndl->sess_list->list == NULL) {
            p = malloc(sizeof(cdb2_ssl_sess) * hndl->num_hosts);
            if (p == NULL)
                return ENOMEM;
            hndl->sess_list->list = p;

            for (i = 0; i != hndl->num_hosts; ++i, ++p) {
                strncpy(p->host, hndl->hosts[i], sizeof(p->host));
                p->host[sizeof(p->host) - 1] = '\0';
                p->sess = NULL;
            }
        }

        /* Refresh in case of renegotiation. */
        p = &(hndl->sess_list->list[indx]);
        sess = p->sess;
        p->sess = SSL_get1_session(sslio_get_ssl(sb));
        if (sess != NULL) SSL_SESSION_free(sess);
    }
    return 0;
}
#endif

static int cdb2portmux_route(cdb2_hndl_tp *hndl, const char *remote_host,
                             const char *app, const char *service,
                             const char *instance)
{
    char name[128];
    char res[32];
    SBUF2 *ss = NULL;
    int rc, fd;
    rc = snprintf(name, sizeof(name), "%s/%s/%s", app, service, instance);
    if (rc < 1 || rc >= sizeof(name)) {
        debugprint("ERROR: can not fit entire string into name '%s/%s/%s'\n",
                   app, service, instance);
        return -1;
    }

    debugprint("name %s\n", name);

    fd = cdb2_tcpconnecth_to(hndl, remote_host, CDB2_PORTMUXPORT, 0,
                             CDB2_CONNECT_TIMEOUT);
    if (fd < 0)
        return -1;
    ss = sbuf2open(fd, 0);
    if (ss == 0) {
        close(fd);
        return -1;
    }
    sbuf2printf(ss, "rte %s\n", name);
    sbuf2flush(ss);
    res[0] = '\0';
    sbuf2gets(res, sizeof(res), ss);
    debugprint("rte '%s' returns res='%s'\n", name, res);
    if (res[0] != '0') { // character '0' is indication of success
        sbuf2close(ss);
        return -1;
    }
    sbuf2free(ss);
    return fd;
}

static void get_host_from_fd(cdb2_hndl_tp *hndl, int fd)
{
    struct sockaddr_in addr;
    socklen_t addr_size = sizeof(struct sockaddr_in);
    int res = getpeername(fd, (struct sockaddr *)&addr, &addr_size);
    if (res) {
        debugprint("getpeername res %d %s\n", errno, strerror(errno));
    }
    char ip[20];
    strcpy(ip, inet_ntoa(addr.sin_addr));

    struct hostent *hp =
        gethostbyaddr((char *)&addr.sin_addr, sizeof(addr.sin_addr), AF_INET);
    debugprint("sockpool gave us ip '%s', host '%s'\n", ip,
               (hp != NULL) ? hp->h_name : "");
    // TODO: consider changing the node_indx in newsql_connect if the host which
    // sockpool had us connect to is not the same as what we intended to connect
}

/* Tries to connect to specified node using sockpool.
 * If there is none, then makes a new socket connection.
 */
static int newsql_connect(cdb2_hndl_tp *hndl, int node_indx, int myport,
                          int timeoutms)
{
    const char *host = hndl->hosts[node_indx];
    const int port = hndl->ports[node_indx];
    debugprint("entering, host '%s:%d'\n", host, port);
    int fd = -1;
    SBUF2 *sb = NULL;
    int rc = snprintf(hndl->newsql_typestr, sizeof(hndl->newsql_typestr),
                      "comdb2/%s/%s/newsql/%s", hndl->dbname, hndl->type,
                      hndl->policy);
    if (rc < 0) {
        debugprint("ERROR: %s:%d error in snprintf", __func__, __LINE__);
    } else if (rc >= sizeof(hndl->newsql_typestr)) {
        debugprint("ERROR: can not fit entire string into "
                   "'comdb2/%s/%s/newsql/%s' only %s\n",
                   hndl->dbname, hndl->type, hndl->policy,
                   hndl->newsql_typestr);
    }

    while (!hndl->is_admin &&
           (fd = cdb2_socket_pool_get(hndl->newsql_typestr, hndl->dbnum,
                                      NULL)) > 0) {
        if ((sb = sbuf2open(fd, 0)) == 0) {
            close(fd);
            return -1;
        }
        if (send_reset(sb) == 0) {
            get_host_from_fd(hndl, fd);
            break;      // connection is ready
        }
        sbuf2close(sb); // retry newsql connect;
    }

    if (fd < 0) {
        if (!cdb2_allow_pmux_route) {
            fd = cdb2_tcpconnecth_to(hndl, host, port, 0, CDB2_CONNECT_TIMEOUT);
        } else {
            fd = cdb2portmux_route(hndl, host, "comdb2", "replication",
                                   hndl->dbname);
        }
        if (fd < 0)
            return -1;

        if ((sb = sbuf2open(fd, 0)) == 0) {
            close(fd);
            return -1;
        }
        if (hndl->is_admin)
            sbuf2printf(sb, "@");
        sbuf2printf(sb, "newsql\n");
        sbuf2flush(sb);
    }

    sbuf2settimeout(sb, 5000, 5000);

#if WITH_SSL
    if (try_ssl(hndl, sb, node_indx) != 0) {
        sbuf2close(sb);
        return -1;
    }
#endif

    hndl->sb = sb;
    hndl->num_set_commands_sent = 0;
    hndl->sent_client_info = 0;
    hndl->connected_host = node_indx;
    hndl->hosts_connected[hndl->connected_host] = 1;
    debugprint("connected_host=%s\n", hndl->hosts[hndl->connected_host]);
    return 0;
}

static void newsql_disconnect(cdb2_hndl_tp *hndl, SBUF2 *sb, int line)
{
    if (sb == NULL)
        return;

    debugprint("disconnecting from %s\n", hndl->hosts[hndl->connected_host]);
    int fd = sbuf2fileno(sb);

    int timeoutms = 10 * 1000;
    if (hndl->is_admin ||
        (hndl->firstresponse &&
         (!hndl->lastresponse ||
          (hndl->lastresponse->response_type != RESPONSE_TYPE__LAST_ROW))) ||
        (!hndl->firstresponse) || hndl->in_trans) {
        sbuf2close(sb);
    } else {
        sbuf2free(sb);
        cdb2_socket_pool_donate_ext(hndl->newsql_typestr, fd, timeoutms / 1000,
                                    hndl->dbnum, 5, NULL, NULL);
    }
    hndl->use_hint = 0;
    hndl->sb = NULL;
    return;
}

/* returns port number, or -1 for error*/
static int cdb2portmux_get(cdb2_hndl_tp *hndl, const char *type,
                           const char *remote_host, const char *app,
                           const char *service, const char *instance)
{
    char name[128]; /* app/service/dbname */
    char res[32];
    SBUF2 *ss = NULL;
    int rc, fd, port = -1;

    void *callbackrc;
    int overwrite_rc = 0;
    cdb2_event *e = NULL;

    while ((e = cdb2_next_callback(hndl, CDB2_BEFORE_PMUX, e)) != NULL) {
        callbackrc =
            cdb2_invoke_callback(hndl, e, 2, CDB2_HOSTNAME, remote_host,
                                 CDB2_PORT, CDB2_PORTMUXPORT);
        PROCESS_EVENT_CTRL_BEFORE(hndl, e, port, callbackrc, overwrite_rc);
    }

    if (overwrite_rc)
        goto after_callback;

    rc = snprintf(name, sizeof(name), "%s/%s/%s", app, service, instance);
    if (rc < 1 || rc >= sizeof(name)) {
        debugprint("ERROR: can not fit entire string into name '%s/%s/%s'\n",
                   app, service, instance);
        port = -1;
        goto after_callback;
    }

    debugprint("name %s\n", name);

    fd = cdb2_tcpconnecth_to(hndl, remote_host, CDB2_PORTMUXPORT, 0,
                             CDB2_CONNECT_TIMEOUT);
    if (fd < 0) {
        debugprint("cdb2_tcpconnecth_to returns fd=%d'\n", fd);
        snprintf(
            hndl->errstr, sizeof(hndl->errstr),
            "%s:%d Can't connect to portmux port dbname: %s tier: %s host: %s "
            "port %d. "
            "Err(%d): %s. Portmux down on remote machine or firewall issue.",
            __func__, __LINE__, instance, type, remote_host, CDB2_PORTMUXPORT,
            errno, strerror(errno));
        port = -1;
        goto after_callback;
    }
    ss = sbuf2open(fd, 0);
    if (ss == 0) {
        snprintf(hndl->errstr, sizeof(hndl->errstr), "%s:%d out of memory\n",
                 __func__, __LINE__);
        close(fd);
        debugprint("sbuf2open returned 0\n");
        port = -1;
        goto after_callback;
    }
    sbuf2settimeout(ss, CDB2_CONNECT_TIMEOUT, CDB2_CONNECT_TIMEOUT);
    sbuf2printf(ss, "get %s\n", name);
    sbuf2flush(ss);
    res[0] = '\0';
    sbuf2gets(res, sizeof(res), ss);
    sbuf2close(ss);
    debugprint("get '%s' returns res='%s'\n", name, res);
    if (res[0] == '\0') {
        snprintf(hndl->errstr, sizeof(hndl->errstr),
                 "%s:%d Invalid response from portmux.\n", __func__, __LINE__);
        port = -1;
        goto after_callback;
    }
    port = atoi(res);
    if (port <= 0) {
        snprintf(hndl->errstr, sizeof(hndl->errstr),
                 "%s:%d Invalid response from portmux.\n", __func__, __LINE__);
        port = -1;
    }
after_callback:
    while ((e = cdb2_next_callback(hndl, CDB2_AFTER_PMUX, e)) != NULL) {
        callbackrc = cdb2_invoke_callback(
            hndl, e, 3, CDB2_HOSTNAME, remote_host, CDB2_PORT, CDB2_PORTMUXPORT,
            CDB2_RETURN_VALUE, port);
        PROCESS_EVENT_CTRL_AFTER(hndl, e, port, callbackrc);
    }
    return port;
}

void cdb2_use_hint(cdb2_hndl_tp *hndl)
{
    hndl->use_hint = 1;
    if (log_calls) {
        fprintf(stderr, "%p> cdb2_use_hint(%p)\n", (void *)pthread_self(),
                hndl);
    }
}

static inline int cdb2_try_on_same_room(cdb2_hndl_tp *hndl)
{
    for (int i = 0; i < hndl->num_hosts_sameroom; i++) {
        int try_node = (hndl->node_seq + i) % hndl->num_hosts_sameroom;
        if (try_node == hndl->master || hndl->ports[try_node] <= 0 ||
            try_node == hndl->connected_host ||
            hndl->hosts_connected[try_node] == 1)
            continue;
        if (newsql_connect(hndl, try_node, 0, 100) == 0)
            return 0;
    }
    return -1;
}

/* try to connect to range of hosts starting at begin stopping at end */
static inline int cdb2_try_connect_range(cdb2_hndl_tp *hndl, int begin, int end)
{
    for (int i = begin; i < end; i++) {
        hndl->node_seq = i + 1;
        if (i == hndl->master || hndl->ports[i] <= 0 ||
            i == hndl->connected_host || hndl->hosts_connected[i] == 1)
            continue;
        if (newsql_connect(hndl, i, 0, 100) == 0)
            return 0;
    }
    return -1;
}

static int cdb2_get_dbhosts(cdb2_hndl_tp *hndl);

/* combine hashes similar to hash_combine from boost library */
static uint64_t val_combine(uint64_t lhs, uint64_t rhs)
{
    lhs ^= rhs + 0x9e3779b9 + (lhs << 6) + (lhs >> 2);
    return lhs;
}

static int cdb2_random_int()
{
    static __thread unsigned short rand_state[3] = {0};
    if (rand_state[0] == 0) {
        struct timeval tv;
        gettimeofday(&tv, NULL);
        /* Initialize rand_state once per thread
         * _PID will ensure that cnonce will be different accross processes
         * Get the initial random state by using thread id and time info. */
        uint32_t tmp[2];
        tmp[0] = tv.tv_sec;
        tmp[1] = tv.tv_usec;
        uint64_t hash = val_combine(*(uint64_t *)tmp, (uint64_t)pthread_self());
        rand_state[0] = hash;
        rand_state[1] = hash >> 16;
        rand_state[2] = hash >> 32;
    }
    return nrand48(rand_state);
}

static inline int cdb2_try_resolve_ports(cdb2_hndl_tp *hndl)
{
    for (int i = 0; i < hndl->num_hosts; i++) {
        if (hndl->ports[i] <= 0) {
            hndl->ports[i] =
                cdb2portmux_get(hndl, hndl->type, hndl->hosts[i], "comdb2",
                                "replication", hndl->dbname);
            if (hndl->ports[i] > 0) {
                return 1;
            }
        }
    }
    return 0;
}

static int cdb2_connect_sqlhost(cdb2_hndl_tp *hndl)
{
    if (hndl->sb) {
        newsql_disconnect(hndl, hndl->sb, __LINE__);
    }

    int requery_done = 0;

retry_connect:
    debugprint("node_seq=%d flags=0x%x, num_hosts=%d, num_hosts_sameroom=%d\n",
               hndl->node_seq, hndl->flags, hndl->num_hosts,
               hndl->num_hosts_sameroom);

    if ((hndl->node_seq == 0) &&
        ((hndl->flags & CDB2_RANDOM) || ((hndl->flags & CDB2_RANDOMROOM) &&
                                         (hndl->num_hosts_sameroom == 0)))) {
        hndl->node_seq = cdb2_random_int() % hndl->num_hosts;
    } else if ((hndl->flags & CDB2_RANDOMROOM) && (hndl->node_seq == 0) &&
               (hndl->num_hosts_sameroom > 0)) {
        hndl->node_seq = cdb2_random_int() % hndl->num_hosts_sameroom;
        /* First try on same room. */
        if (0 == cdb2_try_on_same_room(hndl))
            return 0;
    }

    /* have hosts but no ports?  try to resolve ports */
    if (hndl->flags & CDB2_DIRECT_CPU) {
        for (int i = 0; i < hndl->num_hosts; i++) {
            if (hndl->ports[i] <= 0) {
                if (!cdb2_allow_pmux_route) {
                    hndl->ports[i] =
                        cdb2portmux_get(hndl, hndl->type, hndl->hosts[i],
                                        "comdb2", "replication", hndl->dbname);
                } else {
                    hndl->ports[i] = CDB2_PORTMUXPORT;
                }
            }
        }
    }

    int start_seq = hndl->node_seq;
    if (0 == cdb2_try_connect_range(hndl, start_seq, hndl->num_hosts))
        return 0;

    if (0 == cdb2_try_connect_range(hndl, 0, start_seq))
        return 0;

    if (hndl->sb == NULL) {
        /* Can't connect to any of the non-master nodes, try connecting to
         * master.*/
        /* After this retry on other nodes. */
        bzero(hndl->hosts_connected, sizeof(hndl->hosts_connected));
        if (hndl->ports[hndl->master] > 0) {
            if (newsql_connect(hndl, hndl->master, 0, 100) == 0)
                return 0;
        }
    }

    /* have hosts but no ports?  try to resolve ports */
    if (hndl->flags & CDB2_DIRECT_CPU && cdb2_try_resolve_ports(hndl) == 1) {
        requery_done = 1;
        goto retry_connect;
    }

    /* Can't connect to any of the nodes, re-check information about db. */
    if (!(hndl->flags & CDB2_DIRECT_CPU) && requery_done == 0 &&
        cdb2_get_dbhosts(hndl) == 0) {
        requery_done = 1;
        goto retry_connect;
    }

    hndl->connected_host = -1;
    return -1;
}

static inline void ack(cdb2_hndl_tp *hndl)
{
    hndl->ack = 0;
    struct newsqlheader hdr = {0};
    hdr.type = htonl(RESPONSE_HEADER__SQL_RESPONSE_PONG);
    sbuf2write((void *)&hdr, sizeof(hdr), hndl->sb);
    sbuf2flush(hndl->sb);
}

static int cdb2_read_record(cdb2_hndl_tp *hndl, uint8_t **buf, int *len, int *type)
{
    /* Got response */
    SBUF2 *sb = hndl->sb;
    struct newsqlheader hdr;
    int b_read;
    int rc = 0; /* Make compilers happy. */

    void *callbackrc;
    int overwrite_rc = 0;
    cdb2_event *e = NULL;

    while ((e = cdb2_next_callback(hndl, CDB2_BEFORE_READ_RECORD, e)) != NULL) {
        callbackrc = cdb2_invoke_callback(hndl, e, 0);
        PROCESS_EVENT_CTRL_BEFORE(hndl, e, rc, callbackrc, overwrite_rc);
    }

    if (overwrite_rc)
        goto after_callback;

retry:
    b_read = sbuf2fread((char *)&hdr, 1, sizeof(hdr), sb);
    debugprint("READ HDR b_read=%d, sizeof(hdr)=(%lu):\n", b_read, sizeof(hdr));

    if (b_read != sizeof(hdr)) {
        debugprint("bad read or numbytes, b_read=%d, sizeof(hdr)=(%lu):\n",
                   b_read, sizeof(hdr));
        rc = -1;
        goto after_callback;
    }

    hdr.type = ntohl(hdr.type);
    hdr.compression = ntohl(hdr.compression);
    hdr.length = ntohl(hdr.length);
    hndl->ack = (hdr.type == RESPONSE_HEADER__SQL_RESPONSE_PING);

    /* Server requires SSL. Return the header type in `type'.
       We may reach here under DIRECT_CPU mode where we skip DBINFO lookup. */
    if (hdr.type == RESPONSE_HEADER__SQL_RESPONSE_SSL) {
        if (type == NULL) {
            rc = -1;
            goto after_callback;
        }
        *type = hdr.type;
        rc = 0;
        goto after_callback;
    }

    if (hdr.length == 0) {
        debugprint("hdr length (0) from mach %s - going to retry\n",
                   hndl->hosts[hndl->connected_host]);
        goto retry;
    }

    if (type)
        *type = hdr.type;

    *buf = realloc(*buf, hdr.length);
    if ((*buf) == NULL) {
        fprintf(stderr, "%s: out of memory realloc(%d)\n", __func__, hdr.length);
        rc = -1;
        goto after_callback;
    }

    b_read = sbuf2fread((char *)(*buf), 1, hdr.length, sb);
    debugprint("READ MSG b_read(%d) hdr.length(%d) type(%d)\n", b_read,
               hdr.length, hdr.type);

    *len = hdr.length;
    if (b_read != *len) {
        debugprint("bad read or numbytes, b_read(%d) != *len(%d) type(%d)\n",
                   b_read, *len, *type);
        rc = -1;
        goto after_callback;
    }
    if (hdr.type == RESPONSE_HEADER__SQL_RESPONSE_TRACE) {
        CDB2SQLRESPONSE *response =
            cdb2__sqlresponse__unpack(NULL, hdr.length, *buf);
        if (response->response_type == RESPONSE_TYPE__SP_TRACE) {
            fprintf(stderr, "%s\n", response->info_string);
            cdb2__sqlresponse__free_unpacked(response, NULL);
        } else {
            fprintf(stderr, "%s", response->info_string);
            cdb2__sqlresponse__free_unpacked(response, NULL);
            char cmd[250];
            if (fgets(cmd, 250, stdin) == NULL ||
                strncasecmp(cmd, "quit", 4) == 0) {
                exit(0);
            }
            CDB2QUERY query = CDB2__QUERY__INIT;
            query.spcmd = cmd;
            int len = cdb2__query__get_packed_size(&query);
            unsigned char *locbuf = malloc(len + 1);

            cdb2__query__pack(&query, locbuf);

            struct newsqlheader hdr;

            hdr.type = ntohl(CDB2_REQUEST_TYPE__CDB2QUERY);
            hdr.compression = ntohl(0);
            hdr.length = ntohl(len);

            sbuf2write((char *)&hdr, sizeof(hdr), hndl->sb);
            sbuf2write((char *)locbuf, len, hndl->sb);

            int rc = sbuf2flush(hndl->sb);
            free(locbuf);
            if (rc < 0) {
                rc = -1;
                goto after_callback;
            }
        }
        debugprint("- going to retry\n");
        goto retry;
    }

    rc = 0;
after_callback:
    while ((e = cdb2_next_callback(hndl, CDB2_AFTER_READ_RECORD, e)) != NULL) {
        callbackrc = cdb2_invoke_callback(hndl, e, 1, CDB2_RETURN_VALUE, rc);
        PROCESS_EVENT_CTRL_AFTER(hndl, e, rc, callbackrc);
    }
    return rc;
}

static int cdb2_convert_error_code(int rc)
{
    switch (rc) {
    case CDB2__ERROR_CODE__DUP_OLD:
        return CDB2ERR_DUPLICATE;
    case CDB2__ERROR_CODE__PREPARE_ERROR_OLD:
        return CDB2ERR_PREPARE_ERROR;
    default:
        return rc;
    }
}

static void clear_responses(cdb2_hndl_tp *hndl)
{
    if (hndl->lastresponse) {
        cdb2__sqlresponse__free_unpacked(hndl->lastresponse, NULL);
        free((void *)hndl->last_buf);
        hndl->last_buf = NULL;
        hndl->lastresponse = NULL;
    }

    if (hndl->firstresponse) {
        cdb2__sqlresponse__free_unpacked(hndl->firstresponse, NULL);
        free((void *)hndl->first_buf);
        hndl->first_buf = NULL;
        hndl->firstresponse = NULL;
    }
}

static int cdb2_effects_request(cdb2_hndl_tp *hndl)
{
    if (hndl && !hndl->in_trans) {
        return -1;
    }

    if (hndl->error_in_trans)
        return -1;

    clear_responses(hndl);
    CDB2QUERY query = CDB2__QUERY__INIT;
    CDB2DBINFO dbinfoquery = CDB2__DBINFO__INIT;
    dbinfoquery.dbname = hndl->dbname;
    dbinfoquery.has_want_effects = 1;
    dbinfoquery.want_effects = 1;
    query.sqlquery = NULL;
    query.dbinfo = &dbinfoquery;

    int len = cdb2__query__get_packed_size(&query);
    unsigned char *buf = malloc(len + 1);

    cdb2__query__pack(&query, buf);

    struct newsqlheader hdr;

    hdr.type = ntohl(CDB2_REQUEST_TYPE__CDB2QUERY);
    hdr.compression = ntohl(0);
    hdr.length = ntohl(len);

    sbuf2write((char *)&hdr, sizeof(hdr), hndl->sb);
    sbuf2write((char *)buf, len, hndl->sb);

    int rc = sbuf2flush(hndl->sb);
    free(buf);
    if (rc < 0)
        return -1;

    int type;

retry_read:
    rc = cdb2_read_record(hndl, &hndl->first_buf, &len, &type);
    if (rc) {
        free((void *)hndl->first_buf);
        hndl->first_buf = NULL;
        sbuf2close(hndl->sb);
        hndl->sb = NULL;
        return -1;
    }
    if (type ==
        RESPONSE_HEADER__SQL_RESPONSE) { /* This might be the error that
                                            happened within transaction. */
        hndl->firstresponse =
            cdb2__sqlresponse__unpack(NULL, len, hndl->first_buf);
        hndl->error_in_trans = 
            cdb2_convert_error_code(hndl->firstresponse->error_code);
        if (hndl->firstresponse->error_string)
            strcpy(hndl->errstr, hndl->firstresponse->error_string);
        goto retry_read;
    }

    if (type == RESPONSE_HEADER__SQL_EFFECTS && hndl->error_in_trans)
        return -1;

    if (type != RESPONSE_HEADER__SQL_EFFECTS) {
        free((void *)hndl->first_buf);
        hndl->first_buf = NULL;
        return -1;
    }

    if (hndl->first_buf == NULL) {
        fprintf(stderr, "td 0x%p %s: Can't read response from the db\n",
                (void *)pthread_self(), __func__);
        return -1;
    }
    hndl->firstresponse = cdb2__sqlresponse__unpack(NULL, len, hndl->first_buf);
    return 0;
}

static int cdb2_send_query(cdb2_hndl_tp *hndl, cdb2_hndl_tp *event_hndl,
                           SBUF2 *sb, const char *dbname, const char *sql,
                           int n_set_commands, int n_set_commands_sent,
                           char **set_commands, int n_bindvars,
                           CDB2SQLQUERY__Bindvalue **bindvars, int ntypes,
                           int *types, int is_begin, int skip_nrows,
                           int retries_done, int do_append, int fromline)
{
<<<<<<< HEAD
    static __thread unsigned char *staticbuf = NULL;
    static __thread size_t staticbuf_size = 0;
=======
    int rc = 0;

    void *callbackrc;
    int overwrite_rc = 0;
    cdb2_event *e = NULL;

    while ((e = cdb2_next_callback(event_hndl, CDB2_BEFORE_SEND_QUERY, e)) !=
           NULL) {
        callbackrc = cdb2_invoke_callback(event_hndl, e, 1, CDB2_SQL, sql);
        PROCESS_EVENT_CTRL_BEFORE(event_hndl, e, rc, callbackrc, overwrite_rc);
    }

    if (overwrite_rc)
        goto after_callback;

    if (log_calls) {
        fprintf(stderr, "td 0x%p %s line %d\n", (void *)pthread_self(),
                __func__, __LINE__);
    }

>>>>>>> 55386201
    int n_features = 0;
    int features[10]; // Max 10 client features??
    CDB2QUERY query = CDB2__QUERY__INIT;
    CDB2SQLQUERY sqlquery = CDB2__SQLQUERY__INIT;
    CDB2SQLQUERY__Snapshotinfo snapshotinfo;

    // This should be sent once right after we connect, not with every query
    CDB2SQLQUERY__Cinfo cinfo = CDB2__SQLQUERY__CINFO__INIT;

    if (!hndl || !hndl->sent_client_info) {
        cinfo.pid = _PID;
        cinfo.th_id = pthread_self();
        cinfo.host_id = cdb2_hostid();
        cinfo.argv0 = _ARGV0;
        if (hndl && hndl->send_stack)
            cinfo.stack = hndl->stack;
        sqlquery.client_info = &cinfo;
        if (hndl)
            hndl->sent_client_info = 1;
    }

    sqlquery.dbname = (char *)dbname;
    sqlquery.sql_query = (char *)cdb2_skipws(sql);
#if _LINUX_SOURCE
    sqlquery.little_endian = 1;
#else
    sqlquery.little_endian = 0;
#endif

    sqlquery.n_bindvars = n_bindvars;
    sqlquery.bindvars = bindvars;
    sqlquery.n_types = ntypes;
    sqlquery.types = types;
    sqlquery.tzname = (hndl) ? hndl->env_tz : DB_TZNAME_DEFAULT;
    sqlquery.mach_class = cdb2_default_cluster;


    

    query.sqlquery = &sqlquery;

    sqlquery.n_set_flags = n_set_commands - n_set_commands_sent;
    if (sqlquery.n_set_flags)
        sqlquery.set_flags = &set_commands[n_set_commands_sent];

#if WITH_SSL
    features[n_features++] = CDB2_CLIENT_FEATURES__SSL;
#endif

    if (hndl) { 
        features[n_features++] = CDB2_CLIENT_FEATURES__ALLOW_MASTER_DBINFO;
        if ((hndl->flags & CDB2_DIRECT_CPU) ||
            (retries_done >= (hndl->num_hosts * 2 - 1) && hndl->master ==
             hndl->connected_host)) {
            features[n_features++] = CDB2_CLIENT_FEATURES__ALLOW_MASTER_EXEC;
        }
        if (retries_done >= hndl->num_hosts) {
            features[n_features++] = CDB2_CLIENT_FEATURES__ALLOW_QUEUING;
        }

        debugprint("sending to %s '%s' from-line %d retries is"
                   " %d do_append is %d\n",
                   hndl->connected_host >= 0 ? hndl->hosts[hndl->connected_host]
                                             : "NOT-CONNECTED",
                   sql, fromline, retries_done, do_append);

        if (hndl->is_retry) {
            sqlquery.has_retry = 1;
            sqlquery.retry = hndl->is_retry;
        }

        if ( !(hndl->flags & CDB2_READ_INTRANS_RESULTS) && is_begin) {
            features[n_features++] = CDB2_CLIENT_FEATURES__SKIP_INTRANS_RESULTS;
        }

        /* Have a query id associated with each transaction/query */
        sqlquery.has_cnonce = 1;
        sqlquery.cnonce.data = (uint8_t *)hndl->cnonce.str;
        sqlquery.cnonce.len = strlen(hndl->cnonce.str);

        if (hndl->snapshot_file) {
            cdb2__sqlquery__snapshotinfo__init(&snapshotinfo);
            snapshotinfo.file = hndl->snapshot_file;
            snapshotinfo.offset = hndl->snapshot_offset;
            sqlquery.snapshot_info = &snapshotinfo;
        }
    } else if (retries_done) {
        features[n_features++] = CDB2_CLIENT_FEATURES__ALLOW_MASTER_DBINFO;
        features[n_features++] = CDB2_CLIENT_FEATURES__ALLOW_MASTER_EXEC;
        features[n_features++] = CDB2_CLIENT_FEATURES__ALLOW_QUEUING;
    }

    if (n_features) {
        sqlquery.n_features = n_features;
        sqlquery.features = features;
    }

    if (skip_nrows) {
        sqlquery.has_skip_rows = 1;
        sqlquery.skip_rows = skip_nrows;
    }

    if (hndl && hndl->context_msgs.has_changed == 1 &&
        hndl->context_msgs.count > 0) {
        sqlquery.n_context = hndl->context_msgs.count;
        sqlquery.context = hndl->context_msgs.message;
        /* Reset the has_changed flag. */
        hndl->context_msgs.has_changed = 0;
    }

<<<<<<< HEAD
    uint8_t trans_append = hndl && hndl->in_trans && do_append;
=======
    CDB2SQLQUERY__Reqinfo req_info = CDB2__SQLQUERY__REQINFO__INIT;
    req_info.timestampus = (hndl ? hndl->timestampus : 0);
    req_info.num_retries = retries_done;
    sqlquery.req_info = &req_info;

>>>>>>> 55386201
    int len = cdb2__query__get_packed_size(&query);

    unsigned char *buf;
    if (trans_append) {
        buf = malloc(len + 1);
    } else {
        /* make staticbuf bigger if necessary */
        if (staticbuf_size <= len) {
            size_t newsz = len;
            buf = realloc(staticbuf, newsz);
            if (!buf)
                return -1;
            staticbuf_size = newsz;
            staticbuf = buf;
        } else
            buf = staticbuf;
    }

    cdb2__query__pack(&query, buf);

    struct newsqlheader hdr;
    hdr.type = ntohl(CDB2_REQUEST_TYPE__CDB2QUERY);
    hdr.compression = ntohl(0);
    hdr.length = ntohl(len);

    // finally send header and query
    rc = sbuf2write((char *)&hdr, sizeof(hdr), sb);
    if (rc != sizeof(hdr))
        debugprint("sbuf2write rc = %d\n", rc);

    rc = sbuf2write((char *)buf, len, sb);
    if (rc != len)
        debugprint("sbuf2write rc = %d (len = %d)\n", rc, len);

    rc = sbuf2flush(sb);
    if (rc < 0) {
        debugprint("sbuf2flush rc = %d\n", rc);
        free(buf);
        rc = -1;
        goto after_callback;
    }

<<<<<<< HEAD
    if (trans_append) {
=======
    if (do_append && hndl->in_trans) {
>>>>>>> 55386201
        /* Retry number of transaction is different from that of query.*/
        cdb2_query_list *item = malloc(sizeof(cdb2_query_list));
        item->buf = buf;
        item->len = len;
        item->is_read = hndl->is_read;
        item->next = NULL;
        item->sql = strdup(sql);
        cdb2_query_list *last = hndl->query_list;
        if (last == NULL) {
            hndl->query_list = item;
        } else {
            while (last->next != NULL)
                last = last->next;
            last->next = item;
        }
    } else if (staticbuf_size > MAX_STATIC_BUFSIZE_KEEP) {
        staticbuf_size = MAX_STATIC_BUFSIZE_KEEP;
        staticbuf = realloc(staticbuf, staticbuf_size);
    }

    rc = 0;

after_callback:
    while ((e = cdb2_next_callback(event_hndl, CDB2_AFTER_SEND_QUERY, e)) !=
           NULL) {
        callbackrc = cdb2_invoke_callback(event_hndl, e, 2, CDB2_SQL, sql,
                                          CDB2_RETURN_VALUE, rc);
        PROCESS_EVENT_CTRL_AFTER(event_hndl, e, rc, callbackrc);
    }
    return rc;
}

/* All "soft" errors are retryable .. constraint violation are not */
static int is_retryable(cdb2_hndl_tp *hndl, int err_val)
{
    switch (err_val) {
    case CDB2ERR_CHANGENODE:
    case CDB2ERR_NOMASTER:
    case CDB2ERR_TRAN_IO_ERROR:
    case CDB2ERR_REJECTED:
    case CDB2__ERROR_CODE__MASTER_TIMEOUT:
        return 1;

    default:
        return 0;
    }
}

static int retry_queries_and_skip(cdb2_hndl_tp *hndl, int num_retry,
                                  int skip_nrows);

#define PRINT_RETURN(rcode)                                                    \
    do {                                                                       \
        debugprint("%s: cnonce '%s' [%d][%d] "                                 \
                   "returning %d\n",                                           \
                   rcode == 0 ? "" : "XXX ", hndl->cnonce.str,                 \
                   hndl->snapshot_file, hndl->snapshot_offset, rcode);         \
        return (rcode);                                                        \
    } while (0)

#define PRINT_RETURN_OK(rcode)                                                 \
    do {                                                                       \
        debugprint("cnonce '%s' [%d][%d] "                                     \
                   "returning %d\n",                                           \
                   hndl->cnonce.str, hndl->snapshot_file,                      \
                   hndl->snapshot_offset, rcode);                              \
        return (rcode);                                                        \
    } while (0)

static int cdb2_next_record_int(cdb2_hndl_tp *hndl, int shouldretry)
{
    int len;
    int rc;
    int num_retry = 0;

    if (hndl->ack)
        ack(hndl);

retry_next_record:
    if (hndl->first_buf == NULL || hndl->sb == NULL)
        PRINT_RETURN_OK(CDB2_OK_DONE);

    if (hndl->firstresponse->error_code)
        PRINT_RETURN_OK(hndl->firstresponse->error_code);

    if (hndl->lastresponse) {
        if (hndl->lastresponse->response_type == RESPONSE_TYPE__LAST_ROW) {
            PRINT_RETURN_OK(CDB2_OK_DONE);
        }

        if (hndl->lastresponse->response_type == RESPONSE_TYPE__COLUMN_VALUES &&
                hndl->lastresponse->error_code != 0) {
            int rc = cdb2_convert_error_code(hndl->lastresponse->error_code);
            if (hndl->in_trans) {
                /* Give the same error for every query until commit/rollback */
                hndl->error_in_trans = rc;
            }
            PRINT_RETURN_OK(rc);
        }
    }

    rc = cdb2_read_record(hndl, &hndl->last_buf, &len, NULL);
    if (rc) {
        newsql_disconnect(hndl, hndl->sb, __LINE__);
        sprintf(hndl->errstr, "%s: Timeout while reading response from server",
                __func__);
    retry:
        debugprint("retry: shouldretry=%d, snapshot_file=%d, num_retry=%d\n",
                   shouldretry, hndl->snapshot_file, num_retry);
        if (shouldretry && hndl->snapshot_file && num_retry < hndl->max_retries) {
            num_retry++;
            if (num_retry > hndl->num_hosts) {
                int tmsec;
                tmsec = (num_retry - hndl->num_hosts) * 100;
                if (tmsec > 1000)
                    tmsec = 1000;
                poll(NULL, 0, tmsec);
            }
            cdb2_connect_sqlhost(hndl);
            if (hndl->sb == NULL) {
#if WITH_SSL
                if (hndl->sslerr != 0)
                    PRINT_RETURN_OK(-1);
#endif
                goto retry;
            }
            rc = retry_queries_and_skip(hndl, num_retry, hndl->rows_read);
            if (rc) {
                newsql_disconnect(hndl, hndl->sb, __LINE__);
                goto retry;
            }
            goto retry_next_record;
        }
        PRINT_RETURN_OK(-1);
    }

    if (hndl->last_buf == NULL) {
        newsql_disconnect(hndl, hndl->sb, __LINE__);
        sprintf(hndl->errstr, "%s: No response from server", __func__);
        PRINT_RETURN_OK(-1);
    }

    /* free previous response */
    if (hndl->lastresponse)
        cdb2__sqlresponse__free_unpacked(hndl->lastresponse, NULL);

    hndl->lastresponse = cdb2__sqlresponse__unpack(NULL, len, hndl->last_buf);
    debugprint("hndl->lastresponse->response_type=%d\n",
               hndl->lastresponse->response_type);

    if (hndl->lastresponse->snapshot_info &&
        hndl->lastresponse->snapshot_info->file) {
        hndl->snapshot_file = hndl->lastresponse->snapshot_info->file;
        hndl->snapshot_offset = hndl->lastresponse->snapshot_info->offset;
    }

    if (hndl->lastresponse->response_type == RESPONSE_TYPE__COLUMN_VALUES) {
        // "Good" rcodes are not retryable
        if (is_retryable(hndl, hndl->lastresponse->error_code) &&
            hndl->snapshot_file) {
            newsql_disconnect(hndl, hndl->sb, __LINE__);
            sprintf(hndl->errstr,
                    "%s: Timeout while reading response from server", __func__);
            goto retry;
        }

        hndl->rows_read++;
        if (hndl->in_trans) {
            /* Give the same error for every query until commit/rollback */
            hndl->error_in_trans =
                cdb2_convert_error_code(hndl->lastresponse->error_code);
        }

        debugprint("error_string=%s\n", hndl->lastresponse->error_string);
        rc = cdb2_convert_error_code(hndl->lastresponse->error_code);
        PRINT_RETURN_OK(rc);
    }

    if (hndl->lastresponse->response_type == RESPONSE_TYPE__LAST_ROW) {
        int ii = 0;

        // check for begin that couldn't retrieve the durable lsn from master
        if (is_retryable(hndl, hndl->lastresponse->error_code)) {
            newsql_disconnect(hndl, hndl->sb, __LINE__);
            sprintf(hndl->errstr,
                    "%s: Timeout while reading response from server", __func__);
            return hndl->lastresponse->error_code;
        }

        if (hndl->num_set_commands) {
            hndl->num_set_commands_sent = hndl->num_set_commands;
        }
        for (ii = 0; ii < hndl->lastresponse->n_features; ii++) {
            if (hndl->in_trans && (CDB2_SERVER_FEATURES__SKIP_INTRANS_RESULTS ==
                                   hndl->lastresponse->features[ii]))
                hndl->read_intrans_results = 0;
        }

        PRINT_RETURN_OK(CDB2_OK_DONE);
    }

    PRINT_RETURN_OK(-1);
}

int cdb2_next_record(cdb2_hndl_tp *hndl)
{
    int rc = 0;

    void *callbackrc;
    int overwrite_rc = 0;
    cdb2_event *e = NULL;

    while ((e = cdb2_next_callback(hndl, CDB2_AT_ENTER_NEXT_RECORD, e)) !=
           NULL) {
        callbackrc = cdb2_invoke_callback(hndl, e, 0);
        PROCESS_EVENT_CTRL_BEFORE(hndl, e, rc, callbackrc, overwrite_rc);
    }

    if (overwrite_rc)
        goto after_callback;

    if (hndl->in_trans && !hndl->read_intrans_results && !hndl->is_read) {
        rc = CDB2_OK_DONE;
    } else if (hndl->lastresponse && hndl->first_record_read == 0) {
        hndl->first_record_read = 1;
        if (hndl->lastresponse->response_type == RESPONSE_TYPE__COLUMN_VALUES) {
            rc = hndl->lastresponse->error_code;
        } else if (hndl->lastresponse->response_type ==
                   RESPONSE_TYPE__LAST_ROW) {
            if (hndl->num_set_commands) {
                hndl->num_set_commands_sent = hndl->num_set_commands;
            }
            rc = CDB2_OK_DONE;
        } else {
            rc = -1;
        }
    } else {
        rc = cdb2_next_record_int(hndl, 1);
    }

    if (log_calls)
        fprintf(stderr, "%p> cdb2_next_record(%p) = %d\n",
                (void *)pthread_self(), hndl, rc);

after_callback:
    while ((e = cdb2_next_callback(hndl, CDB2_AT_EXIT_NEXT_RECORD, e)) !=
           NULL) {
        callbackrc = cdb2_invoke_callback(hndl, e, 1, CDB2_RETURN_VALUE, rc);
        PROCESS_EVENT_CTRL_AFTER(hndl, e, rc, callbackrc);
    }

    return rc;
}

int cdb2_get_effects(cdb2_hndl_tp *hndl, cdb2_effects_tp *effects)
{
    int rc = 0;

    while (cdb2_next_record_int(hndl, 0) == CDB2_OK)
        ;

    if (hndl->lastresponse == NULL) {
        int lrc = cdb2_effects_request(hndl);
        if (lrc) {
            rc = -1;
        } else if (hndl->firstresponse && hndl->firstresponse->effects) {
            effects->num_affected = hndl->firstresponse->effects->num_affected;
            effects->num_selected = hndl->firstresponse->effects->num_selected;
            effects->num_updated = hndl->firstresponse->effects->num_updated;
            effects->num_deleted = hndl->firstresponse->effects->num_deleted;
            effects->num_inserted = hndl->firstresponse->effects->num_inserted;
            cdb2__sqlresponse__free_unpacked(hndl->firstresponse, NULL);
            free((void *)hndl->first_buf);
            hndl->first_buf = NULL;
            hndl->firstresponse = NULL;
            rc = 0;
        } else {
            rc = -1;
        }
    } else if (hndl->lastresponse->effects) {
        effects->num_affected = hndl->lastresponse->effects->num_affected;
        effects->num_selected = hndl->lastresponse->effects->num_selected;
        effects->num_updated = hndl->lastresponse->effects->num_updated;
        effects->num_deleted = hndl->lastresponse->effects->num_deleted;
        effects->num_inserted = hndl->lastresponse->effects->num_inserted;
        rc = 0;
    } else {
        rc = -1;
    }

    if (log_calls) {
        fprintf(stderr, "%p> cdb_get_effects(%p) = %d", (void *)pthread_self(),
                hndl, rc);
        if (rc == 0)
            fprintf(stderr, " => affected %d, selected %d, updated %d, deleted "
                            "%d, inserted %d\n",
                    effects->num_affected, effects->num_selected,
                    effects->num_updated, effects->num_deleted,
                    effects->num_inserted);
    }

    return rc;
}

int cdb2_close(cdb2_hndl_tp *hndl)
{
    cdb2_event *curre, *preve;
    void *callbackrc;
    int rc = 0;

    if (log_calls)
        fprintf(stderr, "%p> cdb2_close(%p)\n", (void *)pthread_self(), hndl);

    if (!hndl)
        return 0;

    if (hndl->ack)
        ack(hndl);

    if (hndl->sb && !hndl->in_trans && hndl->firstresponse &&
        (!hndl->lastresponse ||
         (hndl->lastresponse->response_type != RESPONSE_TYPE__LAST_ROW))) {
        int nrec = 0;
        sbuf2settimeout(hndl->sb, CDB2_AUTO_CONSUME_TIMEOUT_MS,
                        CDB2_AUTO_CONSUME_TIMEOUT_MS);
        struct timeval tv;
        gettimeofday(&tv, NULL);
        uint64_t starttimems = ((uint64_t)tv.tv_sec) * 1000 + tv.tv_usec / 1000;
        while (cdb2_next_record_int(hndl, 0) == CDB2_OK) {
            nrec++;
            gettimeofday(&tv, NULL);
            uint64_t curr = ((uint64_t)tv.tv_sec) * 1000 + tv.tv_usec / 1000;
            /* auto consume for up to CDB2_AUTO_CONSUME_TIMEOUT_MS */
            if (curr - starttimems >= CDB2_AUTO_CONSUME_TIMEOUT_MS)
                break;
        }
        if (UNLIKELY(hndl->debug_trace)) {
            gettimeofday(&tv, NULL);
            uint64_t curr = ((uint64_t)tv.tv_sec) * 1000 + tv.tv_usec / 1000;
            fprintf(stderr, "%s: auto consume %d records took %lu ms\n",
                    __func__, nrec, curr - starttimems);
        }
    }

    if (hndl->sb)
        newsql_disconnect(hndl, hndl->sb, __LINE__);

    if (hndl->firstresponse) {
        cdb2__sqlresponse__free_unpacked(hndl->firstresponse, NULL);
        free((void *)hndl->first_buf);
        hndl->first_buf = NULL;
    }

    if (hndl->lastresponse) {
        cdb2__sqlresponse__free_unpacked(hndl->lastresponse, NULL);
        free((void *)hndl->last_buf);
    }
    if (hndl->num_set_commands) {
        while (hndl->num_set_commands) {
            hndl->num_set_commands--;
            free(hndl->commands[hndl->num_set_commands]);
        }
        free(hndl->commands);
        hndl->commands = NULL;
    }

    free(hndl->query);
    free(hndl->query_hint);
    free(hndl->hint);
    free(hndl->sql);

    cdb2_clearbindings(hndl);
    cdb2_free_context_msgs(hndl);
#if WITH_SSL
    free(hndl->sslpath);
    free(hndl->cert);
    free(hndl->key);
    free(hndl->ca);
    free(hndl->crl);
    if (hndl->sess_list) {
        /* This is correct - we don't have to do it under lock. */
        hndl->sess_list->ref = 0;
    }
#endif

    curre = NULL;
    while ((curre = cdb2_next_callback(hndl, CDB2_AT_CLOSE, curre)) != NULL) {
        callbackrc =
            cdb2_invoke_callback(hndl, curre, 1, CDB2_RETURN_VALUE, rc);
        PROCESS_EVENT_CTRL_AFTER(hndl, curre, rc, callbackrc);
    }

    curre = hndl->events.next;
    while (curre != NULL) {
        preve = curre;
        curre = curre->next;
        free(preve);
    }

    free(hndl);
    return rc;
}

static int next_cnonce(cdb2_hndl_tp *hndl)
{
    /* 1. Get the current epoch in microseconds.
       2. If the epoch is equal to the time embedded in `seq',
          increment the sequence number. If the sequence number wraps
          around 0, return an error.
       3. If the epoch is greater than the time embedded in `seq',
          3.1 If the embedded time is 0, which means this is the 1st time
              a cnonce is generated, initialze `hostid', `pid' and `hndl'.
          embed the epoch to `seq' and reset the sequence number to 0.
       4. Otherwise, return an error. */

    int rc;
    struct timeval tv;
    uint64_t cnt, seq, tm, now;
    cnonce_t *c;

    static char hex[] = "0123456789abcdef";
    char *in, *out, *end;

    rc = gettimeofday(&tv, NULL);
    if (rc != 0)
        return rc;
    c = &hndl->cnonce;
    seq = c->seq;
    tm = (seq & TIME_MASK) >> CNT_BITS;
    now = tv.tv_sec * 1000000 + tv.tv_usec;
    if (now == tm) {
        cnt = ((seq & CNT_MASK) + 1) & CNT_MASK;
        if (cnt == 0) {
            snprintf(hndl->errstr, sizeof(hndl->errstr),
                     "Transaction rate too high.");
            rc = E2BIG;
        } else {
            c->seq = (seq & TIME_MASK) | cnt;
        }
    } else if (now > tm) {
        if (tm == 0) {
            c->hostid = _MACHINE_ID;
            c->pid = _PID;
            c->hndl = hndl;
            c->ofs =
                sprintf(c->str, CNONCE_STR_FMT, c->hostid, c->pid, c->hndl);
        }
        c->seq = (now << CNT_BITS);
    } else {
        rc = EINVAL;
    }

    if (rc == 0) {
        in = (char *)&c->seq;
        end = in + sizeof(c->seq);
        out = c->str + c->ofs;

        while (in != end) {
            char i = *(in++);
            *(out++) = hex[(i & 0xf0) >> 4];
            *(out++) = hex[i & 0x0f];
        }
        *out = 0;
    }
    return rc;
}

static int cdb2_query_with_hint(cdb2_hndl_tp *hndl, const char *sqlquery,
                                char *short_identifier, char **hint,
                                char **query_hint)
{
    const char *sqlstr = cdb2_skipws(sqlquery);
    const char *sql_start = sqlstr;
    int len = strlen(sqlstr);
    int len_id = strlen(short_identifier);
    if (len_id > 128) {
        sprintf(hndl->errstr, "Short identifier is too long.");
        return -1;
    }

    int fw_end = 1;
    while (*sql_start != '\0' && *sql_start != ' ') {
        fw_end++;
        sql_start++;
    }

    /* short string will be something like this
       select <* RUNCOMDB2SQL <short_identifier> *>
       */
    *hint = malloc(fw_end + SQLCACHEHINTLENGTH + 4 + len_id + 1);
    strncpy(*hint, sqlstr, fw_end);
    /* Add the SQL HINT */
    strncpy(*hint + fw_end, SQLCACHEHINT, SQLCACHEHINTLENGTH);
    strncpy(*hint + fw_end + SQLCACHEHINTLENGTH, short_identifier, len_id);
    strncpy(*hint + fw_end + SQLCACHEHINTLENGTH + len_id, " */ ", 5);
    /* short string will be something like this
       select <* RUNCOMDB2SQL <short_identifier> *> <rest of the sql>
       */
    *query_hint = malloc(len + SQLCACHEHINTLENGTH + 4 + len_id + 1);
    strncpy(*query_hint, *hint, fw_end + SQLCACHEHINTLENGTH + 4 + len_id);
    strcpy(*query_hint + fw_end + SQLCACHEHINTLENGTH + 4 + len_id,
           sqlstr + fw_end);
    return 0;
}

int cdb2_run_statement(cdb2_hndl_tp *hndl, const char *sql)
{
    return cdb2_run_statement_typed(hndl, sql, 0, NULL);
}

static void parse_dbresponse(CDB2DBINFORESPONSE *dbinfo_response,
                             char valid_hosts[][64], int *valid_ports,
                             int *master_node, int *num_valid_hosts,
                             int *num_valid_sameroom_hosts, int debug_trace
#if WITH_SSL
                             ,
                             peer_ssl_mode *s_mode
#endif
)
{
    if (log_calls)
        fprintf(stderr, "td %d %s:%d\n", (uint32_t)pthread_self(), __func__,
                __LINE__);
    int num_hosts = dbinfo_response->n_nodes;
    *num_valid_hosts = 0;
    if (num_valid_sameroom_hosts)
        *num_valid_sameroom_hosts = 0;
    int myroom = 0;
    int i = 0;

    if (debug_trace) {
        /* Print a list of nodes received via dbinforesponse. */
        fprintf(stderr, "dbinforesponse:\n%s (master)\n",
                dbinfo_response->master->name);
        for (i = 0; i < num_hosts; i++) {
            CDB2DBINFORESPONSE__Nodeinfo *currnode = dbinfo_response->nodes[i];
            if (strcmp(dbinfo_response->master->name, currnode->name) == 0) {
                continue;
            }
            fprintf(stderr, "%s\n", currnode->name);
        }
    }

    for (i = 0; i < num_hosts; i++) {
        CDB2DBINFORESPONSE__Nodeinfo *currnode = dbinfo_response->nodes[i];
        if (!myroom) {
            if (currnode->has_room) {
                myroom = currnode->room;
            } else {
                myroom = -1;
            }
        }
        if (currnode->incoherent)
            continue;

        strcpy(valid_hosts[*num_valid_hosts], currnode->name);
        if (currnode->has_port) {
            valid_ports[*num_valid_hosts] = currnode->port;
        } else {
            valid_ports[*num_valid_hosts] = -1;
        }
        if (strcmp(currnode->name, dbinfo_response->master->name) == 0)
            *master_node = *num_valid_hosts;

        if (log_calls)
            fprintf(stderr, "td %d %s:%d, %d) host=%s(%d)%s\n",
                    (uint32_t)pthread_self(), __func__, __LINE__,
                    *num_valid_hosts, valid_hosts[*num_valid_hosts],
                    valid_ports[*num_valid_hosts],
                    (*master_node == *num_valid_hosts) ? "*" : "");

        if (num_valid_sameroom_hosts && (myroom == currnode->room))
            (*num_valid_sameroom_hosts)++;

        (*num_valid_hosts)++;
    }

    /* Add incoherent nodes too, don't count them for same room hosts. */
    for (i = 0; i < num_hosts; i++) {
        CDB2DBINFORESPONSE__Nodeinfo *currnode = dbinfo_response->nodes[i];
        if (!currnode->incoherent)
            continue;
        strcpy(valid_hosts[*num_valid_hosts], currnode->name);
        if (currnode->has_port) {
            valid_ports[*num_valid_hosts] = currnode->port;
        } else {
            valid_ports[*num_valid_hosts] = -1;
        }
        if (currnode->number == dbinfo_response->master->number)
            *master_node = *num_valid_hosts;

        (*num_valid_hosts)++;
    }

#if WITH_SSL
    if (!dbinfo_response->has_require_ssl)
        *s_mode = PEER_SSL_UNSUPPORTED;
    else if (dbinfo_response->require_ssl)
        *s_mode = PEER_SSL_REQUIRE;
    else
        *s_mode = PEER_SSL_ALLOW;
#endif
}

static int retry_query_list(cdb2_hndl_tp *hndl, int num_retry, int run_last)
{
    debugprint("retry_all %d, intran %d\n", hndl->retry_all, hndl->in_trans);

    if (!hndl->retry_all || !hndl->in_trans)
        return 0;

    int rc = 0;
    if (!(hndl->snapshot_file || hndl->query_no <= 1)) {
        debugprint("in_trans=%d snapshot_file=%d query_no=%d\n", hndl->in_trans,
                   hndl->snapshot_file, hndl->query_no);
        sprintf(hndl->errstr, "%s: Database disconnected while in transaction.",
                __func__);
        return CDB2ERR_TRAN_IO_ERROR; /* Fail if disconnect happens in
                                         transaction which doesn't have snapshot
                                         info.*/
    }

    /* Replay all the queries. */
    char *host = "NOT-CONNECTED";
    if (hndl->connected_host >= 0)
        host = hndl->hosts[hndl->connected_host];

    /*Send Begin. */
    hndl->is_retry = num_retry;

    clear_responses(hndl);
    hndl->read_intrans_results = 1;

    hndl->in_trans = 0;
    debugprint("sending 'begin' to %s\n", host);
    rc = cdb2_send_query(hndl, hndl, hndl->sb, hndl->dbname, "begin",
                         hndl->num_set_commands, hndl->num_set_commands_sent,
                         hndl->commands, 0, NULL, 0, NULL, 1, 0, num_retry, 0,
                         __LINE__);
    hndl->in_trans = 1;
    debugprint("cdb2_send_query rc = %d, setting in_trans to 1\n", rc);

    if (rc != 0) {
        sbuf2close(hndl->sb);
        hndl->sb = NULL;
        debugprint("send_query host=%s rc=%d; returning 1\n", host, rc);
        return 1;
    }
    int len = 0;
    int type = 0;
    rc = cdb2_read_record(hndl, &hndl->first_buf, &len, &type);
    if (rc) {
        sbuf2close(hndl->sb);
        hndl->sb = NULL;
        debugprint("cdb2_read_record from %s rc=%d, returning 1\n", host, rc);
        return 1;
    }

    if (type == RESPONSE_HEADER__DBINFO_RESPONSE) {
        if (hndl->flags & CDB2_DIRECT_CPU) {
            debugprint("directcpu will ignore dbinfo\n");
            return 1;
        }
        /* The master sent info about nodes that might be coherent. */
        sbuf2close(hndl->sb);
        hndl->sb = NULL;
        CDB2DBINFORESPONSE *dbinfo_response = NULL;
        dbinfo_response =
            cdb2__dbinforesponse__unpack(NULL, len, hndl->first_buf);
        parse_dbresponse(dbinfo_response, hndl->hosts, hndl->ports,
                         &hndl->master, &hndl->num_hosts,
                         &hndl->num_hosts_sameroom, hndl->debug_trace
#if WITH_SSL
                         ,
                         &hndl->s_sslmode
#endif
        );
        cdb2__dbinforesponse__free_unpacked(dbinfo_response, NULL);
        debugprint("type=%d returning 1\n", type);

#if WITH_SSL
        /* Clear cached SSL sessions - Hosts may have changed. */
        if (hndl->sess_list != NULL) {
            cdb2_ssl_sess_list *sl = hndl->sess_list;
            for (int i = 0; i != sl->n; ++i)
                SSL_SESSION_free(sl->list[i].sess);
            free(sl->list);
            sl->list = NULL;
        }
#endif
        return 1;
    }
    if (hndl->first_buf != NULL) {
        hndl->firstresponse =
            cdb2__sqlresponse__unpack(NULL, len, hndl->first_buf);
    } else {
        fprintf(stderr, "td 0x%p %s:%d: Can't read response from DB\n",
                (void *)pthread_self(), __func__, __LINE__);
        sbuf2close(hndl->sb);
        hndl->sb = NULL;
        return 1;
    }
    while ((rc = cdb2_next_record_int(hndl, 0)) == CDB2_OK)
        ;

    if (hndl->sb == NULL) {
        debugprint("sb is NULL, next_record returns %d, returning 1\n", rc);
        return 1;
    }

    cdb2_query_list *item = hndl->query_list;
    int i = 0;
    while (item != NULL) { /* Send all but the last query. */

        /* This is the case when we got disconnected while reading the
           query.
           In that case retry all the queries and skip their results,
           except the last one. */
        if (run_last == 0 && item->next == NULL)
            break;

        struct newsqlheader hdr;
        hdr.type = ntohl(CDB2_REQUEST_TYPE__CDB2QUERY);
        hdr.compression = ntohl(0);
        hdr.length = ntohl(item->len);
        debugprint("resending '%s' to %s\n", item->sql, host);

        sbuf2write((char *)&hdr, sizeof(hdr), hndl->sb);
        sbuf2write((char *)item->buf, item->len, hndl->sb);
        sbuf2flush(hndl->sb);

        clear_responses(hndl);

        int len = 0;
        i++;

        if (!hndl->read_intrans_results && !item->is_read) {
            item = item->next;
            continue;
        }
        /* This is for select queries, we send just the last row. */
        rc = cdb2_read_record(hndl, &hndl->first_buf, &len, NULL);
        if (rc) {
            debugprint("Can't read response from the db node %s\n", host);
            sbuf2close(hndl->sb);
            hndl->sb = NULL;
            return 1;
        }
        if (hndl->first_buf != NULL) {
            hndl->firstresponse =
                cdb2__sqlresponse__unpack(NULL, len, hndl->first_buf);
        } else {
            debugprint("Can't read response from the db node %s\n", host);
            sbuf2close(hndl->sb);
            hndl->sb = NULL;
            return 1;
        }
        int num_read = 0;
        int read_rc;

        while ((read_rc = cdb2_next_record_int(hndl, 0)) == CDB2_OK) {
            num_read++;
        }

        if (hndl->sb == NULL) {
            debugprint("sb is NULL, next_record_int returns "
                       "%d, returning 1\n",
                       read_rc);
            return 1;
        }

        item = item->next;
    }
    clear_responses(hndl);
    return 0;
}

static int retry_queries_and_skip(cdb2_hndl_tp *hndl, int num_retry,
                                  int skip_nrows)
{
    debugprint("num_retry=%d, skip_nrows=%d\n", num_retry, skip_nrows);

    int rc = 0, len;
    if (!(hndl->snapshot_file))
        return -1;

    hndl->retry_all = 1;

    if (hndl->in_trans) {
        rc = retry_query_list(hndl, num_retry, 0);
        if (rc) {
            PRINT_RETURN_OK(rc);
        }
    }
    hndl->is_retry = num_retry;

    rc = cdb2_send_query(hndl, hndl, hndl->sb, hndl->dbname, hndl->sql,
                         hndl->num_set_commands, hndl->num_set_commands_sent,
                         hndl->commands, hndl->n_bindvars, hndl->bindvars,
                         hndl->ntypes, hndl->types, 0, skip_nrows, num_retry, 0,
                         __LINE__);
    if (rc) {
        PRINT_RETURN_OK(rc);
    }

    rc = cdb2_read_record(hndl, &hndl->first_buf, &len, NULL);

    if (rc) {
        PRINT_RETURN_OK(rc);
    }

    if (hndl->first_buf != NULL) {
        hndl->firstresponse =
            cdb2__sqlresponse__unpack(NULL, len, hndl->first_buf);
    }

    PRINT_RETURN_OK(rc);
}

static void process_set_local(cdb2_hndl_tp *hndl, const char *set_command)
{
    const char *p = &set_command[sizeof("SET") - 1];

    p = cdb2_skipws(p);

    if (strncasecmp(p, "hasql", 5) == 0) {
        p += sizeof("HASQL");
        p = cdb2_skipws(p);
        if (strncasecmp(p, "on", 2) == 0)
            hndl->is_hasql = 1;
        else
            hndl->is_hasql = 0;
        return;
    }

    if (strncasecmp(p, "admin", 5) == 0) {
        p += sizeof("ADMIN");
        p = cdb2_skipws(p);
        if (strncasecmp(p, "on", 2) == 0)
            hndl->is_admin = 1;
        else
            hndl->is_admin = 0;
        return;
    }
}

#if WITH_SSL
/*
 *  0 - Processed an SSL set
 * >0 - Failed to process an SSL set
 * <0 - Not an SSL set
 */
static int process_ssl_set_command(cdb2_hndl_tp *hndl, const char *cmd)
{
    int rc = 0;
    const char *p = &cmd[sizeof("SET") - 1];
    p = cdb2_skipws(p);

    if (strncasecmp(p, "SSL_MODE", sizeof("SSL_MODE") - 1) == 0) {
        p += sizeof("SSL_MODE");
        p = cdb2_skipws(p);
        hndl->c_sslmode = ssl_string_to_mode(p, &hndl->nid_dbname);
    } else if (strncasecmp(p, SSL_CERT_PATH_OPT,
                           sizeof(SSL_CERT_PATH_OPT) - 1) == 0) {
        p += sizeof(SSL_CERT_PATH_OPT);
        p = cdb2_skipws(p);
        free(hndl->sslpath);
        hndl->sslpath = strdup(p);
        if (hndl->sslpath == NULL)
            rc = ENOMEM;
    } else if (strncasecmp(p, SSL_CERT_OPT, sizeof(SSL_CERT_OPT) - 1) == 0) {
        p += sizeof(SSL_CERT_OPT);
        p = cdb2_skipws(p);
        free(hndl->cert);
        hndl->cert = strdup(p);
        if (hndl->cert == NULL)
            rc = ENOMEM;
    } else if (strncasecmp(p, SSL_KEY_OPT, sizeof(SSL_KEY_OPT) - 1) == 0) {
        p += sizeof(SSL_KEY_OPT);
        p = cdb2_skipws(p);
        free(hndl->key);
        hndl->key = strdup(p);
        if (hndl->key == NULL)
            rc = ENOMEM;
    } else if (strncasecmp(p, SSL_CA_OPT, sizeof(SSL_CA_OPT) - 1) == 0) {
        p += sizeof(SSL_CA_OPT);
        p = cdb2_skipws(p);
        free(hndl->ca);
        hndl->ca = strdup(p);
        if (hndl->ca == NULL)
            rc = ENOMEM;
#if HAVE_CRL
    } else if (strncasecmp(p, SSL_CRL_OPT, sizeof(SSL_CRL_OPT) - 1) == 0) {
        p += sizeof(SSL_CRL_OPT);
        p = cdb2_skipws(p);
        free(hndl->crl);
        hndl->crl = strdup(p);
        if (hndl->crl == NULL)
            rc = ENOMEM;
#endif /* HAVE_CRL */
    } else if (strncasecmp(p, "SSL_SESSION_CACHE",
                           sizeof("SSL_SESSION_CACHE") - 1) == 0) {
        p += sizeof("SSL_SESSION_CACHE");
        p = cdb2_skipws(p);
        hndl->cache_ssl_sess = (strncasecmp(p, "ON", 2) == 0);
        if (hndl->cache_ssl_sess)
            cdb2_set_ssl_sessions(hndl, cdb2_get_ssl_sessions(hndl));
    } else {
        rc = -1;
    }

    if (rc == 0) {
        /* Reset ssl error flag. */
        hndl->sslerr = 0;
        /* Refresh connection if SSL config has changed. */
        if (hndl->sb != NULL) {
            newsql_disconnect(hndl, hndl->sb, __LINE__);
        }
    }

    return rc;
}
#endif /* WITH_SSL */

static inline void cleanup_query_list(cdb2_hndl_tp *hndl,
                                      cdb2_query_list *commit_query_list,
                                      int line)
{
    debugprint("called from line %d\n", line);
    hndl->read_intrans_results = 1;
    hndl->snapshot_file = 0;
    hndl->snapshot_offset = 0;
    hndl->is_retry = 0;
    hndl->error_in_trans = 0;
    hndl->in_trans = 0;
    debugprint("setting in_trans to 0\n");

    cdb2_query_list *item = hndl->query_list;
    while (item != NULL) {
        cdb2_query_list *ditem = item;
        item = item->next;
        free(ditem->sql);
        free(ditem->buf);
        free(ditem);
    }

    item = commit_query_list;
    while (item != NULL) {
        cdb2_query_list *ditem = item;
        item = item->next;
        free(ditem->sql);
        free(ditem->buf);
        free(ditem);
    }

    hndl->query_list = NULL;
}

static inline void clear_snapshot_info(cdb2_hndl_tp *hndl, int line)
{
    hndl->clear_snap_line = line;
    hndl->snapshot_file = 0;
    hndl->snapshot_offset = 0;
    hndl->is_retry = 0;
}

static int process_set_command(cdb2_hndl_tp *hndl, const char *sql)
{
    int i, j, k;

    if (hndl->in_trans) {
        sprintf(hndl->errstr, "Can't run set query inside transaction.");
        hndl->error_in_trans = CDB2ERR_BADREQ;
        hndl->client_side_error = 1;
        return CDB2ERR_BADREQ;
    }

#if WITH_SSL
    int rc = process_ssl_set_command(hndl, sql);
    if (rc >= 0)
        return rc;
#endif

    i = hndl->num_set_commands;
    if (i > 0) {
        int skip_len = 4;
        char *dup_sql = strdup(sql + skip_len);
        char *rest = NULL;
        char *set_tok = strtok_r(dup_sql, " ", &rest);
        /* special case for spversion */
        if (set_tok && strcasecmp(set_tok, "spversion") == 0) {
            skip_len += 10;
            set_tok = strtok_r(rest, " ", &rest);
        }
        if (!set_tok) {
            free(dup_sql);
            return 0;
        }
        int len = strlen(set_tok);

        for (j = 0; j < i; j++) {
            /* If this matches any of the previous commands. */
            if ((strncasecmp(&hndl->commands[j][skip_len], set_tok, len) ==
                 0) &&
                (hndl->commands[j][len + skip_len] == ' ')) {
                free(dup_sql);
                if (j == (i - 1)) {
                    if (strcmp(hndl->commands[j], sql) == 0) {
                        /* Do Nothing. */
                    } else {
                        hndl->commands[i - 1] =
                            realloc(hndl->commands[i - 1], strlen(sql) + 1);
                        strcpy(hndl->commands[i - 1], sql);
                    }
                } else {
                    char *cmd = hndl->commands[j];
                    /* Move all the commands down the array. */
                    for (k = j; k < i - 1; k++) {
                        hndl->commands[k] = hndl->commands[k + 1];
                    }
                    if (strcmp(cmd, sql) == 0) {
                        hndl->commands[i - 1] = cmd;
                    } else {
                        hndl->commands[i - 1] = realloc(cmd, strlen(sql) + 1);
                        strcpy(hndl->commands[i - 1], sql);
                    }
                }
                if (hndl->num_set_commands_sent)
                    hndl->num_set_commands_sent--;
                return 0;
            }
        }
        free(dup_sql);
    }
    hndl->num_set_commands++;
    hndl->commands =
        realloc(hndl->commands, sizeof(char *) * hndl->num_set_commands);
    hndl->commands[i] = malloc(strlen(sql) + 1);
    strcpy(hndl->commands[i], sql);

    process_set_local(hndl, sql);
    return 0;
}

static inline void consume_previous_query(cdb2_hndl_tp *hndl)
{
    while (cdb2_next_record_int(hndl, 0) == CDB2_OK)
        ;

    clear_responses(hndl);
    hndl->rows_read = 0;
}

#define GOTO_RETRY_QUERIES()                                                   \
    do {                                                                       \
        debugprint("goto retry_queries\n");                                    \
        goto retry_queries;                                                    \
    } while (0);

static int cdb2_run_statement_typed_int(cdb2_hndl_tp *hndl, const char *sql,
                                        int ntypes, int *types, int line)
{
    int return_value;
    int using_hint = 0;
    int rc = 0;
    int is_begin = 0;
    int is_commit = 0;
    int is_hasql_commit = 0;
    int commit_file = 0;
    int commit_offset = 0;
    int commit_is_retry = 0;
    cdb2_query_list *commit_query_list = NULL;
    int is_rollback = 0;
    int retries_done = 0;

    debugprint("running '%s' from line %d\n", sql, line);

    consume_previous_query(hndl);
    if (!sql)
        return 0;

    /* sniff out 'set hasql on' here */
    if (strncasecmp(sql, "set", 3) == 0) {
        return process_set_command(hndl, sql);
    }

    if (strncasecmp(sql, "begin", 5) == 0) {
        debugprint("setting is_begin flag\n");
        is_begin = 1;
    } else if (strncasecmp(sql, "commit", 6) == 0) {
        debugprint("setting is_commit flag\n");
        is_commit = 1;
    } else if (strncasecmp(sql, "rollback", 8) == 0) {
        debugprint("setting is_commit & is_rollback flag for rollback\n");
        is_commit = 1;
        is_rollback = 1;
    }
    if (hndl->client_side_error == 1 && hndl->in_trans) {
        if (!is_commit)
            return hndl->error_in_trans;
        else
            sql = "rollback";
    }

    if ((is_begin && hndl->in_trans) || (is_commit && !hndl->in_trans)) {
        debugprint("%s\n", is_begin && hndl->in_trans
                               ? "I am committing but not 'in-trans'"
                               : "I am beginning but 'in-trans'");
        sprintf(hndl->errstr, "Wrong sql handle state");
        PRINT_RETURN(CDB2ERR_BADSTATE);
    }

    hndl->is_read = is_sql_read(sql);
    struct timeval tv;
    gettimeofday(&tv, NULL);
    hndl->timestampus = ((uint64_t)tv.tv_sec) * 1000000 + tv.tv_usec;

    if (hndl->use_hint) {
        if (hndl->query && (strcmp(hndl->query, sql) == 0)) {
            sql = hndl->hint;
            using_hint = 1;
        } else {

            if (hndl->query) {
                free(hndl->query);
                hndl->query = NULL;
            }

            if (hndl->query_hint) {
                free(hndl->query_hint);
                hndl->query_hint = NULL;
            }

            if (hndl->hint) {
                free(hndl->hint);
                hndl->hint = NULL;
            }

            int len = strlen(sql);
            if (len > 100) {
                hndl->query = malloc(len + 1);
                strcpy(hndl->query, sql);

                if ((rc = next_cnonce(hndl)) != 0)
                    PRINT_RETURN(rc);
                cdb2_query_with_hint(hndl, sql, hndl->cnonce.str, &hndl->hint,
                                     &hndl->query_hint);

                sql = hndl->query_hint;
            }
        }
    }

    if (!hndl->in_trans) { /* only one cnonce for a transaction. */
        clear_snapshot_info(hndl, __LINE__);
        if ((rc = next_cnonce(hndl)) != 0)
            PRINT_RETURN(rc);
    }
    hndl->retry_all = 1;
    int run_last = 1;

retry_queries:
    debugprint(
        "retry_queries: hndl->host=%d (%s)\n", hndl->connected_host,
        (hndl->connected_host >= 0 ? hndl->hosts[hndl->connected_host] : ""));

    hndl->first_record_read = 0;

    retries_done++;

#if WITH_SSL
    if (hndl->sslerr != 0)
        PRINT_RETURN(CDB2ERR_CONNECT_ERROR);
#endif

    if (retries_done > hndl->max_retries) {
        sprintf(hndl->errstr, "%s: Maximum number of retries done.", __func__);
        if (is_hasql_commit) {
            cleanup_query_list(hndl, commit_query_list, __LINE__);
        }
        if (is_begin) {
            hndl->in_trans = 0;
        }
        PRINT_RETURN(CDB2ERR_TRAN_IO_ERROR);
    }

    if (!hndl->sb) {
        if (is_rollback) {
            cleanup_query_list(hndl, NULL, __LINE__);
            debugprint("returning 0 on unconnected rollback\n");
            PRINT_RETURN(0);
        }

        if (retries_done > hndl->num_hosts) {
            if (!hndl->is_hasql && (retries_done > hndl->min_retries)) {
                debugprint("returning cannot-connect, "
                           "retries_done=%d, num_hosts=%d\n",
                           retries_done, hndl->num_hosts);
                sprintf(hndl->errstr, "%s: Cannot connect to db", __func__);
                PRINT_RETURN(CDB2ERR_CONNECT_ERROR);
            }

            int tmsec = (retries_done - hndl->num_hosts) * 100;
            if (tmsec >= 1000) {
                tmsec = 1000;
                debugprint("%s: cannot connect: sleep on retry\n", __func__);
            }

            debugprint("polling for %d ms\n", tmsec);
            poll(NULL, 0, tmsec);
        }
        cdb2_connect_sqlhost(hndl);
        if (hndl->sb == NULL) {
            debugprint("rc=%d goto retry_queries on connect failure\n", rc);
            goto retry_queries;
        }
        if (!is_begin) {
            hndl->retry_all = 1;
            rc = retry_query_list(hndl, (retries_done - 1), run_last);
            if (rc > 0) {
                newsql_disconnect(hndl, hndl->sb, __LINE__);
                hndl->retry_all = 1;
                debugprint("rc=%d goto retry_queries\n", rc);
                goto retry_queries;
            }
            else if (rc < 0) {
                sprintf(hndl->errstr, "Can't retry query to db");
                PRINT_RETURN(rc);
            }
        }
    }

    clear_responses(hndl);

    hndl->ntypes = ntypes;
    hndl->types = types;

    if (!hndl->in_trans || is_begin) {
        hndl->query_no = 0;
        rc = cdb2_send_query(
            hndl, hndl, hndl->sb, hndl->dbname, (char *)sql,
            hndl->num_set_commands, hndl->num_set_commands_sent, hndl->commands,
            hndl->n_bindvars, hndl->bindvars, ntypes, types, is_begin, 0,
            retries_done - 1, is_begin ? 0 : run_last, __LINE__);
    } else {
        /* Latch the SQL only if we're in a SNAPSHOT HASQL txn. */
        if (hndl->snapshot_file != 0) {
            free(hndl->sql);
            hndl->sql = strdup(sql);
        }

        hndl->query_no += run_last;
        rc = cdb2_send_query(hndl, hndl, hndl->sb, hndl->dbname, (char *)sql, 0,
                             0, NULL, hndl->n_bindvars, hndl->bindvars, ntypes,
                             types, 0, 0, 0, run_last, __LINE__);
        if (rc != 0) 
            hndl->query_no -= run_last;
    }
    if (rc) {
        debugprint("cdb2_send_query rc = %d\n", rc);
        sprintf(hndl->errstr, "%s: Can't send query to the db", __func__);
        newsql_disconnect(hndl, hndl->sb, __LINE__);
        hndl->retry_all = 1;
        GOTO_RETRY_QUERIES();
    }
    run_last = 0;

    int len;
    int type = 0;
    int err_val = hndl->error_in_trans;
    int read_intrans_results = hndl->read_intrans_results;

    if (is_rollback || is_commit) {
        if (is_commit && hndl->snapshot_file) {
            commit_file = hndl->snapshot_file;
            commit_offset = hndl->snapshot_offset;
            commit_is_retry = hndl->is_retry;
            commit_query_list = hndl->query_list;
            hndl->query_list = NULL;
            is_hasql_commit = 1;
        }
        hndl->read_intrans_results = 1;
        clear_snapshot_info(hndl, __LINE__);
        hndl->error_in_trans = 0;
        debugprint("setting in_trans to 0\n");

        hndl->in_trans = 0;

        cdb2_query_list *item = hndl->query_list;
        while (item != NULL) {
            cdb2_query_list *ditem = item;
            item = item->next;
            free(ditem->sql);
            free(ditem->buf);
            free(ditem);
        }
        hndl->query_list = NULL;

        if (!read_intrans_results && !hndl->client_side_error) {
            if (err_val) {
                if (is_rollback) {
                    PRINT_RETURN(0);
                } else {
                    PRINT_RETURN(err_val);
                }
            }
        } else if (err_val) {
            hndl->client_side_error = 0;
            /* With read_intrans_results on, we need to read the 1st response
               of commit/rollback even if there is an in-trans error. */
            goto read_record;
        }
    }

    if (err_val) {
        PRINT_RETURN(err_val);
    }

    if (!hndl->read_intrans_results && !hndl->is_read && hndl->in_trans) {
        debugprint("returning because read_intrans_results=%d n_trans=%d "
                   "is_hasql=%d\n",
                   hndl->read_intrans_results, hndl->in_trans, hndl->is_hasql);
        return (0);
    }

read_record:

    rc = cdb2_read_record(hndl, &hndl->first_buf, &len, &type);
    debugprint("cdb2_read_record host=%s rc=%d type=%d\n",
               hndl->connected_host >= 0 ? hndl->hosts[hndl->connected_host]
                                         : "NOT-CONNECTED",
               rc, type);

    if (type == RESPONSE_HEADER__SQL_RESPONSE_SSL) {
#if WITH_SSL
        hndl->s_sslmode = PEER_SSL_REQUIRE;
        /* server wants us to use ssl so turn ssl on in same connection */
        try_ssl(hndl, hndl->sb, hndl->connected_host);

        /* Decrement retry counter: It is not a real retry. */
        --retries_done;
        /* Resend client info (argv0, cheapstack and etc.)
           over the SSL connection. */
        hndl->sent_client_info = 0;
        GOTO_RETRY_QUERIES();
#else
        sprintf(hndl->errstr, "%s: The database requires SSL connections.",
                __func__);
        PRINT_RETURN(-1);
#endif
    }

    /* Dbinfo .. go to new node */
    if (type == RESPONSE_HEADER__DBINFO_RESPONSE) {
        if (hndl->flags & CDB2_DIRECT_CPU) {
            /* direct cpu should not do anything with dbinfo, just retry */
            GOTO_RETRY_QUERIES();
        }
        /* We got back info about nodes that might be coherent. */
        CDB2DBINFORESPONSE *dbinfo_resp = NULL;
        dbinfo_resp = cdb2__dbinforesponse__unpack(NULL, len, hndl->first_buf);
        parse_dbresponse(dbinfo_resp, hndl->hosts, hndl->ports, &hndl->master,
                         &hndl->num_hosts, &hndl->num_hosts_sameroom,
                         hndl->debug_trace
#if WITH_SSL
                         ,
                         &hndl->s_sslmode
#endif
        );
        cdb2__dbinforesponse__free_unpacked(dbinfo_resp, NULL);

        newsql_disconnect(hndl, hndl->sb, __LINE__);
        hndl->connected_host = -1;
        hndl->retry_all = 1;

#if WITH_SSL
        /* Clear cached SSL sessions - Hosts may have changed. */
        if (hndl->sess_list != NULL) {
            cdb2_ssl_sess_list *sl = hndl->sess_list;
            for (int i = 0; i != sl->n; ++i)
                SSL_SESSION_free(sl->list[i].sess);
            free(sl->list);
            sl->list = NULL;
        }
#endif

        GOTO_RETRY_QUERIES();
    }

    if (rc) {
        if (err_val) {
            /* we get here because skip feature is off
               and the sql is either commit or rollback.
               don't retry because the transaction would
               fail anyway. Also if the sql is rollback,
               suppress any error. */
            if (is_rollback) {
                PRINT_RETURN(0);
            } else if (is_retryable(hndl, err_val) &&
                       (hndl->snapshot_file ||
                        (!hndl->in_trans && !is_commit) || commit_file)) {
                hndl->error_in_trans = 0;
                newsql_disconnect(hndl, hndl->sb, __LINE__);
                hndl->retry_all=1;
                if (commit_file) {
                    debugprint(
                        "I am retrying. retries_done %d. setting in_trans to 1",
                        retries_done);
                    hndl->in_trans = 1;
                    hndl->snapshot_file = commit_file;
                    hndl->snapshot_offset = commit_offset;
                    hndl->is_retry = commit_is_retry;
                    hndl->query_list = commit_query_list;
                    commit_query_list = NULL;
                    commit_file = 0;
                }
                debugprint("goto retry_queries err_val=%d\n", err_val);
                goto retry_queries;
            } else {
                if (is_commit) {
                    cleanup_query_list(hndl, commit_query_list, __LINE__);
                }
                sprintf(hndl->errstr,
                        "%s: Timeout while reading response from server", __func__);
                PRINT_RETURN(err_val);
            }
        }

        if (!is_commit || hndl->snapshot_file) {
            newsql_disconnect(hndl, hndl->sb, __LINE__);
            hndl->retry_all = 1;
            debugprint("goto retry_queries read-record rc=%d err_val=%d\n", rc,
                       err_val);
            goto retry_queries;
        }
        newsql_disconnect(hndl, hndl->sb, __LINE__);

        if (hndl->is_hasql || commit_file) {
            if (commit_file) {
                debugprint(
                    "I am retrying. retries_done %d. setting in_trans to 1",
                    retries_done);
                hndl->in_trans = 1;
                hndl->snapshot_file = commit_file;
                hndl->snapshot_offset = commit_offset;
                hndl->is_retry = commit_is_retry;
                hndl->query_list = commit_query_list;
                commit_query_list = NULL;
                commit_file = 0;
            }
            hndl->retry_all = 1;
            debugprint("goto retry_queries rc=%d, err_val=%d\n", rc, err_val);
            goto retry_queries;
        }

        if (is_hasql_commit) {
            cleanup_query_list(hndl, commit_query_list, __LINE__);
        }
        sprintf(hndl->errstr,
                "%s: Timeout while reading response from server", __func__);
        debugprint("returning, clear_snap_line is %d\n", hndl->clear_snap_line);
        PRINT_RETURN(-1);
    }

    if (hndl->first_buf != NULL) {
        hndl->firstresponse =
            cdb2__sqlresponse__unpack(NULL, len, hndl->first_buf);
        if (err_val) {
            /* we've read the 1st response of commit/rollback.
               that is all we need so simply return here. 
               I dont think we should get here normally */
            debugprint("err_val is %d\n", err_val);
            if (is_rollback) {
                PRINT_RETURN(0);
            } else {
                if (is_hasql_commit) {
                    cleanup_query_list(hndl, commit_query_list, __LINE__);
                }
                PRINT_RETURN(err_val);
            }
        }
    } else {
        if (err_val) {
            debugprint("err_val is %d on null first_buf\n", err_val);

            if (is_rollback) {
                PRINT_RETURN(0);
            } else if (is_retryable(hndl, err_val) &&
                       (hndl->snapshot_file ||
                        (!hndl->in_trans && !is_commit) || commit_file)) {
                hndl->error_in_trans = 0;
                newsql_disconnect(hndl, hndl->sb, __LINE__);
                hndl->retry_all=1;
                if (commit_file) {
                    debugprint(
                        "I am retrying. retries_done %d. setting in_trans to 1",
                        retries_done);
                    hndl->in_trans = 1;
                    hndl->snapshot_file = commit_file;
                    hndl->snapshot_offset = commit_offset;
                    hndl->is_retry = commit_is_retry;
                    hndl->query_list = commit_query_list;
                    commit_query_list = NULL;
                    commit_file = 0;
                }
                debugprint("goto retry_queries err_val=%d\n", err_val);
                goto retry_queries;
            } else {
                if (is_hasql_commit) {
                    cleanup_query_list(hndl, commit_query_list, __LINE__);
                }
                PRINT_RETURN(err_val);
            }
        }
        if (!is_commit || hndl->snapshot_file) {
            debugprint("disconnect & retry on null first_buf\n");
            newsql_disconnect(hndl, hndl->sb, __LINE__);
            hndl->retry_all = 1;
            debugprint("goto retry_queries err_val=%d\n", err_val);
            goto retry_queries;
        }
        /* Changes here to retry commit and goto retry queries. */
        debugprint("Can't read response from the db\n");
        sprintf(hndl->errstr, "%s: Can't read response from the db", __func__);
        if (is_hasql_commit) {
            cleanup_query_list(hndl, commit_query_list, __LINE__);
        }
        PRINT_RETURN(-1);
    }

    if (using_hint) {
        if (hndl->firstresponse->error_code ==
                CDB2__ERROR_CODE__PREPARE_ERROR_OLD ||
            hndl->firstresponse->error_code ==
                CDB2__ERROR_CODE__PREPARE_ERROR) {
            sql = hndl->query;
            hndl->retry_all = 1;
            debugprint("goto retry_queries error_code=%d\n",
                       hndl->firstresponse->error_code);
            goto retry_queries;
        }
    } else if (hndl->firstresponse->error_code == CDB2__ERROR_CODE__WRONG_DB && !hndl->in_trans) {
        newsql_disconnect(hndl, hndl->sb, __LINE__);
        hndl->retry_all = 1;
        for (int i = 0; i < hndl->num_hosts; i++) {
            hndl->ports[i] = -1;
        }
        if (retries_done < MAX_RETRIES) {
            GOTO_RETRY_QUERIES();
        }
    }

    if ((hndl->firstresponse->error_code == CDB2__ERROR_CODE__MASTER_TIMEOUT ||
         hndl->firstresponse->error_code == CDB2__ERROR_CODE__CHANGENODE) &&
        (hndl->snapshot_file || (!hndl->in_trans && !is_commit) ||
         commit_file)) {
        newsql_disconnect(hndl, hndl->sb, __LINE__);
        hndl->retry_all = 1;
        if (commit_file) {
            debugprint("setting in_trans to 1\n");
            hndl->in_trans = 1;
            hndl->snapshot_file = commit_file;
            hndl->snapshot_offset = commit_offset;
            hndl->is_retry = commit_is_retry;
            hndl->query_list = commit_query_list;
            commit_query_list = NULL;
            commit_file = 0;
        }
        debugprint("goto retry_queries error_code=%d\n",
                   hndl->firstresponse->error_code);
        goto retry_queries;
    }

    if (is_begin) {
        debugprint("setting in_trans to 1\n");
        hndl->in_trans = 1;
    } else if (!is_hasql_commit && (is_rollback || is_commit)) {
        cleanup_query_list(hndl, commit_query_list, __LINE__);
    }

    hndl->node_seq = 0;
    bzero(hndl->hosts_connected, sizeof(hndl->hosts_connected));

    if (is_commit) {
        clear_snapshot_info(hndl, __LINE__);
    }

    if (hndl->firstresponse->response_type == RESPONSE_TYPE__COLUMN_NAMES) {
        /* Handle rejects from Server. */
        if (is_retryable(hndl, hndl->firstresponse->error_code) &&
            (hndl->snapshot_file || (!hndl->in_trans && !is_commit) ||
             commit_file)) {
            newsql_disconnect(hndl, hndl->sb, __LINE__);
            hndl->retry_all = 1;

            if (commit_file) {
                hndl->in_trans = 1;
                hndl->snapshot_file = commit_file;
                hndl->snapshot_offset = commit_offset;
                hndl->is_retry = commit_is_retry;
                hndl->query_list = commit_query_list;
                commit_query_list = NULL;
                commit_file = 0;
            }
            debugprint("goto retry_queries error_code=%d\n",
                       hndl->firstresponse->error_code);
            goto retry_queries;
        }

        if (hndl->firstresponse->error_code) {
            if (is_begin) {
                hndl->in_trans = 0;
            } else if (hndl->in_trans) {
                /* Give the same error for every query until commit/rollback */
                hndl->error_in_trans =
                    cdb2_convert_error_code(hndl->firstresponse->error_code);
            }
            return_value =
                cdb2_convert_error_code(hndl->firstresponse->error_code);
            if (is_hasql_commit)
                cleanup_query_list(hndl, commit_query_list, __LINE__);
            PRINT_RETURN(return_value);
        }
        int rc = cdb2_next_record_int(hndl, 1);
        if (rc == CDB2_OK_DONE || rc == CDB2_OK) {
            return_value = 
                cdb2_convert_error_code(hndl->firstresponse->error_code);
            if (is_hasql_commit)
                cleanup_query_list(hndl, commit_query_list, __LINE__);
            PRINT_RETURN(return_value);
        }

        if (hndl->is_hasql && (((is_retryable(hndl, rc) && hndl->snapshot_file) ||
            is_begin) || (!hndl->sb && ((hndl->in_trans && hndl->snapshot_file)
            || commit_file)))) {

            if (hndl->sb)
                sbuf2close(hndl->sb);

            hndl->sb = NULL;

            if (commit_file) {
                debugprint("setting in_trans to 1\n");
                hndl->in_trans = 1;
                hndl->snapshot_file = commit_file;
                hndl->snapshot_offset = commit_offset;
                hndl->is_retry = commit_is_retry;
                hndl->query_list = commit_query_list;
                commit_query_list = NULL;
                commit_file = 0;
            }

            hndl->retry_all = 1;

            debugprint("goto retry_queries retry-begin error_code=%d\n",
                       hndl->firstresponse->error_code);
            clear_responses(hndl);
            goto retry_queries;
        }

        return_value = cdb2_convert_error_code(rc);

        if (is_hasql_commit)
            cleanup_query_list(hndl, commit_query_list, __LINE__);

        PRINT_RETURN(return_value);
    }

    sprintf(hndl->errstr, "%s: Unknown response type %d", __func__,
            hndl->firstresponse->response_type);
    if (is_hasql_commit)
        cleanup_query_list(hndl, commit_query_list, __LINE__);
    PRINT_RETURN(-1);
}

static char *cdb2_type_str(int type)
{
    switch (type) {
    case CDB2_INTEGER:
        return "CDB2_INTEGER";
    case CDB2_REAL:
        return "CDB2_REAL";
    case CDB2_CSTRING:
        return "CDB2_CSTRING";
    case CDB2_BLOB:
        return "CDB2_BLOB";
    case CDB2_DATETIME:
        return "CDB2_DATETIME";
    case CDB2_INTERVALYM:
        return "CDB2_INTERVALYM";
    case CDB2_INTERVALDS:
        return "CDB2_INTERVALDS";
    case CDB2_DATETIMEUS:
        return "CDB2_DATETIMEUS";
    case CDB2_INTERVALDSUS:
        return "CDB2_INTERVALDSUS";
    default:
        return "???";
    }
}

int cdb2_run_statement_typed(cdb2_hndl_tp *hndl, const char *sql, int ntypes,
                             int *types)
{
    int rc = 0;

    void *callbackrc;
    int overwrite_rc = 0;
    cdb2_event *e = NULL;

    while ((e = cdb2_next_callback(hndl, CDB2_AT_ENTER_RUN_STATEMENT, e)) !=
           NULL) {
        callbackrc = cdb2_invoke_callback(hndl, e, 1, CDB2_SQL, sql);
        PROCESS_EVENT_CTRL_BEFORE(hndl, e, rc, callbackrc, overwrite_rc);
    }

    if (overwrite_rc)
        goto after_callback;

    if (hndl->temp_trans && hndl->in_trans) {
        cdb2_run_statement_typed_int(hndl, "rollback", 0, NULL, __LINE__);
    }

    hndl->temp_trans = 0;

    if (hndl->is_hasql && !hndl->in_trans &&
        (strncasecmp(sql, "set", 3) != 0 && strncasecmp(sql, "begin", 5) != 0 &&
         strncasecmp(sql, "commit", 6) != 0 &&
         strncasecmp(sql, "rollback", 8) != 0)) {
        rc = cdb2_run_statement_typed_int(hndl, "begin", 0, NULL, __LINE__);
        if (rc) {
            debugprint("cdb2_run_statement_typed_int rc = %d\n", rc);
            goto after_callback;
        }
        hndl->temp_trans = 1;
    }

    sql = cdb2_skipws(sql);
    rc = cdb2_run_statement_typed_int(hndl, sql, ntypes, types, __LINE__);
    if (rc)
        debugprint("rc = %d\n", rc);

    // XXX This code does not work correctly for WITH statements
    // (they can be either read or write)
    if (hndl->temp_trans && !is_sql_read(sql)) {
        if (rc == 0) {
            int commit_rc =
                cdb2_run_statement_typed_int(hndl, "commit", 0, NULL, __LINE__);
            debugprint("rc = %d\n", commit_rc);
            rc = commit_rc;
        } else {
            cdb2_run_statement_typed_int(hndl, "rollback", 0, NULL, __LINE__);
        }
        hndl->temp_trans = 0;
    }

    if (log_calls) {
        if (ntypes == 0)
            fprintf(stderr, "%p> cdb2_run_statement(%p, \"%s\") = %d\n",
                    (void *)pthread_self(), hndl, sql, rc);
        else {
            fprintf(stderr, "%p> cdb2_run_statement_typed(%p, \"%s\", [",
                    (void *)pthread_self(), hndl, sql);
            for (int i = 0; i < ntypes; i++) {
                fprintf(stderr, "%s%s", cdb2_type_str(types[i]),
                        i == ntypes - 1 ? "" : ", ");
            }
            fprintf(stderr, "] = %d\n", rc);
        }
    }

after_callback:
    while ((e = cdb2_next_callback(hndl, CDB2_AT_EXIT_RUN_STATEMENT, e)) !=
           NULL) {
        callbackrc = cdb2_invoke_callback(hndl, e, 2, CDB2_SQL, sql,
                                          CDB2_RETURN_VALUE, rc);
        PROCESS_EVENT_CTRL_AFTER(hndl, e, rc, callbackrc);
    }

    return rc;
}

int cdb2_numcolumns(cdb2_hndl_tp *hndl)
{
    int rc;
    if (hndl->firstresponse == NULL)
        rc = 0;
    else
        rc = hndl->firstresponse->n_value;
    if (log_calls) {
        fprintf(stderr, "%p> cdb2_numcolumns(%p) = %d\n",
                (void *)pthread_self(), hndl, rc);
    }
    return rc;
}

const char *cdb2_column_name(cdb2_hndl_tp *hndl, int col)
{
    const char *ret;
    if ((hndl->firstresponse == NULL) || (hndl->firstresponse->value == NULL))
        ret = NULL;
    else
        ret = (const char *)hndl->firstresponse->value[col]->value.data;
    if (log_calls)
        fprintf(stderr, "%p> cdb2_column_name(%p, %d) = \"%s\"\n",
                (void *)pthread_self(), hndl, col, ret == NULL ? "NULL" : ret);
    return ret;
}

int cdb2_snapshot_file(cdb2_hndl_tp *hndl, int *snapshot_file,
                       int *snapshot_offset)
{
    if (hndl == NULL) {
        (*snapshot_file) = -1;
        (*snapshot_offset) = -1;
        return -1;
    }

    (*snapshot_file) = hndl->snapshot_file;
    (*snapshot_offset) = hndl->snapshot_offset;
    return 0;
}

void cdb2_getinfo(cdb2_hndl_tp *hndl, int *intrans, int *hasql)
{
    (*intrans) = hndl->in_trans;
    (*hasql) = hndl->is_hasql;
}

void cdb2_set_debug_trace(cdb2_hndl_tp *hndl) 
{ 
    hndl->debug_trace = 1; 
}

void cdb2_dump_ports(cdb2_hndl_tp *hndl, FILE *out)
{
    int i;
    for (i = 0; i < hndl->num_hosts; i++) {
        fprintf(out, "%s %d\n", hndl->hosts[i], hndl->ports[i]);
    }
}

void cdb2_cluster_info(cdb2_hndl_tp *hndl, char **cluster, int *ports, int max,
                       int *count)
{
    int i, target;
    if (count)
        *count = hndl->num_hosts;

    target = (max < hndl->num_hosts ? max : hndl->num_hosts);
    for (i = 0; i < target; i++) {
        if (cluster)
            cluster[i] = strdup(hndl->hosts[i]);
        if (ports)
            (ports[i]) = hndl->ports[i];
    }
}

const char *cdb2_cnonce(cdb2_hndl_tp *hndl)
{
    if (hndl == NULL)
        return "unallocated cdb2 handle";

    return hndl->cnonce.str;
}

const char *cdb2_errstr(cdb2_hndl_tp *hndl)
{
    char *ret;

    if (hndl == NULL)
        ret = "unallocated cdb2 handle";
    else if (hndl->firstresponse == NULL) {
        ret = hndl->errstr;
    } else if (hndl->lastresponse == NULL) {
        ret = hndl->firstresponse->error_string;
    } else {
        ret = hndl->lastresponse->error_string;
    }

    if (!ret)
        ret = hndl->errstr;
    if (log_calls)
        fprintf(stderr, "%p> cdb2_errstr(%p) = \"%s\"\n",
                (void *)pthread_self(), hndl, ret ? ret : "NULL");
    return ret;
}

int cdb2_column_type(cdb2_hndl_tp *hndl, int col)
{
    int ret;
    if ((hndl->firstresponse == NULL) || (hndl->firstresponse->value == NULL))
        ret = 0;
    else
        ret = hndl->firstresponse->value[col]->type;
    if (log_calls) {
        fprintf(stderr, "%p> cdb2_column_type(%p, %d) = %s\n",
                (void *)pthread_self(), hndl, col, cdb2_type_str(ret));
    }
    return ret;
}

int cdb2_column_size(cdb2_hndl_tp *hndl, int col)
{
    if ((hndl->lastresponse == NULL) || (hndl->lastresponse->value == NULL))
        return -1;
    return hndl->lastresponse->value[col]->value.len;
}

void *cdb2_column_value(cdb2_hndl_tp *hndl, int col)
{
    if ((hndl->lastresponse == NULL) || (hndl->lastresponse->value == NULL))
        return NULL;
    if (hndl->lastresponse->value[col]->value.len == 0 &&
        hndl->lastresponse->value[col]->has_isnull != 1 &&
        hndl->lastresponse->value[col]->isnull != 1) {
        return (void *)"";
    }
    return hndl->lastresponse->value[col]->value.data;
}

int cdb2_bind_param(cdb2_hndl_tp *hndl, const char *varname, int type,
                    const void *varaddr, int length)
{
    hndl->n_bindvars++;
    hndl->bindvars = realloc(hndl->bindvars, sizeof(CDB2SQLQUERY__Bindvalue *) *
                                                 hndl->n_bindvars);
    CDB2SQLQUERY__Bindvalue *bindval = malloc(sizeof(CDB2SQLQUERY__Bindvalue));
    cdb2__sqlquery__bindvalue__init(bindval);
    bindval->type = type;
    bindval->varname = (char *)varname;
    bindval->value.data = (void *)varaddr;
    if (varaddr == NULL) {
        bindval->value.len = 0;
        bindval->has_isnull = 1;
        bindval->isnull = 1;
    } else if (type == CDB2_CSTRING && length == 0) {
        bindval->value.data = (unsigned char *)"";
        bindval->value.len = 1;
    } else if (type == CDB2_BLOB && length == 0) {
        bindval->value.data = (unsigned char *)"";
        bindval->value.len = 0;
        bindval->has_isnull = 1;
        bindval->isnull = 0;
    } else {
        bindval->value.len = length;
    }
    hndl->bindvars[hndl->n_bindvars - 1] = bindval;
    if (log_calls)
        fprintf(stderr, "%p> cdb2_bind_param(%p, \"%s\", %s, %p, %d) = 0\n",
                (void *)pthread_self(), hndl, varname, cdb2_type_str(type),
                varaddr, length);
    return 0;
}

int cdb2_bind_index(cdb2_hndl_tp *hndl, int index, int type,
                    const void *varaddr, int length)
{
    if (log_calls)
        fprintf(stderr, "%p> cdb2_bind_index(%p, %d, %s, %p, %d)\n",
                (void *)pthread_self(), hndl, index, cdb2_type_str(type),
                varaddr, length);

    if (index <= 0) {
        sprintf(hndl->errstr, "%s: bind index starts at value 1", __func__);
        return -1;
    }
    hndl->n_bindvars++;
    hndl->bindvars = realloc(hndl->bindvars, sizeof(CDB2SQLQUERY__Bindvalue *) *
                                                 hndl->n_bindvars);
    CDB2SQLQUERY__Bindvalue *bindval = malloc(sizeof(CDB2SQLQUERY__Bindvalue));
    cdb2__sqlquery__bindvalue__init(bindval);
    bindval->type = type;
    bindval->varname = NULL;
    bindval->value.data = (void *)varaddr;
    bindval->has_index = 1;
    bindval->index = index;
    if (varaddr == NULL) {
        bindval->value.len = 0;
        bindval->has_isnull = 1;
        bindval->isnull = 1;
    } else if (type == CDB2_CSTRING && length == 0) {
        bindval->value.data = (unsigned char *)"";
        bindval->value.len = 1;
    } else if (type == CDB2_BLOB && length == 0) {
        bindval->value.data = (unsigned char *)"";
        bindval->value.len = 0;
        bindval->has_isnull = 1;
        bindval->isnull = 0;
    } else {
        bindval->value.len = length;
    }
    hndl->bindvars[hndl->n_bindvars - 1] = bindval;

    return 0;
}

int cdb2_clearbindings(cdb2_hndl_tp *hndl)
{
    if (log_calls)
        fprintf(stderr, "%p> cdb2_clearbindings(%p)\n", (void *)pthread_self(),
                hndl);
    if (hndl->bindvars == NULL)
        return 0;
    for (int i = 0; i < hndl->n_bindvars; i++) {
        free(hndl->bindvars[i]);
    }
    free(hndl->bindvars);
    hndl->bindvars = NULL;
    hndl->n_bindvars = 0;
    return 0;
}

static int comdb2db_get_dbhosts(cdb2_hndl_tp *hndl, const char *comdb2db_name,
                                int comdb2db_num, const char *host, int port,
                                char hosts[][64], int *num_hosts,
                                const char *dbname, char *cluster, int *dbnum,
                                int *num_same_room, int num_retries)
{
    char sql_query[256];
    *dbnum = 0;
    int n_bindvars = 3;
    sprintf(sql_query, "select M.name, D.dbnum, M.room from machines M join "
                       "databases D where M.cluster IN (select cluster_machs "
                       "from clusters where name=@dbname and "
                       "cluster_name=@cluster) and D.name=@dbname order by "
                       "(room = @room) desc");
    CDB2SQLQUERY__Bindvalue **bindvars =
        malloc(sizeof(CDB2SQLQUERY__Bindvalue *) * n_bindvars);
    CDB2SQLQUERY__Bindvalue *bind_dbname =
        malloc(sizeof(CDB2SQLQUERY__Bindvalue));
    CDB2SQLQUERY__Bindvalue *bind_cluster =
        malloc(sizeof(CDB2SQLQUERY__Bindvalue));
    CDB2SQLQUERY__Bindvalue *bind_room =
        malloc(sizeof(CDB2SQLQUERY__Bindvalue));

    cdb2__sqlquery__bindvalue__init(bind_dbname);
    cdb2__sqlquery__bindvalue__init(bind_cluster);
    cdb2__sqlquery__bindvalue__init(bind_room);

    bind_dbname->type = CDB2_CSTRING;
    bind_dbname->varname = "dbname";
    bind_dbname->value.data = (unsigned char *)dbname;
    bind_dbname->value.len = strlen(dbname);

    bind_cluster->type = CDB2_CSTRING;
    bind_cluster->varname = "cluster";
    bind_cluster->value.data = (unsigned char *)cluster;
    bind_cluster->value.len = strlen(cluster);

    bind_room->type = CDB2_CSTRING;
    bind_room->varname = "room";
    bind_room->value.data = (unsigned char *)cdb2_machine_room;
    bind_room->value.len = strlen(cdb2_machine_room);

    bindvars[0] = bind_dbname;
    bindvars[1] = bind_cluster;
    bindvars[2] = bind_room;
    char newsql_typestr[128];
    int is_sockfd = 1;
    int i = 0;

    if (num_same_room)
        *num_same_room = 0;

    int rc = snprintf(newsql_typestr, sizeof(newsql_typestr),
                      "comdb2/%s/%s/newsql/%s", comdb2db_name, cluster,
                      hndl->policy);
    if (rc < 1 || rc >= sizeof(newsql_typestr)) {
        debugprint(
            "ERROR: can not fit entire string 'comdb2/%s/%s/newsql/%s'\n",
            comdb2db_name, cluster, hndl->policy);
    }

    int fd = cdb2_socket_pool_get(newsql_typestr, comdb2db_num, NULL);
    if (fd < 0) {
        if (!cdb2_allow_pmux_route) {
            fd = cdb2_tcpconnecth_to(hndl, host, port, 0, CDB2_CONNECT_TIMEOUT);
        } else {
            fd = cdb2portmux_route(hndl, host, "comdb2", "replication",
                                   comdb2db_name);
        }
        is_sockfd = 0;
    }

    if (fd < 0) {
        i = 0;
        for (i = 0; i < 3; i++) {
            free(bindvars[i]);
        }
        free(bindvars);
        snprintf(hndl->errstr, sizeof(hndl->errstr),
                 "%s: Can't connect to host %s port %d", __func__, host, port);
        return -1;
    }
    SBUF2 *ss = sbuf2open(fd, 0);
    if (ss == 0) {
        close(fd);
        i = 0;
        for (i = 0; i < n_bindvars; i++) {
            free(bindvars[i]);
        }
        free(bindvars);
        snprintf(hndl->errstr, sizeof(hndl->errstr), "%s:%d out of memory\n",
                 __func__, __LINE__);

        return -1;
    }
    sbuf2settimeout(ss, 5000, 5000);
    if (is_sockfd == 0) {
        if (hndl->is_admin)
            sbuf2printf(ss, "@");
        sbuf2printf(ss, "newsql\n");
        sbuf2flush(ss);
    } else {
        rc = send_reset(ss);
        if (rc != 0) {
            goto free_vars;
        }
    }
    rc = cdb2_send_query(NULL, hndl, ss, comdb2db_name, sql_query, 0, 0, NULL,
                         3, bindvars, 0, NULL, 0, 0, num_retries, 0, __LINE__);
    if (rc)
        debugprint("cdb2_send_query rc = %d\n", rc);

free_vars:
    i = 0;
    for (i = 0; i < 3; i++) {
        free(bindvars[i]);
    }
    free(bindvars);

    if (rc != 0) {
        sprintf(hndl->errstr, "%s: Can't send query to comdb2db", __func__);
        sbuf2close(ss);
        return -1;
    }
    uint8_t *p = NULL;
    int len;
    CDB2SQLRESPONSE *sqlresponse = NULL;
    cdb2_hndl_tp tmp = {.sb = ss};
    rc = cdb2_read_record(&tmp, &p, &len, NULL);
    if (rc) {
        debugprint("cdb2_read_record rc = %d\n", rc);
        sbuf2close(ss);
        snprintf(hndl->errstr, sizeof(hndl->errstr),
                 "%s:%d  Invalid sql response from db %s \n", __func__,
                 __LINE__, comdb2db_name);
        return -1;
    }
    if ((p != NULL) && (len != 0)) {
        sqlresponse =
            cdb2__sqlresponse__unpack(NULL, len, (const unsigned char *)p);
    }
    if ((len == 0) || (sqlresponse == NULL) || (sqlresponse->error_code != 0) ||
        (sqlresponse->response_type != RESPONSE_TYPE__COLUMN_NAMES &&
         sqlresponse->n_value != 1 && sqlresponse->value[0]->has_type != 1 &&
         sqlresponse->value[0]->type != 3)) {
        snprintf(hndl->errstr, sizeof(hndl->errstr),
                 "%s: Got bad response for %s query. Reply len: %d\n", __func__,
                 comdb2db_name, len);
        sbuf2close(ss);
        return -1;
    }

    *num_hosts = 0;
    while (sqlresponse->response_type <= RESPONSE_TYPE__COLUMN_VALUES) {
        cdb2__sqlresponse__free_unpacked(sqlresponse, NULL);
        rc = cdb2_read_record(&tmp, &p, &len, NULL);
        if (rc) {
            snprintf(hndl->errstr, sizeof(hndl->errstr),
                     "%s: Can't read dbinfo response from %s \n", __func__,
                     comdb2db_name);
            sbuf2close(ss);
            return -1;
        }
        if (p != NULL) {
            sqlresponse =
                cdb2__sqlresponse__unpack(NULL, len, (const unsigned char *)p);
        }
        if (sqlresponse->error_code)
            break;
        if (sqlresponse->response_type == RESPONSE_TYPE__COLUMN_VALUES &&
            (sqlresponse->value != NULL)) {
            strcpy(hosts[*num_hosts],
                   (const char *)sqlresponse->value[0]->value.data);
            if (*dbnum == 0) {
                *dbnum = *((long long *)sqlresponse->value[1]->value.data);
            }
            if (num_same_room && sqlresponse->value[2]->value.data &&
                strcasecmp(cdb2_machine_room,
                           (const char *)sqlresponse->value[2]->value.data) ==
                    0) {
                (*num_same_room)++;
            }
            (*num_hosts)++;
        }
    }
    cdb2__sqlresponse__free_unpacked(sqlresponse, NULL);
    free(p);
    int timeoutms = 10 * 1000;
    cdb2_socket_pool_donate_ext(newsql_typestr, fd, timeoutms / 1000,
                                comdb2db_num, 5, NULL, NULL);

    sbuf2free(ss);
    return 0;
}

/* get dbinfo
 * returns -1 on error
 * returns 0 if number of hosts it finds is > 0
 */
static int cdb2_dbinfo_query(cdb2_hndl_tp *hndl, const char *type,
                             const char *dbname, int dbnum, const char *host,
                             char valid_hosts[][64], int *valid_ports,
                             int *master_node, int *num_valid_hosts,
                             int *num_valid_sameroom_hosts)
{
    char newsql_typestr[128];
    SBUF2 *sb = NULL;
    int rc = 0; /* Make compilers happy. */
    int port = 0;

    void *callbackrc;
    int overwrite_rc = 0;
    cdb2_event *e = NULL;

    while ((e = cdb2_next_callback(hndl, CDB2_BEFORE_DBINFO, e)) != NULL) {
        callbackrc = cdb2_invoke_callback(hndl, e, 2, CDB2_HOSTNAME, host,
                                          CDB2_PORT, -1);
        PROCESS_EVENT_CTRL_BEFORE(hndl, e, rc, callbackrc, overwrite_rc);
    }

    if (overwrite_rc)
        goto after_callback;

    debugprint("entering\n");

    rc = snprintf(newsql_typestr, sizeof(newsql_typestr),
                  "comdb2/%s/%s/newsql/%s", dbname, type, hndl->policy);
    if (rc < 1 || rc >= sizeof(newsql_typestr)) {
        debugprint(
            "ERROR: can not fit entire string 'comdb2/%s/%s/newsql/%s'\n",
            dbname, type, hndl->policy);
        rc = -1;
        goto after_callback;
    }
    int fd = cdb2_socket_pool_get(newsql_typestr, dbnum, NULL);
    debugprint("cdb2_socket_pool_get fd %d, host '%s'\n", fd, host);
    if (fd < 0) {
        if (host == NULL) {
            rc = -1;
            goto after_callback;
        }

        if (!cdb2_allow_pmux_route) {
            if (!port) {
                port = cdb2portmux_get(hndl, type, host, "comdb2",
                                       "replication", dbname);
                debugprint("cdb2portmux_get port=%d'\n", port);
            }
            if (port < 0) {
                rc = -1;
                goto after_callback;
            }
            fd = cdb2_tcpconnecth_to(hndl, host, port, 0, CDB2_CONNECT_TIMEOUT);
        } else {
            fd = cdb2portmux_route(hndl, host, "comdb2", "replication", dbname);
            debugprint("cdb2portmux_route fd=%d'\n", fd);
        }
        if (fd < 0) {
            snprintf(hndl->errstr, sizeof(hndl->errstr),
                     "%s: Can't connect to host %s port %d", __func__, host,
                     port);
            rc = -1;
            goto after_callback;
        }
        sb = sbuf2open(fd, 0);
        if (sb == 0) {
            snprintf(hndl->errstr, sizeof(hndl->errstr),
                     "%s:%d out of memory\n", __func__, __LINE__);
            close(fd);
            rc = -1;
            goto after_callback;
        }
        if (hndl->is_admin)
            sbuf2printf(sb, "@");
        sbuf2printf(sb, "newsql\n");
        sbuf2flush(sb);
    } else {
        sb = sbuf2open(fd, 0);
        if (sb == 0) {
            snprintf(hndl->errstr, sizeof(hndl->errstr),
                     "%s:%d out of memory\n", __func__, __LINE__);
            close(fd);
            rc = -1;
            goto after_callback;
        }
    }

    sbuf2settimeout(sb, COMDB2DB_TIMEOUT, COMDB2DB_TIMEOUT);

    CDB2QUERY query = CDB2__QUERY__INIT;

    CDB2DBINFO dbinfoquery = CDB2__DBINFO__INIT;
    dbinfoquery.dbname = (char *)dbname;
    query.dbinfo = &dbinfoquery;

    int len = cdb2__query__get_packed_size(&query);
    unsigned char *buf = malloc(len + 1);
    cdb2__query__pack(&query, buf);

    struct newsqlheader hdr;

    hdr.type = ntohl(CDB2_REQUEST_TYPE__CDB2QUERY);
    hdr.compression = ntohl(0);
    hdr.length = ntohl(len);

    sbuf2write((char *)&hdr, sizeof(hdr), sb);
    sbuf2write((char *)buf, len, sb);

    sbuf2flush(sb);
    free(buf);

    rc = sbuf2fread((char *)&hdr, 1, sizeof(hdr), sb);
    if (rc != sizeof(hdr)) {
        sbuf2close(sb);
        rc = -1;
        goto after_callback;
    }

    hdr.type = ntohl(hdr.type);
    hdr.compression = ntohl(hdr.compression);
    hdr.length = ntohl(hdr.length);

    char *p = malloc(hdr.length);
    if (!p) {
        sprintf(hndl->errstr, "%s: out of memory", __func__);
        sbuf2close(sb);
        rc = -1;
        goto after_callback;
    }

    rc = sbuf2fread(p, 1, hdr.length, sb);
    if (rc != hdr.length) {
        snprintf(hndl->errstr, sizeof(hndl->errstr),
                 "%s:%d  Invalid dbinfo response from db %s \n", __func__,
                 __LINE__, dbname);
        sbuf2close(sb);
        free(p);
        rc = -1;
        goto after_callback;
    }
    CDB2DBINFORESPONSE *dbinfo_response = cdb2__dbinforesponse__unpack(
        NULL, hdr.length, (const unsigned char *)p);

    if (dbinfo_response == NULL) {
        sprintf(hndl->errstr, "%s: Got no dbinfo response from comdb2 database",
                __func__);
        sbuf2close(sb);
        free(p);
        rc = -1;
        goto after_callback;
    }

    parse_dbresponse(dbinfo_response, valid_hosts, valid_ports, master_node,
                     num_valid_hosts, num_valid_sameroom_hosts,
                     hndl->debug_trace
#if WITH_SSL
                     ,
                     &hndl->s_sslmode
#endif
    );

    cdb2__dbinforesponse__free_unpacked(dbinfo_response, NULL);

    free(p);

    int timeoutms = 10 * 1000;

    cdb2_socket_pool_donate_ext(newsql_typestr, fd, timeoutms / 1000, dbnum, 5,
                                NULL, NULL);

    sbuf2free(sb);

    rc = (*num_valid_hosts > 0) ? 0 : -1;

after_callback:
    while ((e = cdb2_next_callback(hndl, CDB2_AFTER_DBINFO, e)) != NULL) {
        callbackrc =
            cdb2_invoke_callback(hndl, e, 3, CDB2_HOSTNAME, host, CDB2_PORT,
                                 port, CDB2_RETURN_VALUE, rc);
        PROCESS_EVENT_CTRL_AFTER(hndl, e, rc, callbackrc);
    }
    return rc;
}

static inline void only_read_config()
{
    read_available_comdb2db_configs(NULL, NULL, NULL, NULL, NULL, NULL, NULL,
                                    NULL, NULL);
}

static int cdb2_get_dbhosts(cdb2_hndl_tp *hndl)
{
    char comdb2db_hosts[MAX_NODES][64];
    int comdb2db_ports[MAX_NODES];
    int num_comdb2db_hosts;
    int master = -1, rc = 0;
    int num_retry = 0;
    int comdb2db_num = COMDB2DB_NUM;
    char comdb2db_name[32] = COMDB2DB;

    if (!cdb2cfg_override) {
        /* Try dbinfo query without any host info. */
        if (cdb2_dbinfo_query(hndl, hndl->type, hndl->dbname, hndl->dbnum, NULL,
                              hndl->hosts, hndl->ports, &hndl->master,
                              &hndl->num_hosts,
                              &hndl->num_hosts_sameroom) == 0) {
            /* We get a plaintext socket from sockpool.
               We still need to read SSL config */
            only_read_config();
            return 0;
        }
    }

    rc = get_comdb2db_hosts(hndl, comdb2db_hosts, comdb2db_ports, &master,
                            comdb2db_name, &num_comdb2db_hosts, &comdb2db_num,
                            hndl->dbname, hndl->cluster, hndl->hosts,
                            &(hndl->num_hosts), &hndl->dbnum, 1, 0);
    if (rc != 0)
        return rc;

    if ((cdb2_default_cluster[0] != '\0') && (cdb2_comdb2dbname[0] != '\0')) {
        strcpy(comdb2db_name, cdb2_comdb2dbname);
    }

    if (strcasecmp(hndl->cluster, "default") == 0) {
        if (cdb2_default_cluster[0] == '\0') {
            sprintf(hndl->errstr, "cdb2_get_dbhosts: no default_type "
                                  "entry in comdb2db config.");
            return -1;
        }
        strncpy(hndl->cluster, cdb2_default_cluster, sizeof(hndl->cluster) - 1);
        if (cdb2cfg_override) {
            strncpy(hndl->type, cdb2_default_cluster, sizeof(hndl->type) - 1);
        }
    }

    if (strcasecmp(hndl->cluster, "local") == 0) {
        hndl->num_hosts = 1;
        strcpy(hndl->hosts[0], "localhost");
        hndl->ports[0] = cdb2portmux_get(hndl, "local", "localhost", "comdb2",
                                         "replication", hndl->dbname);
        hndl->flags |= CDB2_DIRECT_CPU;
    } else {
        rc = get_comdb2db_hosts(
            hndl, comdb2db_hosts, comdb2db_ports, &master, comdb2db_name,
            &num_comdb2db_hosts, &comdb2db_num, hndl->dbname, hndl->cluster,
            hndl->hosts, &(hndl->num_hosts), &hndl->dbnum, 0, 1);
        if (rc != 0 || (num_comdb2db_hosts == 0 && hndl->num_hosts == 0)) {
            sprintf(hndl->errstr, "cdb2_get_dbhosts: no %s hosts found.",
                    comdb2db_name);
            return -1;
        }
    }

retry:
    if (rc) {
        if (num_retry >= MAX_RETRIES)
            return rc;

        num_retry++;
        poll(NULL, 0, 250); // Sleep for 250ms everytime and total of 5 seconds
        rc = 0;
    }
    debugprint("num_retry=%d hndl->num_hosts=%d num_comdb2db_hosts=%d\n",
               num_retry, hndl->num_hosts, num_comdb2db_hosts);

    if (hndl->num_hosts == 0) {
        if (master == -1) {
            for (int i = 0; i < num_comdb2db_hosts; i++) {
                rc = cdb2_dbinfo_query(
                    hndl, cdb2_default_cluster, comdb2db_name, comdb2db_num,
                    comdb2db_hosts[i], comdb2db_hosts, comdb2db_ports, &master,
                    &num_comdb2db_hosts, NULL);
                if (rc == 0) {
                    break;
                }
            }
            if (rc != 0) {
                goto retry;
            }
        }

        rc = -1;
        for (int i = 0; i < num_comdb2db_hosts; i++) {
            if (i == master)
                continue;
            rc = comdb2db_get_dbhosts(hndl, comdb2db_name, comdb2db_num,
                                      comdb2db_hosts[i], comdb2db_ports[i],
                                      hndl->hosts, &hndl->num_hosts,
                                      hndl->dbname, hndl->cluster, &hndl->dbnum,
                                      &hndl->num_hosts_sameroom, num_retry);
            if (rc == 0) {
                break;
            }
        }
        if (rc == -1) {
            rc = comdb2db_get_dbhosts(
                hndl, comdb2db_name, comdb2db_num, comdb2db_hosts[master],
                comdb2db_ports[master], hndl->hosts, &hndl->num_hosts,
                hndl->dbname, hndl->cluster, &hndl->dbnum,
                &hndl->num_hosts_sameroom, num_retry);
        }

        if (rc != 0) {
            goto retry;
        }
    }

    if (hndl->num_hosts == 0) {
        sprintf(hndl->errstr, "cdb2_get_dbhosts: comdb2db has no entry of "
                              "db %s of cluster type %s.",
                hndl->dbname, hndl->cluster);
        return -1;
    }

    rc = -1;
    int i = 0;
    int node_seq = 0;
    if ((hndl->flags & CDB2_RANDOM) ||
        ((hndl->flags & CDB2_RANDOMROOM) && (hndl->num_hosts_sameroom == 0))) {
        node_seq = rand() % hndl->num_hosts;
    } else if ((hndl->flags & CDB2_RANDOMROOM) &&
               (hndl->num_hosts_sameroom > 0)) {
        node_seq = rand() % hndl->num_hosts_sameroom;
        /* Try dbinfo on same room first */
        for (i = 0; i < hndl->num_hosts_sameroom; i++) {
            int try_node = (node_seq + i) % hndl->num_hosts_sameroom;
            rc = cdb2_dbinfo_query(hndl, hndl->type, hndl->dbname, hndl->dbnum,
                                   hndl->hosts[try_node], hndl->hosts,
                                   hndl->ports, &hndl->master, &hndl->num_hosts,
                                   &hndl->num_hosts_sameroom);
            if (rc == 0) {
                goto done;
            }
        }
    }

    /* Try everything now */
    for (i = 0; i < hndl->num_hosts; i++) {
        int try_node = (node_seq + i) % hndl->num_hosts;
        rc = cdb2_dbinfo_query(hndl, hndl->type, hndl->dbname, hndl->dbnum,
                               hndl->hosts[try_node], hndl->hosts, hndl->ports,
                               &hndl->master, &hndl->num_hosts,
                               &hndl->num_hosts_sameroom);
        if (rc == 0) {
            break;
        }
    }

done:
    if (rc != 0) {
        sprintf(hndl->errstr,
                "cdb2_get_dbhosts: can't do dbinfo query on %s hosts.",
                hndl->dbname);
        if (hndl->num_hosts > 1) goto retry;
    }
    return rc;
}

const char *cdb2_dbname(cdb2_hndl_tp *hndl)
{
    if (hndl)
        return hndl->dbname;
    return NULL;
}

int cdb2_clone(cdb2_hndl_tp **handle, cdb2_hndl_tp *c_hndl)
{
    cdb2_hndl_tp *hndl;
    *handle = hndl = calloc(1, sizeof(cdb2_hndl_tp));
    strncpy(hndl->dbname, c_hndl->dbname, sizeof(hndl->dbname) - 1);
    strncpy(hndl->cluster, c_hndl->cluster, sizeof(hndl->cluster) - 1);
    strncpy(hndl->type, c_hndl->type, sizeof(hndl->type) - 1);
    hndl->num_hosts = c_hndl->num_hosts;
    hndl->dbnum = c_hndl->dbnum;
    int i = 0;
    for (i = 0; i < c_hndl->num_hosts; i++) {
        strncpy(hndl->hosts[i], c_hndl->hosts[i], sizeof(hndl->hosts[i]) - 1);
        hndl->ports[i] = c_hndl->ports[i];
    }
    hndl->master = c_hndl->master;
    if (log_calls)
        fprintf(stderr, "%p> cdb2_clone(%p) => %p\n", (void *)pthread_self(),
                c_hndl, hndl);
    return 0;
}

static inline int is_machine_list(const char *type)
{
    const char *s = cdb2_skipws(type);
    return *s == '@';
}

struct machine {
    char *host;
    int port;
    int ourdc;
};

static int our_dc_first(const void *mp1, const void *mp2)
{
    const struct machine *m1 = (struct machine *)mp1,
                         *m2 = (struct machine *)mp2;
    if (m1->ourdc) {
        if (m2->ourdc)
            return 0;
        else
            return -1;
    } else if (m2->ourdc)
        return 1;
    else
        return 0;
}

/* wll configure comdb2 hosts based on cmdline parameters eg:
 *   @machine:port=123:dc=ZONE1,machine2:port=456:dc=ZONE2
 */
static int configure_from_literal(cdb2_hndl_tp *hndl, const char *type)
{
    char *type_copy = strdup(cdb2_skipws(type));
    char *eomachine = NULL;
    char *eooptions = NULL;
    int rc = 0;
    int port;
    char *dc;
    struct machine m[MAX_NODES];
    int num_hosts = 0;

    assert(type_copy[0] == '@');
    char *s = type_copy + 1; // advance past the '@'

    only_read_config();

    char *machine;
    machine = strtok_r(s, ",", &eomachine);
    while (machine) {
        char *options;
        char *hostname;

        port = -1;
        dc = NULL;

        hostname = strtok_r(machine, ":", &eooptions);
        if (hostname == NULL) {
            fprintf(stderr, "no machine name specified?\n");
            rc = 1;
            goto done;
        }
        options = strtok_r(NULL, ":", &eooptions);
        while (options) {
            char *option, *value, *eos;

            option = strtok_r(options, "=", &eos);
            if (option == NULL) {
                fprintf(stderr, "no option set, port or dc required.\n");
                rc = 1;
                goto done;
            }
            if (strcmp(option, "port") != 0 && strcmp(option, "dc") != 0) {
                fprintf(stderr, "port or dc expected instead of %s\n", option);
                rc = 1;
                goto done;
            }
            value = strtok_r(NULL, "=", &eos);
            if (value == NULL) {
                fprintf(stderr, "no value set for %s?\n", option);
                rc = 1;
                goto done;
            }

            if (strcmp(option, "port") == 0) {
                port = atoi(value);
            } else {
                dc = value;
            }

            options = strtok_r(NULL, ":", &eooptions);
        }

        if (num_hosts < MAX_NODES) {
            if (strlen(hostname) >= sizeof(hndl->hosts[0]))
                fprintf(stderr, "Hostname \"%s\" is too long, max %lu\n",
                        hostname, sizeof(hndl->hosts[0]));
            else if (port < -1 || port > USHRT_MAX)
                fprintf(stderr, "Hostname \"%s\" invalid port number %d\n",
                        hostname, port);
            else {
                m[num_hosts].host = hostname;
                m[num_hosts].port = port;
                if (dc)
                    m[num_hosts].ourdc =
                        strcmp(dc, cdb2_machine_room) == 0 ? 1 : 0;
                else
                    m[num_hosts].ourdc = 0;
                num_hosts++;
            }
        }

        machine = strtok_r(NULL, ",", &eomachine);
    }
    qsort(m, num_hosts, sizeof(struct machine), our_dc_first);
    for (int i = 0; i < num_hosts; i++) {
        strcpy(hndl->hosts[i], m[i].host);
        hndl->ports[i] = m[i].port;
        hndl->num_hosts++;
        if (m[i].ourdc)
            hndl->num_hosts_sameroom++;

        debugprint("host %s port %d\n", m[i].host, m[i].port);
    }

    hndl->flags |= CDB2_DIRECT_CPU;

done:
    free(type_copy);
    if (log_calls)
        fprintf(stderr, "%p> %s() hosts=%d\n", (void *)pthread_self(), __func__,
                num_hosts);
    return rc;
}

#if WITH_SSL
#include <ssl_support.h>
static int set_up_ssl_params(cdb2_hndl_tp *hndl)
{
    /* In case that the application connects to multiple databases
       and uses different certificates, we must copy the global SSL
       parameters to the handle and reset them. It does not make
       cdb2_open() reentrant, but is better than nothing.
     */
    char *sslenv;

    if ((sslenv = getenv("SSL_MODE")) != NULL && sslenv[0] != '\0')
        hndl->c_sslmode = ssl_string_to_mode(sslenv, &hndl->nid_dbname);
    else {
        hndl->c_sslmode = cdb2_c_ssl_mode;
        hndl->nid_dbname = cdb2_nid_dbname;
    }

    if ((sslenv = getenv("SSL_CERT_PATH")) != NULL && sslenv[0] != '\0') {
        hndl->sslpath = strdup(sslenv);
        if (hndl->sslpath == NULL)
            return ENOMEM;
    } else if (cdb2_sslcertpath[0] != '\0') {
        hndl->sslpath = strdup(cdb2_sslcertpath);
        if (hndl->sslpath == NULL)
            return ENOMEM;
    }

    if ((sslenv = getenv("SSL_CERT")) != NULL && sslenv[0] != '\0') {
        hndl->cert = strdup(sslenv);
        if (hndl->cert == NULL)
            return ENOMEM;
    } else if (cdb2_sslcert[0] != '\0') {
        hndl->cert = strdup(cdb2_sslcert);
        if (hndl->cert == NULL)
            return ENOMEM;
    }

    if ((sslenv = getenv("SSL_KEY")) != NULL && sslenv[0] != '\0') {
        hndl->key = strdup(sslenv);
        if (hndl->key == NULL)
            return ENOMEM;
    } else if (cdb2_sslkey[0] != '\0') {
        hndl->key = strdup(cdb2_sslkey);
        if (hndl->key == NULL)
            return ENOMEM;
    }

    if ((sslenv = getenv("SSL_CA")) != NULL && sslenv[0] != '\0') {
        hndl->ca = strdup(sslenv);
        if (hndl->ca == NULL)
            return ENOMEM;
    } else if (cdb2_sslca[0] != '\0') {
        hndl->ca = strdup(cdb2_sslca);
        if (hndl->ca == NULL)
            return ENOMEM;
    }

#if HAVE_CRL
    if ((sslenv = getenv("SSL_CRL")) != NULL && sslenv[0] != '\0') {
        hndl->crl = strdup(sslenv);
        if (hndl->crl == NULL)
            return ENOMEM;
    } else if (cdb2_sslcrl[0] != '\0') {
        hndl->crl = strdup(cdb2_sslcrl);
        if (hndl->crl == NULL)
            return ENOMEM;
    }
#endif

    /* Set up SSL sessions. */
    if ((sslenv = getenv("SSL_SESSION_CACHE")) != NULL)
        hndl->cache_ssl_sess = !!atoi(sslenv);
    else
        hndl->cache_ssl_sess = cdb2_cache_ssl_sess;
    if (hndl->cache_ssl_sess)
        cdb2_set_ssl_sessions(hndl, cdb2_get_ssl_sessions(hndl));

    /* Reset for next cdb2_open() */
    cdb2_c_ssl_mode = SSL_ALLOW;
    cdb2_sslcertpath[0] = '\0';
    cdb2_sslcert[0] = '\0';
    cdb2_sslkey[0] = '\0';
    cdb2_sslca[0] = '\0';
    cdb2_sslcrl[0] = '\0';

    cdb2_nid_dbname = CDB2_NID_DBNAME_DEFAULT;
    cdb2_cache_ssl_sess = CDB2_CACHE_SSL_SESS_DEFAULT;
    return 0;
}

static int cdb2_called_ssl_init = 0;
pthread_mutex_t fend_ssl_init_lock = PTHREAD_MUTEX_INITIALIZER;
int cdb2_init_ssl(int init_libssl, int init_libcrypto)
{
    int rc = 0;
    if (cdb2_called_ssl_init == 0 &&
        (rc = pthread_mutex_lock(&fend_ssl_init_lock)) == 0) {
        if (cdb2_called_ssl_init == 0) {
            rc = ssl_init(init_libssl, init_libcrypto,
                          0, NULL, 0);
            cdb2_called_ssl_init = 1;
        }
        if (rc == 0)
            rc = pthread_mutex_unlock(&fend_ssl_init_lock);
        else
            pthread_mutex_unlock(&fend_ssl_init_lock);
    }
    return rc;
}

int cdb2_is_ssl_encrypted(cdb2_hndl_tp *hndl)
{
    return hndl->sb == NULL ? 0 : sslio_has_ssl(hndl->sb);
}

static cdb2_ssl_sess_list *cdb2_get_ssl_sessions(cdb2_hndl_tp *hndl)
{
    cdb2_ssl_sess_list *pos;
    int rc = pthread_mutex_lock(&cdb2_ssl_sess_lock);
    if (rc != 0)
        return NULL;

    for (pos = cdb2_ssl_sess_cache.next; pos != NULL; pos = pos->next) {
        if (strcasecmp(hndl->dbname, pos->dbname) == 0 &&
            strcasecmp(hndl->cluster, pos->cluster) == 0) {
            /* Don't return if being used. */
            if (pos->ref)
                pos = NULL;
            else
                pos->ref = 1;
            break;
        }
    }

    pthread_mutex_unlock(&cdb2_ssl_sess_lock);
    return pos;
}

static int cdb2_set_ssl_sessions(cdb2_hndl_tp *hndl, cdb2_ssl_sess_list *arg)
{
    /* Worst practices of variable naming. */
    int i, j;
    cdb2_ssl_sess *p, *q, *r;

    if (arg == NULL)
        return EINVAL;

    /* Disallow if sess_list not nil to avoid any confusion. */
    if (hndl->sess_list != NULL)
        return EPERM;

    /* Transfer valid SSL sessions to the new list
       in case that the hosts have changed (re-ordering, migration and etc). */
    r = malloc(sizeof(cdb2_ssl_sess) * hndl->num_hosts);
    if (r == NULL)
        return ENOMEM;

    for (i = 0, p = r; i != hndl->num_hosts; ++i, ++p) {
        strncpy(p->host, hndl->hosts[i], sizeof(p->host));
        p->host[sizeof(p->host) - 1] = '\0';
        p->sess = NULL;
        for (j = 0, q = arg->list; j != arg->n; ++q) {
            if (strcasecmp(p->host, q->host) == 0) {
                p->sess = q->sess;
                break;
            }
        }
    }

    free(arg->list);
    arg->n = hndl->num_hosts;
    arg->list = r;

    hndl->sess_list = arg;

    return 0;
}

#if 0
static void cdb2_free_ssl_sessions(cdb2_ssl_sess_list *p)
{
    int i, rc;
    cdb2_ssl_sess_list *pos;

    if (p == NULL)
        return;

    if (p->ref != 0)
        return;

    /* Remove from the linkedlist first. */
    rc = pthread_mutex_lock(&cdb2_ssl_sess_lock);
    if (rc != 0)
        return;

    if (p->ref == 0) {
        /* pos points to the element before p. */
        for (pos = &cdb2_ssl_sess_cache; pos->next != NULL; pos = pos->next) {
            if (pos->next == p) {
                pos->next = p->next;
                break;
            }
        }
    }

    pthread_mutex_unlock(&cdb2_ssl_sess_lock);

    for (i = 0; i != p->n; ++i)
        SSL_SESSION_free(p->list[i].sess);
    free(p->list);
    free(p);
}
#endif
#else /* WITH_SSL */
int cdb2_init_ssl(int init_libssl, int init_libcrypto)
{
    return 0;
}

int cdb2_is_ssl_encrypted(cdb2_hndl_tp *hndl)
{
    return 0;
}
#endif /* !WITH_SSL */

int comdb2_cheapstack_char_array(char *str, int maxln);

int cdb2_open(cdb2_hndl_tp **handle, const char *dbname, const char *type,
              int flags)
{
    cdb2_hndl_tp *hndl;
    int rc = 0;
    void *callbackrc;
    int overwrite_rc = 0;
    cdb2_event *e = NULL;

    pthread_mutex_lock(&cdb2_cfg_lock);
    pthread_once(&init_once, do_init_once);
    pthread_mutex_unlock(&cdb2_cfg_lock);

    *handle = hndl = calloc(1, sizeof(cdb2_hndl_tp));
    strncpy(hndl->dbname, dbname, sizeof(hndl->dbname) - 1);
    strncpy(hndl->cluster, type, sizeof(hndl->cluster) - 1);
    strncpy(hndl->type, type, sizeof(hndl->type) - 1);
    hndl->flags = flags;
    hndl->dbnum = 1;
    hndl->connected_host = -1;
    hndl->send_stack = 1;
    hndl->read_intrans_results = 1;
#if WITH_SSL
    /* We don't do dbinfo if DIRECT_CPU. So we'd default peer SSL mode to
       ALLOW. We will find it out later when we send SSL negotitaion packet
       to the server. */
    hndl->s_sslmode = PEER_SSL_ALLOW;
#endif

    hndl->max_retries = MAX_RETRIES;
    hndl->min_retries = MIN_RETRIES;

    hndl->env_tz = getenv("COMDB2TZ");
    hndl->is_admin = (flags & CDB2_ADMIN);

    if (hndl->env_tz == NULL)
        hndl->env_tz = getenv("TZ");

    if (hndl->env_tz == NULL)
        hndl->env_tz = DB_TZNAME_DEFAULT;


    cdb2_init_context_msgs(hndl);

    if (getenv("CDB2_DEBUG")) {
        hndl->debug_trace = 1;
        debugprint("debug trace enabled\n");
    }

    if (hndl->flags & CDB2_RANDOM) {
        strcpy(hndl->policy, "random");
    } else if (hndl->flags & CDB2_RANDOMROOM) {
        strcpy(hndl->policy, "random_room");
    } else if (hndl->flags & CDB2_ROOM) {
        strcpy(hndl->policy, "room");
    } else {
        hndl->flags |= CDB2_RANDOMROOM;
        strcpy(hndl->policy, "random_room");
    }

    rc = refresh_gbl_events_on_hndl(hndl);
    if (rc != 0)
        goto out;

    while ((e = cdb2_next_callback(hndl, CDB2_AT_OPEN, e)) != NULL) {
        callbackrc =
            cdb2_invoke_callback(hndl, e, 1, CDB2_RETURN_VALUE, rc);
        PROCESS_EVENT_CTRL_BEFORE(hndl, e, rc, callbackrc, overwrite_rc);
    }

    if (overwrite_rc)
        goto out;

    if (hndl->flags & CDB2_DIRECT_CPU) {
        hndl->num_hosts = 1;
        /* Get defaults from comdb2db.cfg */
        only_read_config();
        strncpy(hndl->hosts[0], type, sizeof(hndl->hosts[0]) - 1);
        char *p = strchr(hndl->hosts[0], ':');
        if (p) {
            *p = '\0';
            hndl->ports[0] = atoi(p + 1);
        } else {
            if (!cdb2_allow_pmux_route) {
                hndl->ports[0] = cdb2portmux_get(hndl, type, type, "comdb2",
                                                 "replication", dbname);
                if (hndl->ports[0] < 0)
                    rc = -1;
            } else {
                hndl->ports[0] = CDB2_PORTMUXPORT;
            }
        }
        debugprint("host %s port %d\n", hndl->hosts[0], hndl->ports[0]);
    } else if (is_machine_list(type)) {
        rc = configure_from_literal(hndl, type);
        if (rc) {
            debugprint("configure_from_literal %s returns %d\n", type, rc);
        }
    } else {
        rc = cdb2_get_dbhosts(hndl);
        if (rc)
            debugprint("cdb2_get_dbhosts returns %d\n", rc);
    }

#if WITH_SSL
    if (rc == 0) {
        rc = set_up_ssl_params(hndl);
        if (rc)
            debugprint("set_up_ssl_params returns %d\n", rc);
    }
#endif

    if (hndl->send_stack)
        comdb2_cheapstack_char_array(hndl->stack, MAX_STACK);

out:
    if (log_calls) {
        fprintf(stderr, "%p> cdb2_open(dbname: \"%s\", type: \"%s\", flags: "
                        "%x) = %d => %p\n",
                (void *)pthread_self(), dbname, type, hndl->flags, rc, *handle);
    }
    return rc;
}

/*
  Initialize the context messages object.
*/
static void cdb2_init_context_msgs(cdb2_hndl_tp *hndl)
{
    memset((void *)&hndl->context_msgs, 0, sizeof(struct context_messages));
}

/*
  Free the alloc-ed context messages.
*/
static int cdb2_free_context_msgs(cdb2_hndl_tp *hndl)
{
    int i = 0;

    while (i < hndl->context_msgs.count) {
        free(hndl->context_msgs.message[i]);
        hndl->context_msgs.message[i] = 0;
        i++;
    }

    hndl->context_msgs.count = 0;
    hndl->context_msgs.has_changed = 1;

    return 0;
}

/*
  Store the specified message in the handle. Return error if
  MAX_CONTEXTS number of messages have already been stored.

  @param hndl [IN]   Connection handle
  @param msg  [IN]   Context message

  @return
    0                Success
    1                Error
*/
int cdb2_push_context(cdb2_hndl_tp *hndl, const char *msg)
{
    /* Check for overflow. */
    if (hndl->context_msgs.count >= MAX_CONTEXTS) {
        return 1;
    }

    hndl->context_msgs.message[hndl->context_msgs.count] =
        strndup(msg, MAX_CONTEXT_LEN);
    hndl->context_msgs.count++;
    hndl->context_msgs.has_changed = 1;
    return 0;
}

/*
  Remove the last stored context message.
*/
int cdb2_pop_context(cdb2_hndl_tp *hndl)
{
    /* Check for underflow. */
    if (hndl->context_msgs.count == 0) {
        return 1;
    }

    hndl->context_msgs.count--;
    free(hndl->context_msgs.message[hndl->context_msgs.count]);
    hndl->context_msgs.message[hndl->context_msgs.count] = 0;
    hndl->context_msgs.has_changed = 1;

    return 0;
}

/*
  Clear/free all the stored context messages.
*/
int cdb2_clear_contexts(cdb2_hndl_tp *hndl)
{
    return cdb2_free_context_msgs(hndl);
}

/*
  Clear ack flag so cdb2_close will not consume event
*/
int cdb2_clear_ack(cdb2_hndl_tp* hndl)
{
    if (hndl) {
        hndl->ack = 0;
    }
    return 0;
}

cdb2_event *cdb2_register_event(cdb2_hndl_tp *hndl, cdb2_event_type types,
                                cdb2_event_ctrl ctrls, cdb2_event_callback cb,
                                void *user_arg, int nargs, ...)
{
    cdb2_event *ret;
    cdb2_event *curr;
    va_list ap;
    int i;

    /* Allocate an event object. */
    ret = malloc(sizeof(cdb2_event) + nargs * sizeof(cdb2_event_arg));
    if (ret == NULL)
        return NULL;

    ret->types = types;
    ret->ctrls = ctrls;
    ret->cb = cb;
    ret->user_arg = user_arg;
    ret->next = NULL;
    ret->argc = nargs;

    /* Copy over argument types. */
    va_start(ap, nargs);
    for (i = 0; i != nargs; ++i)
        ret->argv[i] = va_arg(ap, cdb2_event_arg);
    va_end(ap);

    if (hndl == NULL) {
        /* handle is NULL. We want to register to the global events. */
        ret->global = 1;
        pthread_mutex_lock(&cdb2_event_mutex);
        for (curr = &cdb2_gbl_events; curr->next != NULL; curr = curr->next)
            ;
        curr->next = ret;
        /* Increment global version so handles are aware of the new event. */
        ++cdb2_gbl_event_version;
        pthread_mutex_unlock(&cdb2_event_mutex);
    } else {
        ret->global = 0;
        for (curr = &hndl->events; curr->next != NULL; curr = curr->next)
            ;
        curr->next = ret;
    }
    return ret;
}

int cdb2_unregister_event(cdb2_hndl_tp *hndl, cdb2_event *event)
{
    cdb2_event *curr, *prev;

    if (hndl == NULL) {
        pthread_mutex_lock(&cdb2_event_mutex);
        for (prev = &cdb2_gbl_events, curr = prev->next;
             curr != NULL && curr != event; prev = curr, curr = curr->next)
            ;
        if (curr != event) {
            pthread_mutex_lock(&cdb2_event_mutex);
            return EINVAL;
        }
        prev->next = curr->next;
        ++cdb2_gbl_event_version;
        pthread_mutex_unlock(&cdb2_event_mutex);
    } else {
        for (prev = &hndl->events, curr = prev->next;
             curr != NULL && curr != event; prev = curr, curr = curr->next)
            ;
        if (curr != event)
            return EINVAL;
        prev->next = curr->next;
    }
    free(event);
    return 0;
}

static cdb2_event *cdb2_next_callback(cdb2_hndl_tp *hndl, cdb2_event_type type,
                                      cdb2_event *e)
{
    if (e != NULL)
        e = e->next;
    else {
        /* Refresh once on new iteration. */
        if (refresh_gbl_events_on_hndl(hndl) != 0)
            return NULL;
        e = hndl->events.next;
    }
    for (; e != NULL && !(e->types & type); e = e->next)
        ;
    return e;
}

static void *cdb2_invoke_callback(cdb2_hndl_tp *hndl, cdb2_event *e, int argc,
                                  ...)
{
    int i;
    va_list ap;
    void **argv;

    const char *hostname;
    int port;
    const char *sql = NULL;
    void *rc;

    /* Fast return if no arguments need to be passed to the callback. */
    if (e->argc == 0)
        return e->cb(hndl, e->user_arg ? e->user_arg : hndl->user_arg, 0, NULL);

    /* Default arguments from the handle. */
    if (hndl == NULL || hndl->connected_host < 0) {
        hostname = NULL;
        port = -1;
    } else {
        hostname = hndl->hosts[hndl->connected_host];
        port = hndl->ports[hndl->connected_host];
    }
    rc = 0;

    /* If the event has specified its own arguments, use them. */
    va_start(ap, argc);
    for (i = 0; i < argc; ++i) {
        switch (va_arg(ap, cdb2_event_arg)) {
        case CDB2_HOSTNAME:
            hostname = va_arg(ap, char *);
            break;
        case CDB2_PORT:
            port = va_arg(ap, int);
            break;
        case CDB2_SQL:
            sql = va_arg(ap, char *);
            break;
        case CDB2_RETURN_VALUE:
            rc = va_arg(ap, void *);
            break;
        default:
            (void)va_arg(ap, void *);
            break;
        }
    }
    va_end(ap);

    argv = alloca(sizeof(void *) * e->argc);
    for (i = 0; i != e->argc; ++i) {
        switch (e->argv[i]) {
        case CDB2_HOSTNAME:
            argv[i] = (void *)hostname;
            break;
        case CDB2_PORT:
            argv[i] = (void *)(intptr_t)port;
            break;
        case CDB2_SQL:
            argv[i] = (void *)sql;
            break;
        case CDB2_RETURN_VALUE:
            argv[i] = (void *)rc;
            break;
        default:
            break;
        }
    }

    return e->cb(hndl, e->user_arg ? e->user_arg : hndl->user_arg, e->argc,
                 argv);
}

static int refresh_gbl_events_on_hndl(cdb2_hndl_tp *hndl)
{
    cdb2_event *gbl, *lcl, *tmp, *knot;
    size_t elen;

    /* Fast return if the version has not changed. */
    if (hndl->gbl_event_version == cdb2_gbl_event_version)
        return 0;

    /* Otherwise we must recopy the global events to the handle. */
    pthread_mutex_lock(&cdb2_event_mutex);

    /* Clear cached global events. */
    gbl = hndl->events.next;
    while (gbl != NULL && gbl->global) {
        tmp = gbl;
        gbl = gbl->next;
        free(tmp);
    }

    /* `knot' is where local events begin. */
    knot = gbl;

    /* Clone and append global events to the handle. */
    for (gbl = cdb2_gbl_events.next, lcl = &hndl->events; gbl != NULL;
         gbl = gbl->next) {
        elen = sizeof(cdb2_event) + gbl->argc * sizeof(cdb2_event_arg);
        tmp = malloc(elen);
        if (tmp == NULL) {
            pthread_mutex_unlock(&cdb2_event_mutex);
            return ENOMEM;
        }
        memcpy(tmp, gbl, elen);
        tmp->next = NULL;
        lcl->next = tmp;
        lcl = tmp;
    }

    /* Tie global and local events together. */
    lcl->next = knot;

    /* Latch the global version. */
    hndl->gbl_event_version = cdb2_gbl_event_version;

    pthread_mutex_unlock(&cdb2_event_mutex);
    return 0;
}<|MERGE_RESOLUTION|>--- conflicted
+++ resolved
@@ -2597,10 +2597,6 @@
                            int *types, int is_begin, int skip_nrows,
                            int retries_done, int do_append, int fromline)
 {
-<<<<<<< HEAD
-    static __thread unsigned char *staticbuf = NULL;
-    static __thread size_t staticbuf_size = 0;
-=======
     int rc = 0;
 
     void *callbackrc;
@@ -2621,7 +2617,9 @@
                 __func__, __LINE__);
     }
 
->>>>>>> 55386201
+    static __thread unsigned char *staticbuf = NULL;
+    static __thread size_t staticbuf_size = 0;
+
     int n_features = 0;
     int features[10]; // Max 10 client features??
     CDB2QUERY query = CDB2__QUERY__INIT;
@@ -2732,15 +2730,12 @@
         hndl->context_msgs.has_changed = 0;
     }
 
-<<<<<<< HEAD
     uint8_t trans_append = hndl && hndl->in_trans && do_append;
-=======
     CDB2SQLQUERY__Reqinfo req_info = CDB2__SQLQUERY__REQINFO__INIT;
     req_info.timestampus = (hndl ? hndl->timestampus : 0);
     req_info.num_retries = retries_done;
     sqlquery.req_info = &req_info;
 
->>>>>>> 55386201
     int len = cdb2__query__get_packed_size(&query);
 
     unsigned char *buf;
@@ -2783,11 +2778,7 @@
         goto after_callback;
     }
 
-<<<<<<< HEAD
     if (trans_append) {
-=======
-    if (do_append && hndl->in_trans) {
->>>>>>> 55386201
         /* Retry number of transaction is different from that of query.*/
         cdb2_query_list *item = malloc(sizeof(cdb2_query_list));
         item->buf = buf;
