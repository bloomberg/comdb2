--- conflicted
+++ resolved
@@ -844,15 +844,12 @@
 {
     char filename[PATH_MAX];
     int fallback_on_bb_bin = 1;
-<<<<<<< HEAD
-=======
 
     if (hndl && hndl->debug_trace) {
         fprintf(stderr, "td %u %s:%d \n", (uint32_t)pthread_self(), __func__,
                 __LINE__);
     }
 
->>>>>>> d3baf0de
     if (get_config_file(dbname, filename, sizeof(filename)) != 0)
         return -1; // set error string?
 
@@ -958,8 +955,8 @@
     int dbname_found = 0;
 
     if (hndl && hndl->debug_trace) {
-        fprintf(stderr, "td %u %s line %d \n", (uint32_t)pthread_self(),
-                __func__, __LINE__);
+        fprintf(stderr, "td %u %s:%d \n", (uint32_t)pthread_self(), __func__,
+                __LINE__);
     }
 
     rc = read_available_comdb2db_configs(hndl, comdb2db_hosts, comdb2db_name,
