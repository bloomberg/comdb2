/*
   Copyright 2015, 2017, Bloomberg Finance L.P.

   Licensed under the Apache License, Version 2.0 (the "License");
   you may not use this file except in compliance with the License.
   You may obtain a copy of the License at

       http://www.apache.org/licenses/LICENSE-2.0

   Unless required by applicable law or agreed to in writing, software
   distributed under the License is distributed on an "AS IS" BASIS,
   WITHOUT WARRANTIES OR CONDITIONS OF ANY KIND, either express or implied.
   See the License for the specific language governing permissions and
   limitations under the License.
 */

#include <sbuf2.h>
#include <limits.h>
#include <unistd.h>
#include <errno.h>
#include <ctype.h>
#include <sys/time.h>
#include <sys/poll.h>
#include <sys/socket.h>
#include <stdio.h>
#include <string.h>
#include <strings.h>
#include <pthread.h>
#include <arpa/inet.h>
#include <netinet/tcp.h>
#include <limits.h>

#include "cdb2api.h"

#include "sqlquery.pb-c.h"
#include "sqlresponse.pb-c.h"

#define SOCKPOOL_SOCKET_NAME "/tmp/sockpool.socket"
#define COMDB2DB "comdb2db"
#define COMDB2DB_NUM 32432

static char CDB2DBCONFIG_NOBBENV[512] = "/opt/bb/etc/cdb2/config/comdb2db.cfg";
/* The real path is COMDB2_ROOT + CDB2DBCONFIG_NOBBENV_PATH  */
static char CDB2DBCONFIG_NOBBENV_PATH[] = "/etc/cdb2/config.d/";

static char CDB2DBCONFIG_TEMP_BB_BIN[512] = "/bb/bin/comdb2db.cfg";

static char *CDB2DBCONFIG_BUF = NULL;

static char cdb2_default_cluster[64] = "";
static char cdb2_comdb2dbname[32] = "";
static char cdb2_dnssuffix[255] = "";

static char cdb2_machine_room[16] = "";
static int CDB2_PORTMUXPORT = 5105;
static int MAX_RETRIES = 21; /* We are looping each node twice. */
static int MIN_RETRIES = 3;
static int CDB2_CONNECT_TIMEOUT = 100;
static int COMDB2DB_TIMEOUT = 500;
static int cdb2_tcpbufsz = 0;

#ifndef WITH_SSL
#  define WITH_SSL 1
#endif

#if WITH_SSL
static ssl_mode cdb2_c_ssl_mode = SSL_ALLOW;
static char cdb2_sslcertpath[PATH_MAX];
static char cdb2_sslcert[PATH_MAX];
static char cdb2_sslkey[PATH_MAX];
static char cdb2_sslca[PATH_MAX];
static int cdb2_cache_ssl_sess = 0;
static pthread_mutex_t cdb2_ssl_sess_lock = PTHREAD_MUTEX_INITIALIZER;
typedef struct cdb2_ssl_sess_list cdb2_ssl_sess_list;
static void cdb2_free_ssl_sessions(cdb2_ssl_sess_list *sessions);
static cdb2_ssl_sess_list *cdb2_get_ssl_sessions(cdb2_hndl_tp *hndl);
static int cdb2_set_ssl_sessions(cdb2_hndl_tp *hndl,
                                 cdb2_ssl_sess_list *sessions);
#endif

static int cdb2_allow_pmux_route = 0;

static int _PID;
static int _MACHINE_ID;
static char *_ARGV0;

#define DB_TZNAME_DEFAULT "America/New_York"

#define MAX_NODES 128
#define MAX_CONTEXTS 10 /* Maximum stack size for storing context messages */
#define MAX_CONTEXT_LEN 100 /* Maximum allowed length of a context message */

#define MAX_STACK 512 /* Size of call-stack which opened the handle */

pthread_mutex_t cdb2_sockpool_mutex = PTHREAD_MUTEX_INITIALIZER;

#include <netdb.h>

static pthread_once_t init_once = PTHREAD_ONCE_INIT;
static int log_calls = 0;

#if defined(__APPLE__)
#include <libproc.h>

static char *apple_getargv0(void)
{
    static char argv0[PATH_MAX];
    int ret = proc_pidpath(_PID, argv0, sizeof(argv0));
    if (ret <= 0) {
        fprintf(stderr, "%s proc_pidpath returns %d\n", __func__, ret);
        return NULL;
    }
    return argv0;
}
#endif

#if defined(_SUN_SOURCE) || defined(_LINUX_SOURCE)

static char *proc_cmdline_getargv0(void)
{
    char procname[64];
    static char argv0[PATH_MAX];

    snprintf(procname, sizeof(procname), "/proc/self/cmdline");
    FILE *f = fopen(procname, "r");
    if (f == NULL) {
        fprintf(stderr, "%s cannot open %s, %s\n", __func__, procname,
                strerror(errno));
        return NULL;
    }

    if (fgets(argv0, PATH_MAX, f) == NULL) {
        fprintf(stderr, "%s error reading from %s, %s\n", __func__, procname,
                strerror(errno));
        fclose(f);
        return NULL;
    }

    fclose(f);
    return argv0;
}
#endif

#if defined(_IBM_SOURCE)

#include <sys/procfs.h>
#include <procinfo.h>

static char *ibm_getargv0(void)
{
    struct procsinfo p;
    static char argv0[PATH_MAX];
    pid_t idx = _PID;
    int rc;

    if (1 == (rc = getprocs(&p, sizeof(p), NULL, 0, &idx, 1)) &&
        _PID == p.pi_pid) {
        strncpy(argv0, p.pi_comm, PATH_MAX);
        argv0[PATH_MAX - 1] = '\0';
    } else {
        fprintf(stderr, "%s getprocs returns %d for pid %d\n", __func__, _PID);
        return NULL;
    }

    return argv0;
}
#endif

#define SQLCACHEHINT "/*+ RUNCOMDB2SQL "
#define SQLCACHEHINTLENGTH 17

static inline const char *cdb2_skipws(const char *str)
{
    if (str) {
        while (*str && isspace(*str))
            str++;
    }
    return str;
}

static char *getargv0(void)
{
#if defined(__APPLE__)
    return apple_getargv0();
#elif defined(_LINUX_SOURCE) || defined(_SUN_SOURCE)
    return proc_cmdline_getargv0();
#elif defined(_IBM_SOURCE)
    return ibm_getargv0();
#else
    fprintf(stderr, "%s unsupported architecture\n", __func__);
    return NULL;
#endif
}

static void do_init_once(void)
{
    char *do_log = getenv("CDB2_LOG_CALLS");
    if (do_log)
        log_calls = 1;
    char *config = getenv("CDB2_CONFIG_FILE");
    if (config) {
        /* can't call back cdb2_set_comdb2db_config from do_init_once */
        strncpy(CDB2DBCONFIG_NOBBENV, config, 511);
    }
    _PID = getpid();
    _MACHINE_ID = gethostid();
    _ARGV0 = getargv0();
}

/* if sqlstr is a read stmt will return 1 otherwise return 0
 * returns -1 if sqlstr is null
 */
static int is_sql_read(const char *sqlstr)
{
    const char get[] = "GET";
    const char sp_exec[] = "EXEC";
    const char with[] = "WITH";
    const char sel[] = "SELECT";
    const char explain[] = "EXPLAIN";

    if (sqlstr == NULL)
        return -1;
    sqlstr = cdb2_skipws(sqlstr);
    int slen = strlen(sqlstr);
    if (slen) {
        if (slen < sizeof(get) - 1)
            return 0;
        if (!strncasecmp(sqlstr, get, sizeof(get) - 1))
            return 1;
        if (slen < sizeof(sp_exec) - 1)
            return 0;
        if (!strncasecmp(sqlstr, sp_exec, sizeof(sp_exec) - 1))
            return 1;
        if (!strncasecmp(sqlstr, with, sizeof(with) - 1))
            return 1;
        if (slen < sizeof(sel) - 1)
            return 0;
        if (!strncasecmp(sqlstr, sel, sizeof(sel) - 1))
            return 1;
        if (slen < sizeof(explain) - 1)
            return 0;
        if (!strncasecmp(sqlstr, explain, sizeof(explain) - 1))
            return 1;
    }
    return 0;
}

/* PASSFD CODE */
#if defined(_IBM_SOURCE) || defined(_LINUX_SOURCE)
#define HAVE_MSGHDR_MSG_CONTROL
#endif

enum {
    PASSFD_SUCCESS = 0,
    PASSFD_RECVMSG = -1, /* error with recvmsg() */
    PASSFD_EOF = -2,     /* eof before message completely read */
    PASSFD_2FDS = -3,    /* received more than one file descriptor */
    PASSFD_BADCTRL = -4, /* received bad control message */
    PASSFD_TIMEOUT = -5, /* timed out */
    PASSFD_POLL = -6,    /* error with poll() */
    PASSFD_SENDMSG = -7  /* error with sendmsg() */
};

static int recv_fd_int(int sockfd, void *data, size_t nbytes, int *fd_recvd)
{
    ssize_t rc;
    size_t bytesleft;
    char *cdata;
    struct msghdr msg;
    struct iovec iov[1];
    int recvfd;
#ifdef HAVE_MSGHDR_MSG_CONTROL
    union {
        struct cmsghdr cm;
        char control[CMSG_SPACE(sizeof(int))];
    } control_un;
    struct cmsghdr *cmsgptr;
#endif

    *fd_recvd = -1;
    cdata = data;
    bytesleft = nbytes;

    while (bytesleft > 0) {
#ifdef HAVE_MSGHDR_MSG_CONTROL
        msg.msg_control = control_un.control;
        msg.msg_controllen = sizeof(control_un.control);
        msg.msg_flags = 0;
#else
        msg.msg_accrights = (caddr_t)&recvfd;
        msg.msg_accrightslen = sizeof(int);
#endif
        msg.msg_name = NULL;
        msg.msg_namelen = 0;
        msg.msg_iov = iov;
        msg.msg_iovlen = 1;
        iov[0].iov_base = cdata;
        iov[0].iov_len = bytesleft;

        rc = recvmsg(sockfd, &msg, 0);

        if (rc == -1) {
            if (errno == EINTR || errno == EAGAIN)
                continue;
            return PASSFD_RECVMSG;
        }

        if (rc == 0) {
            /* Premature eof */
            return PASSFD_EOF;
        }

        cdata += rc;
        bytesleft -= rc;

/* See if we got a descriptor with this message */
#ifdef HAVE_MSGHDR_MSG_CONTROL
        cmsgptr = CMSG_FIRSTHDR(&msg);
        if (cmsgptr) {
            if (cmsgptr->cmsg_len != CMSG_LEN(sizeof(int)) ||
                cmsgptr->cmsg_level != SOL_SOCKET ||
                cmsgptr->cmsg_type != SCM_RIGHTS) {
                return PASSFD_BADCTRL;
            }
            recvfd = *((int *)CMSG_DATA(cmsgptr));
            if (*fd_recvd != -1) {
                if (close(recvfd) == -1) {
                    fprintf(stderr, "%s: error closing second fd %d: %d %s\n",
                            __func__, recvfd, errno, strerror(errno));
                }
                return PASSFD_2FDS;
            }
            *fd_recvd = recvfd;

            if (CMSG_NXTHDR(&msg, cmsgptr)) {
                return PASSFD_BADCTRL;
            }
        }
#else
        if (msg.msg_accrightslen == sizeof(int)) {
            if (*fd_recvd != -1) {
                if (close(recvfd) == -1) {
                    fprintf(stderr, "%s: error closing second fd %d: %d %s\n",
                            __func__, recvfd, errno, strerror(errno));
                }
                return PASSFD_2FDS;
            }
            *fd_recvd = recvfd;
        }
#endif
    }

    return PASSFD_SUCCESS;
}

/* This wrapper ensures that on error we close any file descriptor that we
 * may have received before the error occured.  Alse we make sure that we
 * preserve the value of errno which may be needed if the error was
 * PASSFD_RECVMSG. */
static int recv_fd(int sockfd, void *data, size_t nbytes, int *fd_recvd)
{
    int rc;
    rc = recv_fd_int(sockfd, data, nbytes, fd_recvd);
    if (rc != 0 && *fd_recvd != -1) {
        int errno_save = errno;
        if (close(*fd_recvd) == -1) {
            fprintf(stderr, "%s: close(%d) error: %d %s\n", __func__, *fd_recvd,
                    errno, strerror(errno));
        }
        *fd_recvd = -1;
        errno = errno_save;
    }
    return rc;
}

static int send_fd_to(int sockfd, const void *data, size_t nbytes,
                      int fd_to_send, int timeoutms)
{
    ssize_t rc;
    size_t bytesleft;
    struct msghdr msg;
    struct iovec iov[1];
    const char *cdata;
#ifdef HAVE_MSGHDR_MSG_CONTROL
    union {
        struct cmsghdr cm;
        char control[CMSG_SPACE(sizeof(int))];
    } control_un;
    struct cmsghdr *cmsgptr;
#endif

    bytesleft = nbytes;
    cdata = data;

    while (bytesleft > 0) {
        if (timeoutms > 0) {
            struct pollfd pol;
            int pollrc;
            pol.fd = sockfd;
            pol.events = POLLOUT;
            pollrc = poll(&pol, 1, timeoutms);
            if (pollrc == 0) {
                return PASSFD_TIMEOUT;
            } else if (pollrc == -1) {
                /* error will be in errno */
                return PASSFD_POLL;
            }
        }

        if (fd_to_send != -1) {
#ifdef HAVE_MSGHDR_MSG_CONTROL
            msg.msg_control = control_un.control;
            msg.msg_controllen = sizeof(control_un.control);
            msg.msg_flags = 0;
            cmsgptr = CMSG_FIRSTHDR(&msg);
            cmsgptr->cmsg_len = CMSG_LEN(sizeof(int));
            cmsgptr->cmsg_level = SOL_SOCKET;
            cmsgptr->cmsg_type = SCM_RIGHTS;
            *((int *)CMSG_DATA(cmsgptr)) = fd_to_send;
#else
            msg.msg_accrights = (caddr_t)&fd_to_send;
            msg.msg_accrightslen = sizeof(int);
#endif
        } else {
#ifdef HAVE_MSGHDR_MSG_CONTROL
            msg.msg_control = NULL;
            msg.msg_controllen = 0;
            msg.msg_flags = 0;
#else
            msg.msg_accrights = NULL;
            msg.msg_accrightslen = 0;
#endif
        }
        msg.msg_name = NULL;
        msg.msg_namelen = 0;
        msg.msg_iov = iov;
        msg.msg_iovlen = 1;
        iov[0].iov_base = (caddr_t)cdata;
        iov[0].iov_len = bytesleft;

        rc = sendmsg(sockfd, &msg, 0);
        if (rc == -1) {
            if (errno == EINTR || errno == EAGAIN)
                continue;
            return PASSFD_SENDMSG;
        }

        if (rc == 0) {
            return PASSFD_EOF;
        }

        /* We didn't get an error, so the fd must have been sent. */
        fd_to_send = -1;

        cdata += rc;
        bytesleft -= rc;
    }

    return PASSFD_SUCCESS;
}

static int send_fd(int sockfd, const void *data, size_t nbytes, int fd_to_send)
{
    return send_fd_to(sockfd, data, nbytes, fd_to_send, 0);
}

static int cdb2_tcpresolve(const char *host, struct in_addr *in, int *port)
{
    /*RESOLVE AN ADDRESS*/
    in_addr_t inaddr;

    int len;
    char tmp[8192];
    int tmplen = 8192;
    int herr;
    struct hostent hostbuf, *hp = NULL;
    char tok[128], *cc;
    cc = strchr(host, (int)':');
    if (cc == 0) {
        len = strlen(host);
        if (len >= sizeof(tok))
            return -2;
        memcpy(tok, host, len);
        tok[len] = 0;
    } else {
        *port = atoi(cc + 1);
        len = (int)(cc - host);
        if (len >= sizeof(tok))
            return -2;
        memcpy(tok, host, len);
        tok[len] = 0;
    }
    if ((inaddr = inet_addr(tok)) != (in_addr_t)-1) {
        /* it's dotted-decimal */
        memcpy(&in->s_addr, &inaddr, sizeof(inaddr));
    } else {
#ifdef __APPLE__
        hp = gethostbyname(tok);
#elif _LINUX_SOURCE
        gethostbyname_r(tok, &hostbuf, tmp, tmplen, &hp, &herr);
#elif _SUN_SOURCE
        hp = gethostbyname_r(tok, &hostbuf, tmp, tmplen, &herr);
#else
        hp = gethostbyname(tok);
#endif
        if (hp == NULL) {
            fprintf(stderr, "%s:gethostbyname(%s): errno=%d err=%s\n", __func__,
                    tok, errno, strerror(errno));
            return -1;
        }
        memcpy(&in->s_addr, hp->h_addr, hp->h_length);
    }
    return 0;
}

#include <fcntl.h>
static int lclconn(int s, const struct sockaddr *name, int namelen,
                   int timeoutms)
{
    /* connect with timeout */
    struct pollfd pfd;
    int flags, rc;
    int err;
    socklen_t len;
    if (timeoutms <= 0)
        return connect(s, name, namelen); /*no timeout specified*/
    flags = fcntl(s, F_GETFL, 0);
    if (flags < 0)
        return -1;
    if (fcntl(s, F_SETFL, flags | O_NONBLOCK) < 0) {
        return -1;
    }

    rc = connect(s, name, namelen);
    if (rc == -1 && errno == EINPROGRESS) {
        /*wait for connect event */
        pfd.fd = s;
        pfd.events = POLLOUT;
        rc = poll(&pfd, 1, timeoutms);
        if (rc == 0) {
            /*timeout*/
            /*fprintf(stderr,"connect timed out\n");*/
            return -2;
        }
        if (rc != 1) { /*poll failed?*/
            return -1;
        }
        if ((pfd.revents & POLLOUT) == 0) { /*wrong event*/
            /*fprintf(stderr,"poll event %d\n",pfd.revents);*/
            return -1;
        }
    } else if (rc == -1) {
        /*connect failed?*/
        return -1;
    }
    if (fcntl(s, F_SETFL, flags) < 0) {
        return -1;
    }
    len = sizeof(err);
    if (getsockopt(s, SOL_SOCKET, SO_ERROR, &err, &len)) {
        return -1;
    }
    errno = err;
    if (errno != 0)
        return -1;
    return 0;
}

static int cdb2_do_tcpconnect(struct in_addr in, int port, int myport,
                              int timeoutms)
{
    int sockfd, rc;
    int sendbuff;
    struct sockaddr_in tcp_srv_addr; /* server's Internet socket addr */
    struct sockaddr_in my_addr;      /* my Internet address */
    bzero((char *)&tcp_srv_addr, sizeof tcp_srv_addr);
    tcp_srv_addr.sin_family = AF_INET;
    if (port <= 0) {
        return -1;
    }
    tcp_srv_addr.sin_port = htons(port);
    memcpy(&tcp_srv_addr.sin_addr, &in.s_addr, sizeof(in.s_addr));
    if ((sockfd = socket(AF_INET, SOCK_STREAM, 0)) < 0) {
        fprintf(stderr, "tcpconnect_to: can't create TCP socket\n");
        return -1;
    }
#if 0
 	/* Allow connect port to be re-used */
 	sendbuff = 1;		/* enable option */
 	if (setsockopt( sockfd, SOL_SOCKET, SO_REUSEADDR, (char *)&sendbuff,
 	sizeof sendbuff ) < 0)
 	{
 		fprintf(stderr,"tcpconnect_to: setsockopt failure\n" );
 		close( sockfd );
 		return -1;
 	}
#endif
    sendbuff = 1; /* enable option */
    if (setsockopt(sockfd, IPPROTO_TCP, TCP_NODELAY, (char *)&sendbuff,
                   sizeof sendbuff) < 0) {
        fprintf(stderr, "tcpconnect_to: setsockopt failure\n");
        close(sockfd);
        return -1;
    }
    struct linger ling;
    ling.l_onoff = 1;
    ling.l_linger = 0;
    if (setsockopt(sockfd, SOL_SOCKET, SO_LINGER, (char *)&ling, sizeof(ling)) <
        0) {
        fprintf(stderr, "tcpconnect_to: setsockopt failure:%s",
                strerror(errno));
        close(sockfd);
        return -1;
    }

    if (cdb2_tcpbufsz) {
        int tcpbufsz = cdb2_tcpbufsz;
        if (setsockopt(sockfd, SOL_SOCKET, SO_RCVBUF, (char *)&tcpbufsz,
                       sizeof(tcpbufsz)) < 0) {
            fprintf(stderr, "tcpconnect_to: setsockopt failure:%s",
                    strerror(errno));
            close(sockfd);
            return -1;
        }
    }

    if (myport > 0) { /* want to use specific port on local host */
        bzero((char *)&my_addr, sizeof my_addr);
        my_addr.sin_family = AF_INET;
        my_addr.sin_addr.s_addr = INADDR_ANY;
        my_addr.sin_port = htons((u_short)myport);
        if (bind(sockfd, (struct sockaddr *)&my_addr, sizeof my_addr) < 0) {
            fprintf(stderr, "tcpconnect_to: bind failed on local port %d: %s",
                    myport, strerror(errno));
            close(sockfd);
            return -1;
        }
    }
    /* Connect to the server.  */
    rc = lclconn(sockfd, (struct sockaddr *)&tcp_srv_addr, sizeof(tcp_srv_addr),
                 timeoutms);

    if (rc < 0) {
        close(sockfd);
        return rc;
    }
    return (sockfd); /* all OK */
}

static int cdb2_tcpconnecth_to(const char *host, int port, int myport,
                               int timeoutms)
{
    int rc;
    struct in_addr in;
    if ((rc = cdb2_tcpresolve(host, &in, &port)) != 0)
        return rc;
    return cdb2_do_tcpconnect(in, port, myport, timeoutms);
}

struct context_messages {
    char *message[MAX_CONTEXTS];
    int count;
    int has_changed;
};

/* Forward declarations. */
static void cdb2_init_context_msgs(cdb2_hndl_tp *hndl);
static int cdb2_free_context_msgs(cdb2_hndl_tp *hndl);

/* Make it equal to FSQL header. */
struct newsqlheader {
    int type;
    int compression;
    int dummy;
    int length;
};

typedef struct cdb2_query_list_item {
    void *buf;
    int len;
    int is_read;
    char *sql;
    struct cdb2_query_list_item *next;
} cdb2_query_list;

#if WITH_SSL
typedef struct cdb2_ssl_sess {
    char host[64];
    SSL_SESSION *sess;
} cdb2_ssl_sess;

struct cdb2_ssl_sess_list {
    cdb2_ssl_sess_list *next;
    char dbname[64];
    char cluster[64];
    int ref;
    int n;
    /* We need to malloc the list separately as
       the list may change due to SSL re-negotiation
       or database migration. */
    cdb2_ssl_sess *list;
};
static cdb2_ssl_sess_list cdb2_ssl_sess_cache;
#endif

#define MAX_CNONCE_LEN 100

struct cdb2_hndl {
    char dbname[64];
    char cluster[64];
    char type[64];
    char hosts[MAX_NODES][64];
    int ports[MAX_NODES];
    int hosts_connected[MAX_NODES];
    SBUF2 *sb;
    int dbnum;
    int num_hosts;
    int num_hosts_sameroom;
    int node_seq;
    int in_trans;
    int temp_trans;
    int is_retry;
    char newsql_typestr[128];
    char policy[24];
    int master;
    int connected_host;
    char *query;
    char *query_hint;
    char *hint;
    int use_hint;
    int flags;
    char errstr[1024];
    char cnonce[MAX_CNONCE_LEN];
    int cnonce_len;
    char *sql;
    int ntypes;
    int *types;
    uint8_t *last_buf;
    CDB2SQLRESPONSE *lastresponse;
    uint8_t *first_buf;
    CDB2SQLRESPONSE *firstresponse;
    int error_in_trans;
    int client_side_error;
    int n_bindvars;
    CDB2SQLQUERY__Bindvalue **bindvars;
    cdb2_query_list *query_list;
    int snapshot_file;
    int snapshot_offset;
    int query_no;
    int retry_all;
    int num_set_commands;
    int num_set_commands_sent;
    int is_read;
    unsigned long long rows_read;
    int skip_feature;
    int first_record_read;
    char **commands;
    int ack;
    int is_hasql;
    int clear_snap_line;
    int debug_trace;
    int max_retries;
    int min_retries;
#if WITH_SSL
    ssl_mode c_sslmode; /* client SSL mode */
    peer_ssl_mode s_sslmode; /* server SSL mode */
    int sslerr; /* 1 if unrecoverable SSL error. */
    char *sslpath; /* SSL certificates */
    char *cert;
    char *key;
    char *ca;
    cdb2_ssl_sess_list *sess_list;
#endif
    struct context_messages context_msgs;
    char *env_tz;
    int sent_client_info;
    char stack[MAX_STACK];
    int send_stack;
};

void cdb2_set_min_retries(int min_retries)
{
    if (min_retries > 0) {
        MIN_RETRIES = min_retries;
    }
}

void cdb2_set_max_retries(int max_retries)
{
    if (max_retries > 0) {
        MAX_RETRIES = max_retries;
    }
}

void cdb2_hndl_set_min_retries(cdb2_hndl_tp *hndl, int min_retries)
{
    if (min_retries > 0) {
        hndl->min_retries = min_retries;
    }
}

void cdb2_hndl_set_max_retries(cdb2_hndl_tp *hndl, int max_retries)
{
    if (max_retries > 0) {
        hndl->max_retries = max_retries;
    }
}

void cdb2_set_comdb2db_config(const char *cfg_file)
{
    pthread_once(&init_once, do_init_once);
    if (log_calls)
        fprintf(stderr, "%p> %s(\"%s\")\n", (void *)pthread_self(), __func__,
                cfg_file);
    strncpy(CDB2DBCONFIG_NOBBENV, cfg_file, 511);
}

void cdb2_set_comdb2db_info(const char *cfg_info)
{
    int len = strlen(cfg_info) + 1;
    if (CDB2DBCONFIG_BUF != NULL)
        free(CDB2DBCONFIG_BUF);
    CDB2DBCONFIG_BUF = malloc(len);
    strncpy(CDB2DBCONFIG_BUF, cfg_info, len);
    pthread_once(&init_once, do_init_once);
    if (log_calls)
        fprintf(stderr, "%p> cdb2_set_comdb2db_info(\"%s\")\n",
                (void *)pthread_self(), cfg_info);
}

static inline int get_char(FILE *fp, const char *buf, int *chrno)
{
    int ch;
    if (fp) {
        ch = getc(fp);
    } else {
        ch = buf[*chrno];
        *chrno += 1;
    }
    return ch;
}

<<<<<<< HEAD
static int read_line(char *line, int maxlen, FILE *fp, char *buf,
                     int *chrno)
=======
static int read_line(char *line, int *len, int maxlen, FILE *fp,
                     const char *buf, int *chrno)
>>>>>>> a5d6944f
{
    int ch = get_char(fp, buf, chrno);
    while (ch == ' ' || ch == '\n')
        ch = get_char(fp, buf, chrno); // consume empty lines

    int count = 0;
    while ((ch != '\n') && (ch != EOF) && (ch != '\0')) {
        line[count] = ch;
        count++;
        if (count >= maxlen)
            return count;
        ch = get_char(fp, buf, chrno);
    }
    if (count == 0)
        return -1;
    line[count + 1] = '\0';
    return count + 1;
}

int is_valid_int(const char *str)
{
    while (*str) {
        if (!isdigit(*str))
            return 0;
        else
            ++str;
    }
    return 1;
}

#if WITH_SSL
static ssl_mode ssl_string_to_mode(const char *s) {
    if (strcasecmp(SSL_MODE_REQUIRE, s) == 0)
        return SSL_REQUIRE;
    if (strcasecmp(SSL_MODE_VERIFY_CA, s) == 0)
        return SSL_VERIFY_CA;
    if (strcasecmp(SSL_MODE_VERIFY_HOST, s) == 0)
        return SSL_VERIFY_HOSTNAME;
    return SSL_ALLOW;
}
#endif

static void read_comdb2db_cfg(cdb2_hndl_tp *hndl, FILE *fp,
                              const char *comdb2db_name, const char *buf,
                              char comdb2db_hosts[][64], int *num_hosts,
                              int *comdb2db_num, const char *dbname,
                              char db_hosts[][64], int *num_db_hosts,
                              int *dbnum, int *dbname_found,
                              int *comdb2db_found, int *stack_at_open)
{
    char line[PATH_MAX > 2048 ? PATH_MAX : 2048] = {0};
    int line_no = 0;

    if (hndl && hndl->debug_trace) {
        fprintf(stderr, "td %u %s:%d \n", (uint32_t)pthread_self(), __func__,
                __LINE__);
    }
    while (read_line((char *)&line, sizeof(line), fp, buf, &line_no) != -1) {
        char *last = NULL;
        char *tok = NULL;
        tok = strtok_r(line, " :", &last);
        if (tok == NULL)
            continue;
        else if (comdb2db_name && strcasecmp(comdb2db_name, tok) == 0) {
            tok = strtok_r(NULL, " :,", &last);
            if (tok && is_valid_int(tok)) {
                *comdb2db_num = atoi(tok);
                tok = strtok_r(NULL, " :,", &last);
            }
            while (tok != NULL) {
                strcpy(comdb2db_hosts[*num_hosts], tok);
                (*num_hosts)++;
                tok = strtok_r(NULL, " :,", &last);
                *comdb2db_found = 1;
            }
        } else if (dbname && (strcasecmp(dbname, tok) == 0)) {
            tok = strtok_r(NULL, " :,", &last);
            if (tok && is_valid_int(tok)) {
                *dbnum = atoi(tok);
                tok = strtok_r(NULL, " :,", &last);
            }
            while (tok != NULL) {
                strcpy(db_hosts[*num_db_hosts], tok);
                tok = strtok_r(NULL, " :,", &last);
                (*num_db_hosts)++;
                *dbname_found = 1;
            }
        } else if (strcasecmp("comdb2_config", tok) == 0) {
            tok = strtok_r(NULL, " =:,", &last);
            if (tok == NULL) continue;
            pthread_mutex_lock(&cdb2_sockpool_mutex);
            if (strcasecmp("default_type", tok) == 0) {
                tok = strtok_r(NULL, " :,", &last);
                if (tok) {
                    if (hndl && (strcasecmp(hndl->cluster, "default") == 0)) {
                        strcpy(hndl->cluster, tok);
                    } else if (!hndl) {
                        strcpy(cdb2_default_cluster, tok);
                    }
                }
            } else if (strcasecmp("room", tok) == 0) {
                tok = strtok_r(NULL, " :,", &last);
                if (tok)
                    strcpy(cdb2_machine_room, tok);
            } else if (strcasecmp("portmuxport", tok) == 0 || strcasecmp("pmuxport", tok) == 0) {
                tok = strtok_r(NULL, " :,", &last);
                if (tok)
                    CDB2_PORTMUXPORT = atoi(tok);
            } else if (strcasecmp("connect_timeout", tok) == 0) {
                tok = strtok_r(NULL, " :,", &last);
                if (tok)
                    CDB2_CONNECT_TIMEOUT = atoi(tok);
            } else if (strcasecmp("comdb2db_timeout", tok) == 0) {
                tok = strtok_r(NULL, " :,", &last);
                if (tok)
                    COMDB2DB_TIMEOUT = atoi(tok);
            } else if (strcasecmp("comdb2dbname", tok) == 0) {
                tok = strtok_r(NULL, " :,", &last);
                if (tok)
                    strcpy(cdb2_comdb2dbname, tok);
            } else if (strcasecmp("tcpbufsz", tok) == 0) {
                tok = strtok_r(NULL, " :,", &last);
                if (tok)
                    cdb2_tcpbufsz = atoi(tok);
            } else if (strcasecmp("dnssufix", tok) == 0) {
                tok = strtok_r(NULL, " :,", &last);
                if (tok)
                    strcpy(cdb2_dnssuffix, tok);
            } else if (strcasecmp("stack_at_open", tok) == 0 && stack_at_open) {
                tok = strtok_r(NULL, " :,", &last);
                if (tok) {
                    if (strncasecmp(tok, "true", 4) == 0) {
                        *stack_at_open = 1;
                    } else {
                        *stack_at_open = 0;
                    }
                }
#if WITH_SSL
            } else if (strcasecmp("ssl_mode", tok) == 0) {
                tok = strtok_r(NULL, " :,", &last);
                if (tok != NULL) {
                    if (strcasecmp(SSL_MODE_ALLOW, tok) == 0)
                        cdb2_c_ssl_mode = SSL_ALLOW;
                    else if (strcasecmp(SSL_MODE_REQUIRE, tok) == 0)
                        cdb2_c_ssl_mode = SSL_REQUIRE;
                    else if (strcasecmp(SSL_MODE_VERIFY_CA, tok) == 0)
                        cdb2_c_ssl_mode = SSL_VERIFY_CA;
                    else if (strcasecmp(SSL_MODE_VERIFY_HOST, tok) == 0)
                        cdb2_c_ssl_mode = SSL_VERIFY_HOSTNAME;
                }
            } else if (strcasecmp(SSL_CERT_PATH_OPT, tok) == 0) {
                tok = strtok_r(NULL, " :,", &last);
                if (tok) {
                    strncpy(cdb2_sslcertpath, tok, PATH_MAX);
                    cdb2_sslcertpath[PATH_MAX - 1] = '\0';
                }
            } else if (strcasecmp(SSL_CERT_OPT, tok) == 0) {
                tok = strtok_r(NULL, " :,", &last);
                if (tok) {
                    strncpy(cdb2_sslcert, tok, PATH_MAX);
                    cdb2_sslcert[PATH_MAX - 1] = '\0';
                }
            } else if (strcasecmp(SSL_KEY_OPT, tok) == 0) {
                tok = strtok_r(NULL, " :,", &last);
                if (tok) {
                    strncpy(cdb2_sslkey, tok, PATH_MAX);
                    cdb2_sslkey[PATH_MAX - 1] = '\0';
                }
            } else if (strcasecmp(SSL_CA_OPT, tok) == 0) {
                tok = strtok_r(NULL, " :,", &last);
                if (tok) {
                    strncpy(cdb2_sslca, tok, PATH_MAX);
                    cdb2_sslca[PATH_MAX - 1] = '\0';
                }
            } else if (strcasecmp("ssl_session_cache", tok) == 0) {
                tok = strtok_r(NULL, " :,", &last);
                if (tok)
                    cdb2_cache_ssl_sess = !!atoi(tok);
            } else if (strcasecmp("allow_pmux_route", tok) == 0) {
                tok = strtok_r(NULL, " :,", &last);
                if (tok) {
                    if (strncasecmp(tok, "true", 4) == 0) {
                        cdb2_allow_pmux_route = 1;
                    } else {
                        cdb2_allow_pmux_route = 0;
                    }
                }
#endif
            }
            pthread_mutex_unlock(&cdb2_sockpool_mutex);
        }
        bzero(line, sizeof(line));
    }
}

static int cdb2_dbinfo_query(cdb2_hndl_tp *hndl, const char *type,
                             const char *dbname, int dbnum, const char *host,
                             char valid_hosts[][64], int *valid_ports,
                             int *master_node, int *num_valid_hosts,
                             int *num_valid_sameroom_hosts);
#define QUOTE_(x) #x
#define QUOTE(x) QUOTE_(x)
static int get_config_file(const char *dbname, char *f, size_t s)
{
    char *root = getenv("COMDB2_ROOT");
    if (root == NULL)
        root = QUOTE(COMDB2_ROOT);
    size_t n;
    n = snprintf(f, s, "%s%s%s.cfg", root, CDB2DBCONFIG_NOBBENV_PATH, dbname);
    if (n >= s)
        return -1;
    return 0;
}

/* read all available comdb2 configuration files
 */
static int read_available_comdb2db_configs(
    cdb2_hndl_tp *hndl, char comdb2db_hosts[][64], const char *comdb2db_name,
    int *num_hosts, int *comdb2db_num, const char *dbname, char db_hosts[][64],
    int *num_db_hosts, int *dbnum, int *comdb2db_found, int *dbname_found)
{
    char filename[PATH_MAX];
    int fallback_on_bb_bin = 1;

    if (hndl && hndl->debug_trace) {
        fprintf(stderr, "td %u %s:%d \n", (uint32_t)pthread_self(), __func__,
                __LINE__);
    }

    if (get_config_file(dbname, filename, sizeof(filename)) != 0)
        return -1; // set error string?

    if (num_hosts)
        *num_hosts = 0;
    if (num_db_hosts)
        *num_db_hosts = 0;
    int *send_stack = hndl ? (&hndl->send_stack) : NULL;

    if (CDB2DBCONFIG_BUF != NULL) {
        read_comdb2db_cfg(NULL, NULL, comdb2db_name, CDB2DBCONFIG_BUF,
                          comdb2db_hosts, num_hosts, comdb2db_num, dbname,
                          db_hosts, num_db_hosts, dbnum, dbname_found,
                          comdb2db_found, send_stack);
        fallback_on_bb_bin = 0;
    }

    FILE *fp = fopen(CDB2DBCONFIG_NOBBENV, "r");
    if (fp != NULL) {
        read_comdb2db_cfg(NULL, fp, comdb2db_name, NULL, comdb2db_hosts,
                          num_hosts, comdb2db_num, dbname, db_hosts,
                          num_db_hosts, dbnum, dbname_found, comdb2db_found,
                          send_stack);
        fclose(fp);
        fallback_on_bb_bin = 0;
    }

    /* This is a temporary solution.  There's no clear plan for how comdb2db.cfg
     * will be deployed to non-dbini machines. In the meantime, we have
     * programmers who want to use the API on dbini/mini machines. So if we
     * can't find the file in any standard location, look at /bb/bin
     * Once deployment details for comdb2db.cfg solidify, this will go away. */
    if (fallback_on_bb_bin) {
        fp = fopen(CDB2DBCONFIG_TEMP_BB_BIN, "r");
        if (fp != NULL) {
            read_comdb2db_cfg(NULL, fp, comdb2db_name, NULL, comdb2db_hosts,
                              num_hosts, comdb2db_num, dbname, db_hosts,
                              num_db_hosts, dbnum, dbname_found, comdb2db_found,
                              send_stack);
            fclose(fp);
        }
    }

    fp = fopen(filename, "r");
    if (fp != NULL) {
        read_comdb2db_cfg(hndl, fp, comdb2db_name, NULL, comdb2db_hosts,
                          num_hosts, comdb2db_num, dbname, db_hosts,
                          num_db_hosts, dbnum, dbname_found, comdb2db_found,
                          send_stack);
        fclose(fp);
    }
    return 0;
}

/* populate comdb2db_hosts based on hostname info of comdb2db_name
 * returns -1 if error or no osts wa found
 * returns 0 if hosts were found
 * this function has functionality similar to cdb2_tcpresolve()
 */
static int get_host_by_name(const char *comdb2db_name,
                            char comdb2db_hosts[][64], int *num_hosts)
{
    char tmp[8192];
    int tmplen = 8192;
    int herr;
    struct hostent hostbuf, *hp = NULL;
    char dns_name[256];

    if (cdb2_default_cluster[0] == '\0') {
        snprintf(dns_name, 256, "%s.%s", comdb2db_name, cdb2_dnssuffix);
    } else {
        snprintf(dns_name, 256, "%s-%s.%s", cdb2_default_cluster, comdb2db_name,
                 cdb2_dnssuffix);
    }
#ifdef __APPLE__
    hp = gethostbyname(dns_name);
#elif _LINUX_SOURCE
    gethostbyname_r(dns_name, &hostbuf, tmp, tmplen, &hp, &herr);
#elif _SUN_SOURCE
    hp = gethostbyname_r(dns_name, &hostbuf, tmp, tmplen, &herr);
#else
    hp = gethostbyname(dns_name);
#endif
    if (!hp) {
        fprintf(stderr, "%s:gethostbyname(%s): errno=%d err=%s\n", __func__,
                dns_name, errno, strerror(errno));
        return -1;
    }

    int rc = -1;
    struct in_addr **addr_list = (struct in_addr **)hp->h_addr_list;
    for (int i = 0; addr_list[i] != NULL; i++) {
        strcpy(comdb2db_hosts[i], inet_ntoa(*addr_list[i]));
        (*num_hosts)++;
        rc = 0;
    }
    return rc;
}

static int get_comdb2db_hosts(cdb2_hndl_tp *hndl, char comdb2db_hosts[][64],
                              int *comdb2db_ports, int *master,
                              const char *comdb2db_name, int *num_hosts,
                              int *comdb2db_num, const char *dbname,
                              char *dbtype, char db_hosts[][64],
                              int *num_db_hosts, int *dbnum, int just_defaults)
{
    int rc;
    int comdb2db_found = 0;
    int dbname_found = 0;

    if (hndl && hndl->debug_trace) {
        fprintf(stderr, "td %u %s:%d \n", (uint32_t)pthread_self(), __func__,
                __LINE__);
    }

    rc = read_available_comdb2db_configs(
        hndl, comdb2db_hosts, comdb2db_name, num_hosts, comdb2db_num, dbname,
        db_hosts, num_db_hosts, dbnum, &comdb2db_found, &dbname_found);
    if (rc == -1)
        return rc;

    if (master)
        *master = -1;

    if (just_defaults || comdb2db_found || dbname_found)
        return 0;

    rc = cdb2_dbinfo_query(hndl, cdb2_default_cluster, comdb2db_name,
                           *comdb2db_num, NULL, comdb2db_hosts, comdb2db_ports,
                           master, num_hosts, NULL);
    if (rc == 0)
        return 0;

    rc = get_host_by_name(comdb2db_name, comdb2db_hosts, num_hosts);
    return rc;
}

/* SOCKPOOL CODE START */

static int sockpool_enabled = 1;
static time_t sockpool_fail_time = 0;
static int sockpool_fd = -1;

struct sockaddr_sun {
    short sun_family;
    char sun_path[108];
};

struct sockpool_hello {
    char magic[4];
    int protocol_version;
    int pid;
    int slot;
};

struct sockpool_msg_vers0 {
    unsigned char request;
    char padding[3];
    int dbnum;
    int timeout;
    char typestr[48];
};

enum { SOCKPOOL_DONATE = 0, SOCKPOOL_REQUEST = 1 };

static int open_sockpool_ll(void)
{
    struct sockpool_hello hello;
    const char *ptr;
    size_t bytesleft;
    int fd = socket(AF_UNIX, SOCK_STREAM, 0);
    if (fd == -1) {
        fprintf(stderr, "%s:socket: %d %s\n", __func__, errno, strerror(errno));
        return -1;
    }

    struct sockaddr_sun addr = {0};
    addr.sun_family = AF_UNIX;
    strncpy(addr.sun_path, SOCKPOOL_SOCKET_NAME, sizeof(addr.sun_path));

    if (connect(fd, (const struct sockaddr *)&addr, sizeof(addr)) == -1) {
        close(fd);
        return -1;
    }

    /* Connected - write hello message */
    memcpy(hello.magic, "SQLP", 4);
    hello.protocol_version = 0;
    hello.pid = _PID;
    hello.slot = 0;

    ptr = (const char *)&hello;
    bytesleft = sizeof(hello);
    while (bytesleft > 0) {
        ssize_t nbytes;
        nbytes = write(fd, ptr, bytesleft);
        if (nbytes == -1) {
            fprintf(stderr, "%s:error writing hello: %d %s\n", __func__, errno,
                    strerror(errno));
            close(fd);
            return -1;
        } else if (nbytes == 0) {
            fprintf(stderr, "%s:unexpected eof writing hello\n", __func__);
            close(fd);
            return -1;
        }
        bytesleft -= nbytes;
        ptr += nbytes;
    }

    return fd;
}

void cdb2_enable_sockpool()
{
    pthread_mutex_lock(&cdb2_sockpool_mutex);
    sockpool_enabled = 1;
    pthread_mutex_unlock(&cdb2_sockpool_mutex);
}

/* Disable sockpool and close sockpool socket */
void cdb2_disable_sockpool()
{
    pthread_mutex_lock(&cdb2_sockpool_mutex);
    /* Close sockpool fd */
    if ((sockpool_enabled == 1) && (sockpool_fd != -1)) {
        close(sockpool_fd);
        sockpool_fd = -1;
    }
    sockpool_enabled = -1;
    pthread_mutex_unlock(&cdb2_sockpool_mutex);
}

// cdb2_socket_pool_get_ll: lockless
static int cdb2_socket_pool_get_ll(const char *typestr, int dbnum, int *port)
{
    if (sockpool_enabled == 0) {
        time_t current_time = time(NULL);
        /* Check every 10 seconds. */
        if ((current_time - sockpool_fail_time) > 10) {
            sockpool_enabled = 1;
        }
    }

    if (sockpool_enabled != 1) {
        return -1;
    }

    if (sockpool_fd == -1) {
        sockpool_fd = open_sockpool_ll();
        if (sockpool_fd == -1) {
            sockpool_enabled = 0;
            sockpool_fail_time = time(NULL);
            return -1;
        }
    }

    struct sockpool_msg_vers0 msg = {0};
    if (strlen(typestr) >= sizeof(msg.typestr)) {
        return -1;
    }
    /* Please may I have a file descriptor */
    msg.request = SOCKPOOL_REQUEST;
    msg.dbnum = dbnum;
    strncpy(msg.typestr, typestr, sizeof(msg.typestr) - 1);

    errno = 0;
    int rc = send_fd(sockpool_fd, &msg, sizeof(msg), -1);
    if (rc != PASSFD_SUCCESS) {
        fprintf(stderr, "%s: send_fd rc %d errno %d %s\n", __func__, rc, errno,
                strerror(errno));
        close(sockpool_fd);
        sockpool_fd = -1;
        return -1;
    }

    int fd;
    /* Read reply from server.  It can legitimately not send
     * us a file descriptor. */
    errno = 0;
    rc = recv_fd(sockpool_fd, &msg, sizeof(msg), &fd);
    if (rc != PASSFD_SUCCESS) {
        fprintf(stderr, "%s: recv_fd rc %d errno %d %s\n", __func__, rc, errno,
                strerror(errno));
        close(sockpool_fd);
        sockpool_fd = -1;
        fd = -1;
    }
    if (fd == -1 && port) {
        short gotport;
        memcpy((char *)&gotport, (char *)&msg.padding[1], 2);
        *port = ntohs(gotport);
    }
    return fd;
}

/* Get the file descriptor of a socket matching the given type string from
 * the pool.  Returns -1 if none is available or the file descriptor on
 * success. */
int cdb2_socket_pool_get(const char *typestr, int dbnum, int *port)
{
    pthread_mutex_lock(&cdb2_sockpool_mutex);
    int rc = cdb2_socket_pool_get_ll(typestr, dbnum, port);
    pthread_mutex_unlock(&cdb2_sockpool_mutex);
    if (log_calls)
        fprintf(stderr, "%s(%s,%d): fd=%d\n", __func__, typestr, dbnum, rc);
    return rc;
}

void cdb2_socket_pool_donate_ext(const char *typestr, int fd, int ttl,
                                 int dbnum, int flags, void *destructor,
                                 void *voidarg)
{
    pthread_mutex_lock(&cdb2_sockpool_mutex);
    if (sockpool_enabled == 1) {
        /* Donate this socket to the global socket pool.  We know that the
         * mutex is held. */
        if (sockpool_fd == -1) {
            sockpool_fd = open_sockpool_ll();
            if (sockpool_fd == -1) {
                sockpool_enabled = 0;
                fprintf(stderr, "\n Sockpool not present");
            }
        }

        struct sockpool_msg_vers0 msg = {0};
        if (sockpool_fd != -1 && (strlen(typestr) < sizeof(msg.typestr))) {
            int rc;
            msg.request = SOCKPOOL_DONATE;
            msg.dbnum = dbnum;
            msg.timeout = ttl;
            strncpy(msg.typestr, typestr, sizeof(msg.typestr) - 1);

            errno = 0;
            rc = send_fd(sockpool_fd, &msg, sizeof(msg), fd);
            if (rc != PASSFD_SUCCESS) {
                fprintf(stderr, "%s: send_fd rc %d errno %d %s\n", __func__, rc,
                        errno, strerror(errno));
                close(sockpool_fd);
                sockpool_fd = -1;
            }
        }
    }

    if (close(fd) == -1) {
        fprintf(stderr, "%s: close error for '%s' fd %d: %d %s\n", __func__,
                typestr, fd, errno, strerror(errno));
    }
    pthread_mutex_unlock(&cdb2_sockpool_mutex);
}

/* SOCKPOOL CODE ENDS */

static inline int cdb2_hostid()
{
    return _MACHINE_ID;
}

static int send_reset(SBUF2 *sb)
{
    int rc = 0;
    struct newsqlheader hdr;
    hdr.type = ntohl(CDB2_REQUEST_TYPE__RESET);
    hdr.compression = 0;
    hdr.length = 0;
    rc = sbuf2fwrite((char *)&hdr, sizeof(hdr), 1, sb);
    if (rc != 1) {
        return -1;
    }
    return 0;
}

#if WITH_SSL
static int try_ssl(cdb2_hndl_tp *hndl, SBUF2 *sb, int indx)
{
    /*
     *                   |<---------------- CLIENT ---------------->|
     *                   |------------------------------------------|
     *                   |    REQUIRE    |    ALLOW    |    < R7    |
     * -------|-----------------------------------------------------|
     *   ^    | REQUIRE  |     SSL[1]    |    SSL[1]   |    X[2]    |
     *   |    |-----------------------------------------------------|
     * SERVER | ALLOW    |     SSL[1]    |  PLAINTEXT  |  PLAINTEXT |
     *   |    |-----------------------------------------------------|
     *   v    | < R7     |     X[3]      |  PLAINTEXT  |  PLAINTEXT |
     * -------|-----------------------------------------------------|
     *        [1] The client writes an SSL negotiation packet first.
     *        [2] Rejected by the server.
     *        [3] Rejected by the client API.
     */

    /* An application may use different certificates.
       So we allocate an SSL context for each handle. */
    SSL_CTX *ctx;
    int rc, i, dossl = 0;
    cdb2_ssl_sess *p;
    cdb2_ssl_sess_list *store;
    SSL_SESSION *sess;

    if (hndl->c_sslmode >= SSL_REQUIRE) {
        switch (hndl->s_sslmode) {
        case PEER_SSL_UNSUPPORTED:
            sprintf(hndl->errstr, "The database does not support SSL.");
            hndl->sslerr = 1;
            return -1;
        case PEER_SSL_ALLOW:
        case PEER_SSL_REQUIRE:
            dossl = 1;
            break;
        default:
            sprintf(hndl->errstr,
                    "Unrecognized peer SSL mode: %d", hndl->s_sslmode);
            hndl->sslerr = 1;
            return -1;
        }
    } else {
        switch (hndl->s_sslmode) {
        case PEER_SSL_ALLOW:
        case PEER_SSL_UNSUPPORTED:
            dossl = 0;
            break;
        case PEER_SSL_REQUIRE:
            dossl = 1;
            break;
        default:
            sprintf(hndl->errstr,
                    "Unrecognized peer SSL mode: %d", hndl->s_sslmode);
            hndl->sslerr = 1;
            return -1;
        }
    }

    hndl->sslerr = 0;

    /* fast return if SSL is not needed. */
    if (!dossl)
        return 0;

    if ((rc = cdb2_init_ssl(1, 1)) != 0) {
        hndl->sslerr = 1;
        return rc;
    }

    /* If negotiation fails, let API retry. */
    struct newsqlheader hdr;
    hdr.type = ntohl(CDB2_REQUEST_TYPE__SSLCONN);
    hdr.compression = 0;
    hdr.length = 0;
    rc = sbuf2fwrite((char *)&hdr, sizeof(hdr), 1, sb);
    if (rc != 1)
        return -1;
    if ((rc = sbuf2flush(sb)) < 0 || (rc = sbuf2getc(sb)) < 0)
        return rc;

    /* The node does not agree with dbinfo. This usually happens
       during the downgrade from SSL to non-SSL. */
    if (rc == 'N') {
        if (hndl->c_sslmode <= SSL_ALLOW)
            return 0;

        /* We reach here only if the server is mistakenly downgraded
           before the client. */
        sprintf(hndl->errstr, "The database does not support SSL.");
        hndl->sslerr = 1;
        return -1;
    }

    rc = ssl_new_ctx(&ctx, hndl->sslpath, &hndl->cert, &hndl->key, &hndl->ca,
                     hndl->num_hosts, NULL, hndl->errstr, sizeof(hndl->errstr));
    if (rc != 0) {
        hndl->sslerr = 1;
        return -1;
    }

    p = (hndl->sess_list == NULL) ? NULL : &(hndl->sess_list->list[indx]);

    rc = sslio_connect(sb, ctx, hndl->c_sslmode,
                       hndl->errstr, sizeof(hndl->errstr),
                       ((p != NULL) ? p->sess : NULL), &hndl->sslerr);

    SSL_CTX_free(ctx);
    if (rc != 1) {
        /* If SSL_connect() fails, invalidate the session. */
        if (p != NULL)
            p->sess = NULL;
        return -1;
    }

    if (cdb2_cache_ssl_sess) {
        if (hndl->sess_list == NULL) {
            hndl->sess_list = malloc(sizeof(cdb2_ssl_sess_list));
            if (hndl->sess_list == NULL)
                return ENOMEM;
            hndl->sess_list->list = NULL;
            strncpy(hndl->sess_list->dbname,
                    hndl->dbname, sizeof(hndl->dbname) - 1);
            hndl->sess_list->dbname[sizeof(hndl->dbname) - 1] = '\0';
            strncpy(hndl->sess_list->cluster,
                    hndl->cluster, sizeof(hndl->cluster) - 1);
            hndl->sess_list->cluster[sizeof(hndl->cluster) - 1] = '\0';
            hndl->sess_list->ref = 1;
            hndl->sess_list->n = hndl->num_hosts;

            /* Append it to our internal linkedlist. */
            rc = pthread_mutex_lock(&cdb2_ssl_sess_lock);
            if (rc != 0) {
                /* If we fail to lock (which is quite rare), don't error out. 
                   we lose the caching ability, and that's it. */
                free(hndl->sess_list);
                hndl->sess_list = NULL;
                cdb2_cache_ssl_sess = 0;
                return 0;
            }

            /* move store to the last element. */
            for (store = &cdb2_ssl_sess_cache; store->next != NULL;
                 store = store->next) {
                /* right, blank. */
            };
            hndl->sess_list->next = NULL;
            store->next = hndl->sess_list;
            pthread_mutex_unlock(&cdb2_ssl_sess_lock);
        }

        if (hndl->sess_list->list == NULL) {
            p = malloc(sizeof(cdb2_ssl_sess) * hndl->num_hosts);
            if (p == NULL)
                return ENOMEM;
            hndl->sess_list->list = p;

            for (i = 0; i != hndl->num_hosts; ++i, ++p) {
                strncpy(p->host, hndl->hosts[i], sizeof(p->host));
                p->host[sizeof(p->host) - 1] = '\0';
                p->sess = NULL;
            }
        }

        /* Refresh in case of renegotiation. */
        p = &(hndl->sess_list->list[indx]);
        sess = p->sess;
        p->sess = SSL_get1_session(sslio_get_ssl(sb));
        if (sess != NULL) SSL_SESSION_free(sess);
    }
    return 0;
}
#endif

static int cdb2portmux_route(const char *remote_host, const char *app,
                             const char *service, const char *instance,
                             int debug)
{
    char name[128];
    char res[32];
    SBUF2 *ss = NULL;
    int rc, fd;
    rc = snprintf(name, sizeof(name), "%s/%s/%s", app, service, instance);
    if (rc < 1 || rc >= sizeof(name)) {
        if (debug)
            fprintf(stderr,
                    "ERROR: can not fit entire string into name '%s/%s/%s'\n",
                    app, service, instance);
        return -1;
    }

    if (debug)
        fprintf(stderr, "td %d %s name %s\n", (uint32_t)pthread_self(),
                __func__, name);

    fd = cdb2_tcpconnecth_to(remote_host, CDB2_PORTMUXPORT, 0,
                             CDB2_CONNECT_TIMEOUT);
    if (fd < 0)
        return -1;
    ss = sbuf2open(fd, 0);
    if (ss == 0) {
        close(fd);
        return -1;
    }
    sbuf2printf(ss, "rte %s\n", name);
    sbuf2flush(ss);
    res[0] = '\0';
    sbuf2gets(res, sizeof(res), ss);
    if (debug)
        fprintf(stderr, "rte '%s' returns res='%s'\n", name, res);
    if (res[0] != '0') { // character '0' is indication of success
        sbuf2close(ss);
        return -1;
    }
    sbuf2free(ss);
    return fd;
}

/* Tries to connect to specified node using sockpool.
 * If there is none, then makes a new socket connection.
 */
static int newsql_connect(cdb2_hndl_tp *hndl, char *host, int port, int myport,
                          int timeoutms, int indx)
{

    if (hndl->debug_trace) {
        fprintf(stderr, "td %u %s:%d entering, host '%s:%d'\n",
                (uint32_t)pthread_self(), __func__, __LINE__, host, port);
    }
    int fd = -1;
    SBUF2 *sb = NULL;
    int rc = snprintf(hndl->newsql_typestr, sizeof(hndl->newsql_typestr),
                      "comdb2/%s/%s/newsql/%s", hndl->dbname, hndl->type,
                      hndl->policy);
    if ((rc < 1 || rc >= sizeof(hndl->newsql_typestr)) && hndl->debug_trace) {
        fprintf(stderr, "ERROR: can not fit entire string into "
                        "'comdb2/%s/%s/newsql/%s' only %s\n",
                hndl->dbname, hndl->type, hndl->policy, hndl->newsql_typestr);
    }

    while ((fd = cdb2_socket_pool_get(hndl->newsql_typestr, hndl->dbnum,
                                      NULL)) > 0) {
        if ((sb = sbuf2open(fd, 0)) == 0) {
            close(fd);
            return -1;
        }
        if (send_reset(sb) == 0)
            break;      // connection is ready
        sbuf2close(sb); // retry newsql connect;
    }

    if (fd < 0) {
        if (!cdb2_allow_pmux_route) {
            fd = cdb2_tcpconnecth_to(host, port, 0, CDB2_CONNECT_TIMEOUT);
        } else {
            fd = cdb2portmux_route(host, "comdb2", "replication", hndl->dbname,
                                   hndl->debug_trace);
        }
        if (fd < 0)
            return -1;

        if ((sb = sbuf2open(fd, 0)) == 0) {
            close(fd);
            return -1;
        }
        sbuf2printf(sb, "newsql\n");
        sbuf2flush(sb);
    }

    sbuf2settimeout(sb, 5000, 5000);

#if WITH_SSL
    if (try_ssl(hndl, sb, indx) != 0) {
        sbuf2close(sb);
        return -1;
    }
#endif

    hndl->sb = sb;
    hndl->num_set_commands_sent = 0;
    hndl->sent_client_info = 0;
    return 0;
}

static int newsql_disconnect(cdb2_hndl_tp *hndl, SBUF2 *sb, int line)
{
    if (sb == NULL)
        return 0;

    if (hndl->debug_trace) {
        fprintf(stderr, "td %p %s from line %d disconnecting from %s\n",
                (void *)pthread_self(), __func__, line,
                hndl->hosts[hndl->connected_host]);
    }
    int fd = sbuf2fileno(sb);

    int timeoutms = 10 * 1000;
    if ((hndl->firstresponse &&
         (!hndl->lastresponse ||
          (hndl->lastresponse->response_type != RESPONSE_TYPE__LAST_ROW))) ||
        (!hndl->firstresponse) || hndl->in_trans) {
        sbuf2close(sb);
    } else {
        sbuf2free(sb);
        cdb2_socket_pool_donate_ext(hndl->newsql_typestr, fd, timeoutms / 1000,
                                    hndl->dbnum, 5, NULL, NULL);
    }
    hndl->use_hint = 0;
    hndl->sb = NULL;
    return 0;
}

/* returns port number, or -1 for error*/
static int cdb2portmux_get(const char *remote_host, const char *app,
                           const char *service, const char *instance, int debug)
{
    char name[128]; /* app/service/dbname */
    char res[32];
    SBUF2 *ss = NULL;
    int rc, fd, port;
    rc = snprintf(name, sizeof(name), "%s/%s/%s", app, service, instance);
    if (rc < 1 || rc >= sizeof(name)) {
        if (debug)
            fprintf(stderr,
                    "ERROR: can not fit entire string into name '%s/%s/%s'\n",
                    app, service, instance);
        return -1;
    }

    if (debug)
        fprintf(stderr, "td %d %s name %s\n", (uint32_t)pthread_self(),
                __func__, name);

    fd = cdb2_tcpconnecth_to(remote_host, CDB2_PORTMUXPORT, 0,
                             CDB2_CONNECT_TIMEOUT);
    if (fd < 0) {
        if (debug)
            fprintf(stderr, "cdb2_tcpconnecth_to returns fd=%d'\n", fd);
        return -1;
    }
    ss = sbuf2open(fd, 0);
    if (ss == 0) {
        close(fd);
        if (debug)
            fprintf(stderr, "sbuf2open returned 0\n");
        return -1;
    }
    sbuf2printf(ss, "get %s\n", name);
    sbuf2flush(ss);
    res[0] = '\0';
    sbuf2gets(res, sizeof(res), ss);
    sbuf2close(ss);
    if (debug)
        fprintf(stderr, "get '%s' returns res='%s'\n", name, res);
    if (res[0] == '\0') {
        return -1;
    }
    port = atoi(res);
    if (port <= 0)
        port = -1;
    return port;
}

void cdb2_use_hint(cdb2_hndl_tp *hndl)
{
    pthread_once(&init_once, do_init_once);
    hndl->use_hint = 1;
    if (log_calls) {
        fprintf(stderr, "%p> cdb2_use_hint(%p)\n", (void *)pthread_self(),
                hndl);
    }
}

static inline int cdb2_try_on_same_room(cdb2_hndl_tp *hndl)
{
    for (int i = 0; i < hndl->num_hosts_sameroom; i++) {
        int try_node = (hndl->node_seq + i) % hndl->num_hosts_sameroom;
        if (try_node == hndl->master || hndl->ports[try_node] <= 0 ||
            try_node == hndl->connected_host || hndl->hosts_connected[i] == 1)
            continue;
        int ret = newsql_connect(hndl, hndl->hosts[try_node],
                                 hndl->ports[try_node], 0, 100, i);
        if (ret != 0)
            continue;
        hndl->hosts_connected[try_node] = 1;
        hndl->connected_host = try_node;
        if (hndl->debug_trace) {
            fprintf(stderr, "td %u %s:%d connected_host=%s\n",
                    (uint32_t)pthread_self(), __func__, __LINE__,
                    hndl->hosts[try_node]);
        }
        return 0;
    }
    return -1;
}

/* try to connect to range of hosts starting at begin stopping at end */
static inline int cdb2_try_connect_range(cdb2_hndl_tp *hndl, int begin, int end)
{
    for (int i = begin; i < end; i++) {
        hndl->node_seq = i + 1;
        if (i == hndl->master || hndl->ports[i] <= 0 ||
            i == hndl->connected_host || hndl->hosts_connected[i] == 1)
            continue;
        int ret =
            newsql_connect(hndl, hndl->hosts[i], hndl->ports[i], 0, 100, i);
        if (ret != 0)
            continue;
        hndl->connected_host = i;
        hndl->hosts_connected[i] = 1;
        return 0;
    }
    return -1;
}

static int cdb2_get_dbhosts(cdb2_hndl_tp *hndl);

/* combine hashes similar to hash_combine from boost library */
static uint64_t val_combine(uint64_t lhs, uint64_t rhs)
{
    lhs ^= rhs + 0x9e3779b9 + (lhs << 6) + (lhs >> 2);
    return lhs;
}

static int cdb2_random_int()
{
    static __thread unsigned short rand_state[3] = {0};
    if (rand_state[0] == 0) {
        struct timeval tv;
        gettimeofday(&tv, NULL);
        /* Initialize rand_state once per thread
         * _PID will ensure that cnonce will be different accross processes

         * Get the initial random state by using thread id and time info. */
        uint32_t tmp[2];
        tmp[0] = tv.tv_sec;
        tmp[1] = tv.tv_usec;
        uint64_t hash = val_combine(*(uint64_t *)tmp, (uint64_t)pthread_self());
        rand_state[0] = hash;
        rand_state[1] = hash >> 16;
        rand_state[2] = hash >> 32;
    }
    return nrand48(rand_state);
}

static inline int cdb2_try_resolve_ports(cdb2_hndl_tp *hndl)
{
    for (int i = 0; i < hndl->num_hosts; i++) {
        if (hndl->ports[i] <= 0) {
            hndl->ports[i] =
                cdb2portmux_get(hndl->hosts[i], "comdb2", "replication",
                                hndl->dbname, hndl->debug_trace);
            if (hndl->ports[i] > 0) {
                return 1;
            }
        }
    }
    return 0;
}

static int cdb2_connect_sqlhost(cdb2_hndl_tp *hndl)
{
    if (hndl->sb) {
        newsql_disconnect(hndl, hndl->sb, __LINE__);
    }

    int requery_done = 0;

retry_connect:
    if (hndl->debug_trace) {
        fprintf(stderr, "td %u %s:%d node_seq=%d "
                        "flags=0x%x, num_hosts=%d, num_hosts_sameroom=%d\n",
                (uint32_t)pthread_self(), __func__, __LINE__, hndl->node_seq,
                hndl->flags, hndl->num_hosts, hndl->num_hosts_sameroom);
    }

    if ((hndl->node_seq == 0) &&
        ((hndl->flags & CDB2_RANDOM) || ((hndl->flags & CDB2_RANDOMROOM) &&
                                         (hndl->num_hosts_sameroom == 0)))) {
        hndl->node_seq = cdb2_random_int() % hndl->num_hosts;
    } else if ((hndl->flags & CDB2_RANDOMROOM) && (hndl->node_seq == 0) &&
               (hndl->num_hosts_sameroom > 0)) {
        hndl->node_seq = cdb2_random_int() % hndl->num_hosts_sameroom;
        /* First try on same room. */
        if (0 == cdb2_try_on_same_room(hndl))
            return 0;
    }

    /* have hosts but no ports?  try to resolve ports */
    if (hndl->flags & CDB2_DIRECT_CPU) {
        for (int i = 0; i < hndl->num_hosts; i++) {
            if (hndl->ports[i] <= 0) {
                if (!cdb2_allow_pmux_route) {
                    hndl->ports[i] =
                        cdb2portmux_get(hndl->hosts[i], "comdb2", "replication",
                                        hndl->dbname, hndl->debug_trace);
                } else {
                    hndl->ports[i] = CDB2_PORTMUXPORT;
                }
            }
        }
    }

    int start_seq = hndl->node_seq;
    if (0 == cdb2_try_connect_range(hndl, start_seq, hndl->num_hosts))
        return 0;

    if (0 == cdb2_try_connect_range(hndl, 0, start_seq))
        return 0;

    if (hndl->sb == NULL) {
        /* Can't connect to any of the non-master nodes, try connecting to
         * master.*/
        /* After this retry on other nodes. */
        bzero(hndl->hosts_connected, sizeof(hndl->hosts_connected));
        if (hndl->ports[hndl->master] > 0) {
            int ret = newsql_connect(hndl, hndl->hosts[hndl->master],
                                     hndl->ports[hndl->master], 0, 100,
                                     hndl->master);
            if (ret == 0) {
                hndl->connected_host = hndl->master;
                return 0;
            }
        }
    }

    /* have hosts but no ports?  try to resolve ports */
    if (hndl->flags & CDB2_DIRECT_CPU && cdb2_try_resolve_ports(hndl) == 1) {
        requery_done = 1;
        goto retry_connect;
    }

    /* Can't connect to any of the nodes, re-check information about db. */
    if (!(hndl->flags & CDB2_DIRECT_CPU) && requery_done == 0 &&
        cdb2_get_dbhosts(hndl) == 0) {
        requery_done = 1;
        goto retry_connect;
    }

    hndl->connected_host = -1;
    return -1;
}

static inline void ack(cdb2_hndl_tp *hndl)
{
    hndl->ack = 0;
    struct newsqlheader hdr = {0};
    hdr.type = htonl(RESPONSE_HEADER__SQL_RESPONSE_PONG);
    sbuf2write((void *)&hdr, sizeof(hdr), hndl->sb);
    sbuf2flush(hndl->sb);
}

static int cdb2_read_record(cdb2_hndl_tp *hndl, uint8_t **buf, int *len, int *type)
{
    /* Got response */
    SBUF2 *sb = hndl->sb;
    struct newsqlheader hdr;
    int b_read;

retry:
    if (hndl->debug_trace) {
        fprintf(stderr, "td %p %s line %d\n", (void *)pthread_self(), __func__,
                __LINE__);
    }

    b_read = sbuf2fread((char *)&hdr, 1, sizeof(hdr), sb);
    if (b_read != sizeof(hdr)) {
        if (hndl->debug_trace) {
            fprintf(stderr, "td %p %s:%d bad read or numbytes,"
                            " b_read=%d, sizeof(hdr)=(%lu):\n",
                    (void *)pthread_self(), __func__, __LINE__, b_read,
                    sizeof(hdr));
        }
        return -1;
    }

    hdr.type = ntohl(hdr.type);
    hdr.compression = ntohl(hdr.compression);
    hdr.length = ntohl(hdr.length);
    hndl->ack = (hdr.type == RESPONSE_HEADER__SQL_RESPONSE_PING);

    /* Server requires SSL. Return the header type in `type'.
       We may reach here under DIRECT_CPU mode where we skip DBINFO lookup. */
    if (hdr.type == RESPONSE_HEADER__SQL_RESPONSE_SSL) {
        if (type == NULL)
            return -1;
        *type = hdr.type;
        return 0;
    }

    if (hdr.length == 0)
        goto retry;

    if (type)
        *type = hdr.type;

    *buf = realloc(*buf, hdr.length);
    if ((*buf) == NULL) {
        fprintf(stderr, "%s: out of memory realloc(%d)\n", __func__, hdr.length);
        return -1;
    }

    b_read = sbuf2fread((char *)(*buf), 1, hdr.length, sb);
    *len = hdr.length;
    if (b_read != *len) {
        if (hndl->debug_trace) {
            fprintf(stderr, "td %p %s:%d bad read or numbytes,"
                            " b_read(%d) != *len(%d) type(%d)\n",
                    (void *)pthread_self(), __func__, __LINE__, b_read, *len,
                    *type);
        }
        return -1;
    }
    if (hndl->debug_trace && type) {
        fprintf(stderr, "td %u %s:%d returning type=%d\n",
                (uint32_t)pthread_self(), __func__, __LINE__, *type);
    }
    if (hdr.type == RESPONSE_HEADER__SQL_RESPONSE_TRACE) {
        CDB2SQLRESPONSE *response =  cdb2__sqlresponse__unpack(NULL, hdr.length, *buf);
        if (response->response_type == RESPONSE_TYPE__SP_TRACE) {
            fprintf(stderr,"%s\n",response->info_string);
            cdb2__sqlresponse__free_unpacked(response, NULL);
        } else {
            fprintf(stderr,"%s",response->info_string);
            cdb2__sqlresponse__free_unpacked(response, NULL);
            char cmd[250];
            if (fgets(cmd, 250, stdin) == NULL ||
                strncasecmp(cmd, "quit", 4) == 0) {
                exit(0);
            }
            CDB2QUERY query = CDB2__QUERY__INIT;
            query.spcmd = cmd;
            int len = cdb2__query__get_packed_size(&query);
            unsigned char *locbuf = malloc(len + 1);

            cdb2__query__pack(&query, locbuf);

            struct newsqlheader hdr;

            hdr.type = ntohl(CDB2_REQUEST_TYPE__CDB2QUERY);
            hdr.compression = ntohl(0);
            hdr.length = ntohl(len);

            sbuf2write((char *)&hdr, sizeof(hdr), hndl->sb);
            sbuf2write((char *)locbuf, len, hndl->sb);

            int rc = sbuf2flush(hndl->sb);
            free(locbuf);
            if (rc < 0)
                return -1;
        }
        goto retry;
    }
    return 0;
}

static int cdb2_convert_error_code(int rc)
{
    switch (rc) {
    case CDB2__ERROR_CODE__DUP_OLD:
        return CDB2ERR_DUPLICATE;
    case CDB2__ERROR_CODE__PREPARE_ERROR_OLD:
        return CDB2ERR_PREPARE_ERROR;
    default:
        return rc;
    }
}

static void clear_responses(cdb2_hndl_tp *hndl)
{
    if (hndl->lastresponse) {
        cdb2__sqlresponse__free_unpacked(hndl->lastresponse, NULL);
        free((void *)hndl->last_buf);
        hndl->last_buf = NULL;
        hndl->lastresponse = NULL;
    }

    if (hndl->firstresponse) {
        cdb2__sqlresponse__free_unpacked(hndl->firstresponse, NULL);
        free((void *)hndl->first_buf);
        hndl->first_buf = NULL;
        hndl->firstresponse = NULL;
    }
}

static int cdb2_effects_request(cdb2_hndl_tp *hndl)
{
    if (hndl && !hndl->in_trans) {
        return -1;
    }

    if (hndl->error_in_trans)
        return -1;

    clear_responses(hndl);
    CDB2QUERY query = CDB2__QUERY__INIT;
    CDB2DBINFO dbinfoquery = CDB2__DBINFO__INIT;
    dbinfoquery.dbname = hndl->dbname;
    dbinfoquery.has_want_effects = 1;
    dbinfoquery.want_effects = 1;
    query.sqlquery = NULL;
    query.dbinfo = &dbinfoquery;

    int len = cdb2__query__get_packed_size(&query);
    unsigned char *buf = malloc(len + 1);

    cdb2__query__pack(&query, buf);

    struct newsqlheader hdr;

    hdr.type = ntohl(CDB2_REQUEST_TYPE__CDB2QUERY);
    hdr.compression = ntohl(0);
    hdr.length = ntohl(len);

    sbuf2write((char *)&hdr, sizeof(hdr), hndl->sb);
    sbuf2write((char *)buf, len, hndl->sb);

    int rc = sbuf2flush(hndl->sb);
    free(buf);
    if (rc < 0)
        return -1;

    int type;

retry_read:
    rc = cdb2_read_record(hndl, &hndl->first_buf, &len, &type);
    if (rc) {
        free((void *)hndl->first_buf);
        hndl->first_buf = NULL;
        sbuf2close(hndl->sb);
        hndl->sb = NULL;
        return -1;
    }
    if (type ==
        RESPONSE_HEADER__SQL_RESPONSE) { /* This might be the error that
                                            happened within transaction. */
        hndl->firstresponse =
            cdb2__sqlresponse__unpack(NULL, len, hndl->first_buf);
        hndl->error_in_trans = 
            cdb2_convert_error_code(hndl->firstresponse->error_code);
        strcpy(hndl->errstr, hndl->firstresponse->error_string);
        goto retry_read;
    }

    if (type == RESPONSE_HEADER__SQL_EFFECTS && hndl->error_in_trans)
        return -1;

    if (type != RESPONSE_HEADER__SQL_EFFECTS) {
        free((void *)hndl->first_buf);
        hndl->first_buf = NULL;
        return -1;
    }

    if (hndl->first_buf == NULL) {
        fprintf(stderr, "td %u %s: Can't read response from the db\n",
                (uint32_t)pthread_self(), __func__);
        return -1;
    }
    hndl->firstresponse = cdb2__sqlresponse__unpack(NULL, len, hndl->first_buf);
    return 0;
}

static int cdb2_send_query(cdb2_hndl_tp *hndl, SBUF2 *sb, const char *dbname,
                           const char *sql, int n_set_commands,
                           int n_set_commands_sent, char **set_commands,
                           int n_bindvars, CDB2SQLQUERY__Bindvalue **bindvars,
                           int ntypes, int *types, int is_begin, int skip_nrows,
                           int retries_done, int do_append, int fromline)
{
    if (log_calls) {
        fprintf(stderr, "td %p %s line %d\n", (void *)pthread_self(), __func__,
                __LINE__);
    }

    int n_features = 0;
    int features[10]; // Max 10 client features??
    CDB2QUERY query = CDB2__QUERY__INIT;
    CDB2SQLQUERY sqlquery = CDB2__SQLQUERY__INIT;

    // This should be sent once right after we connect, not with every query
    CDB2SQLQUERY__Cinfo cinfo = CDB2__SQLQUERY__CINFO__INIT;

    if (!hndl || !hndl->sent_client_info) {
        cinfo.pid = _PID;
        cinfo.th_id = pthread_self();
        cinfo.host_id = cdb2_hostid();
        cinfo.argv0 = _ARGV0;
        if (hndl && hndl->send_stack)
            cinfo.stack = hndl->stack;
        sqlquery.client_info = &cinfo;
        if (hndl)
            hndl->sent_client_info = 1;
    }
    sqlquery.dbname = (char *)dbname;
    sqlquery.sql_query = (char *)cdb2_skipws(sql);
#if _LINUX_SOURCE
    sqlquery.little_endian = 1;
#else
    sqlquery.little_endian = 0;
#endif

    sqlquery.n_bindvars = n_bindvars;
    sqlquery.bindvars = bindvars;
    sqlquery.n_types = ntypes;
    sqlquery.types = types;
    sqlquery.tzname = (hndl) ? hndl->env_tz : DB_TZNAME_DEFAULT;
    sqlquery.mach_class = cdb2_default_cluster;


    if (hndl && hndl->debug_trace) {
        char *host = "NOT-CONNECTED";
        if (hndl->connected_host >= 0)
            host = hndl->hosts[hndl->connected_host];

        fprintf(stderr, "td %u %s:%d sending to %s '%s' from-line %d retries is"
                        " %d do_append is %d\n",
                (uint32_t)pthread_self(), __func__, __LINE__, host, sql,
                fromline, retries_done, do_append);
    }

    query.sqlquery = &sqlquery;

    sqlquery.n_set_flags = n_set_commands - n_set_commands_sent;
    if (sqlquery.n_set_flags)
        sqlquery.set_flags = &set_commands[n_set_commands_sent];

    if (hndl && hndl->is_retry) {
        sqlquery.has_retry = 1;
        sqlquery.retry = hndl->is_retry;
    }

    if (hndl && !(hndl->flags & CDB2_READ_INTRANS_RESULTS) && is_begin) {
        features[n_features] = CDB2_CLIENT_FEATURES__SKIP_ROWS;
        n_features++;
    }

#if WITH_SSL
    features[n_features] = CDB2_CLIENT_FEATURES__SSL;
    n_features++;
#endif
    if (hndl) {
        features[n_features] = CDB2_CLIENT_FEATURES__ALLOW_MASTER_DBINFO;
        n_features++;
        if ((hndl->flags & CDB2_DIRECT_CPU) ||
            (retries_done && hndl->master == hndl->connected_host)) {
            features[n_features] = CDB2_CLIENT_FEATURES__ALLOW_MASTER_EXEC;
            n_features++;
        }
        if (retries_done >= hndl->num_hosts) {
            features[n_features] = CDB2_CLIENT_FEATURES__ALLOW_QUEUING;
            n_features++;
        }
    } else if (retries_done) {
        features[n_features] = CDB2_CLIENT_FEATURES__ALLOW_MASTER_DBINFO;
        n_features++;
        features[n_features] = CDB2_CLIENT_FEATURES__ALLOW_MASTER_EXEC;
        n_features++;
        features[n_features] = CDB2_CLIENT_FEATURES__ALLOW_QUEUING;
        n_features++;
    }

    if (hndl && hndl->cnonce_len > 0) {
        /* Have a query id associated with each transaction/query */
        sqlquery.has_cnonce = 1;
        sqlquery.cnonce.data = (uint8_t*)hndl->cnonce;
        sqlquery.cnonce.len = hndl->cnonce_len;
    }

    CDB2SQLQUERY__Snapshotinfo snapshotinfo = CDB2__SQLQUERY__SNAPSHOTINFO__INIT;
    if (hndl && hndl->snapshot_file) {
        snapshotinfo.file = hndl->snapshot_file;
        snapshotinfo.offset = hndl->snapshot_offset;
        sqlquery.snapshot_info = &snapshotinfo;
    }

    if (n_features) {
        sqlquery.n_features = n_features;
        sqlquery.features = features;
    }

    if (skip_nrows) {
        sqlquery.has_skip_rows = 1;
        sqlquery.skip_rows = skip_nrows;
    }

    if (hndl && hndl->context_msgs.has_changed == 1 &&
        hndl->context_msgs.count > 0) {
        sqlquery.n_context = hndl->context_msgs.count;
        sqlquery.context = hndl->context_msgs.message;
        /* Reset the has_changed flag. */
        hndl->context_msgs.has_changed = 0;
    }

    int len = cdb2__query__get_packed_size(&query);
    unsigned char *buf = malloc(len + 1);

    cdb2__query__pack(&query, buf);

    struct newsqlheader hdr;

    hdr.type = ntohl(CDB2_REQUEST_TYPE__CDB2QUERY);
    hdr.compression = ntohl(0);
    hdr.length = ntohl(len);

    sbuf2write((char *)&hdr, sizeof(hdr), sb);
    sbuf2write((char *)buf, len, sb);

    int rc = sbuf2flush(sb);

    if (rc < 0) {
        free(buf);
        return -1;
    }

    if (hndl && hndl->in_trans && do_append) {
        /* Retry number of transaction is different from that of query.*/
        cdb2_query_list *item = malloc(sizeof(cdb2_query_list));
        item->buf = buf;
        item->len = len;
        item->is_read = hndl->is_read;
        item->next = NULL;
        item->sql = strdup(sql);
        cdb2_query_list *last = hndl->query_list;
        if (last == NULL) {
            hndl->query_list = item;
        } else {
            while (last->next != NULL)
                last = last->next;
            last->next = item;
        }
    } else {
        free(buf);
    }

    return 0;
}

/* All "soft" errors are retryable .. constraint violation are not */
static int is_retryable(cdb2_hndl_tp *hndl, int err_val)
{
    switch (err_val) {
    case CDB2ERR_CHANGENODE:
    case CDB2ERR_NOMASTER:
    case CDB2ERR_TRAN_IO_ERROR:
    case CDB2ERR_REJECTED:
    case CDB2__ERROR_CODE__MASTER_TIMEOUT:
        return 1;

    default:
        return 0;
    }
}

static int retry_queries_and_skip(cdb2_hndl_tp *hndl, int num_retry,
                                  int skip_nrows);

#define PRINT_RETURN(rcode)                                                    \
    {                                                                          \
        if (hndl->debug_trace)                                                 \
            fprintf(stderr, "%std %u %s:%d cnonce '%s' [%d][%d] "              \
                            "returning %d\n",                                  \
                    rcode == 0 ? "" : "XXX ", (uint32_t)pthread_self(),        \
                    __func__, __LINE__, hndl->cnonce ? hndl->cnonce : "(nil)", \
                    hndl->snapshot_file, hndl->snapshot_offset, rcode);        \
        return (rcode);                                                        \
    }
#define PRINT_RETURN_OK(rcode)                                                 \
    {                                                                          \
        if (hndl->debug_trace)                                                 \
            fprintf(stderr, "td %u %s:%d cnonce '%s' [%d][%d] "                \
                            "returning %d\n",                                  \
                    (uint32_t)pthread_self(), __func__, __LINE__,              \
                    hndl->cnonce ? hndl->cnonce : "(nil)",                     \
                    hndl->snapshot_file, hndl->snapshot_offset, rcode);        \
        return (rcode);                                                        \
    }

static int cdb2_next_record_int(cdb2_hndl_tp *hndl, int shouldretry)
{
    int len;
    int rc;
    int num_retry = 0;

    if (hndl->ack)
        ack(hndl);

retry_next_record:
    if (hndl->first_buf == NULL || hndl->sb == NULL)
        PRINT_RETURN_OK(CDB2_OK_DONE);

    if (hndl->firstresponse->error_code)
        PRINT_RETURN_OK(hndl->firstresponse->error_code);

    if (hndl->lastresponse) {
        if (hndl->lastresponse->response_type == RESPONSE_TYPE__LAST_ROW) {
            PRINT_RETURN_OK(CDB2_OK_DONE);
        }

        if (hndl->lastresponse->response_type == RESPONSE_TYPE__COLUMN_VALUES &&
                hndl->lastresponse->error_code != 0) {
            int rc = cdb2_convert_error_code(hndl->lastresponse->error_code);
            if (hndl->in_trans) {
                /* Give the same error for every query until commit/rollback */
                hndl->error_in_trans = rc;
            }
            PRINT_RETURN_OK(rc);
        }
    }

    rc = cdb2_read_record(hndl, &hndl->last_buf, &len, NULL);
    if (rc) {
        newsql_disconnect(hndl, hndl->sb, __LINE__);
        sprintf(hndl->errstr, "%s: Timeout while reading response from server",
                __func__);
    retry:
        if (hndl->debug_trace) {
            fprintf(stderr,
                    "td %p %s:%d retry: shouldretry=%d, "
                    "hndl->snapshot_file=%d, num_retry=%d\n",
                    (void *)pthread_self(), __func__, __LINE__, shouldretry,
                    hndl->snapshot_file, num_retry);
        }
        if (shouldretry && hndl->snapshot_file && num_retry < hndl->max_retries) {
            num_retry++;
            if (num_retry > hndl->num_hosts) {
                int tmsec;
                tmsec = (num_retry - hndl->num_hosts) * 100;
                if (tmsec > 1000)
                    tmsec = 1000;
                poll(NULL, 0, tmsec);
            }
            cdb2_connect_sqlhost(hndl);
            if (hndl->sb == NULL) {
#if WITH_SSL
                if (hndl->sslerr != 0)
                    PRINT_RETURN_OK(-1);
#endif
                goto retry;
            }
            rc = retry_queries_and_skip(hndl, num_retry, hndl->rows_read);
            if (rc) {
                newsql_disconnect(hndl, hndl->sb, __LINE__);
                goto retry;
            }
            goto retry_next_record;
        }
        PRINT_RETURN_OK(-1);
    }

    if (hndl->last_buf == NULL) {
        newsql_disconnect(hndl, hndl->sb, __LINE__);
        sprintf(hndl->errstr, "%s: No response from server", __func__);
        PRINT_RETURN_OK(-1);
    }

    if (hndl->lastresponse)
        cdb2__sqlresponse__free_unpacked(hndl->lastresponse, NULL);

    hndl->lastresponse = cdb2__sqlresponse__unpack(NULL, len, hndl->last_buf);

    if (hndl->lastresponse->snapshot_info &&
        hndl->lastresponse->snapshot_info->file) {
        hndl->snapshot_file = hndl->lastresponse->snapshot_info->file;
        hndl->snapshot_offset = hndl->lastresponse->snapshot_info->offset;
    }

    if (hndl->lastresponse->response_type == RESPONSE_TYPE__COLUMN_VALUES) {
        // "Good" rcodes are not retryable
        if (is_retryable(hndl, hndl->lastresponse->error_code) &&
            hndl->snapshot_file) {
            newsql_disconnect(hndl, hndl->sb, __LINE__);
            sprintf(hndl->errstr,
                    "%s: Timeout while reading response from server", __func__);
            goto retry;
        }

        hndl->rows_read++;
        if (hndl->in_trans) {
            /* Give the same error for every query until commit/rollback */
            hndl->error_in_trans =
                cdb2_convert_error_code(hndl->lastresponse->error_code);
        }

        if (hndl->debug_trace) {
            fprintf(stderr, "td %p %s line %d error_string=%s\n",
                    (void *)pthread_self(), __func__, __LINE__,
                    hndl->lastresponse->error_string);
        }
        rc = cdb2_convert_error_code(hndl->lastresponse->error_code);
        PRINT_RETURN_OK(rc);
    }

    if (hndl->lastresponse->response_type == RESPONSE_TYPE__LAST_ROW) {
        int ii = 0;

        // check for begin that couldn't retrieve the durable lsn from master
        if (is_retryable(hndl, hndl->lastresponse->error_code)) {
            newsql_disconnect(hndl, hndl->sb, __LINE__);
            sprintf(hndl->errstr,
                    "%s: Timeout while reading response from server", __func__);
            return hndl->lastresponse->error_code;
        }

        if (hndl->num_set_commands) {
            hndl->num_set_commands_sent = hndl->num_set_commands;
        }
        for (ii = 0; ii < hndl->lastresponse->n_features; ii++) {
            if (hndl->in_trans && CDB2_SERVER_FEATURES__SKIP_ROWS &&
                hndl->lastresponse->features[ii])
                hndl->skip_feature = 1;
        }

        PRINT_RETURN_OK(CDB2_OK_DONE);
    }

    PRINT_RETURN_OK(-1);
}

int cdb2_next_record(cdb2_hndl_tp *hndl)
{
    int rc = 0;

    pthread_once(&init_once, do_init_once);

    if (hndl->in_trans && hndl->skip_feature && !hndl->is_read) {
        rc = CDB2_OK_DONE;
    } else if (hndl->lastresponse && hndl->first_record_read == 0) {
        hndl->first_record_read = 1;
        if (hndl->lastresponse->response_type == RESPONSE_TYPE__COLUMN_VALUES) {
            rc = hndl->lastresponse->error_code;
        } else if (hndl->lastresponse->response_type ==
                   RESPONSE_TYPE__LAST_ROW) {
            if (hndl->num_set_commands) {
                hndl->num_set_commands_sent = hndl->num_set_commands;
            }
            rc = CDB2_OK_DONE;
        } else {
            rc = -1;
        }
    } else {
        rc = cdb2_next_record_int(hndl, 1);
    }

    if (log_calls)
        fprintf(stderr, "%p> cdb2_next_record(%p) = %d\n",
                (void *)pthread_self(), hndl, rc);
    return rc;
}

int cdb2_get_effects(cdb2_hndl_tp *hndl, cdb2_effects_tp *effects)
{
    int rc = 0;
    pthread_once(&init_once, do_init_once);

    while (cdb2_next_record_int(hndl, 0) == CDB2_OK)
        ;

    if (hndl->lastresponse == NULL) {
        int lrc = cdb2_effects_request(hndl);
        if (lrc) {
            rc = -1;
        } else if (hndl->firstresponse && hndl->firstresponse->effects) {
            effects->num_affected = hndl->firstresponse->effects->num_affected;
            effects->num_selected = hndl->firstresponse->effects->num_selected;
            effects->num_updated = hndl->firstresponse->effects->num_updated;
            effects->num_deleted = hndl->firstresponse->effects->num_deleted;
            effects->num_inserted = hndl->firstresponse->effects->num_inserted;
            cdb2__sqlresponse__free_unpacked(hndl->firstresponse, NULL);
            free((void *)hndl->first_buf);
            hndl->first_buf = NULL;
            hndl->firstresponse = NULL;
            rc = 0;
        } else {
            rc = -1;
        }
    } else if (hndl->lastresponse->effects) {
        effects->num_affected = hndl->lastresponse->effects->num_affected;
        effects->num_selected = hndl->lastresponse->effects->num_selected;
        effects->num_updated = hndl->lastresponse->effects->num_updated;
        effects->num_deleted = hndl->lastresponse->effects->num_deleted;
        effects->num_inserted = hndl->lastresponse->effects->num_inserted;
        rc = 0;
    } else {
        rc = -1;
    }

    if (log_calls) {
        fprintf(stderr, "%p> cdb_get_effects(%p) = %d", (void *)pthread_self(),
                hndl, rc);
        if (rc == 0)
            fprintf(stderr, " => affected %d, selected %d, updated %d, deleted "
                            "%d, inserted %d\n",
                    effects->num_affected, effects->num_selected,
                    effects->num_updated, effects->num_deleted,
                    effects->num_inserted);
    }

    return rc;
}

int cdb2_close(cdb2_hndl_tp *hndl)
{
    pthread_once(&init_once, do_init_once);
    if (log_calls)
        fprintf(stderr, "%p> cdb2_close(%p)\n", (void *)pthread_self(), hndl);

    if (!hndl)
        return 0;

    if (hndl->ack)
        ack(hndl);

    if (hndl->sb)
        newsql_disconnect(hndl, hndl->sb, __LINE__);

    if (hndl->firstresponse) {
        cdb2__sqlresponse__free_unpacked(hndl->firstresponse, NULL);
        free((void *)hndl->first_buf);
        hndl->first_buf = NULL;
    }

    if (hndl->lastresponse) {
        cdb2__sqlresponse__free_unpacked(hndl->lastresponse, NULL);
        free((void *)hndl->last_buf);
    }
    if (hndl->num_set_commands) {
        while (hndl->num_set_commands) {
            hndl->num_set_commands--;
            free(hndl->commands[hndl->num_set_commands]);
        }
        free(hndl->commands);
        hndl->commands = NULL;
    }

    if (hndl->query)
        free(hndl->query);

    if (hndl->query_hint)
        free(hndl->query_hint);

    if (hndl->hint)
        free(hndl->hint);

    cdb2_clearbindings(hndl);
    cdb2_free_context_msgs(hndl);
#if WITH_SSL
    free(hndl->sslpath);
    free(hndl->cert);
    free(hndl->key);
    free(hndl->ca);
    if (hndl->sess_list) {
        /* This is correct - we don't have to do it under lock. */
        hndl->sess_list->ref = 0;
    }
#endif

    free(hndl);
    return 0;
}

/* make_random_str() will return a randomly generated string
 * this is used to get a cnonce, composed of four components:
 * the first part is the id of this host machine
 * the second part is the PID of this client process
 * the third part is the current time usec portion
 * the fourth part is a [pseudo]random number
 */
static void make_random_str(char *str, size_t max_len, int *len)
{
    static __thread char cached_portion[23] = {0}; // 2*10 digits + 2 '-' + '\n'
    static __thread size_t cached_portion_len = 0;
    if (cached_portion_len == 0) {
        cached_portion_len = snprintf(cached_portion, sizeof(cached_portion),
                                      "%d-%d-", cdb2_hostid(), _PID);
    }
    struct timeval tv;
    gettimeofday(&tv, NULL);
    int randval = cdb2_random_int();
    strncpy(str, cached_portion, cached_portion_len);
    *len = cached_portion_len;
    *len += snprintf(str + cached_portion_len, max_len - cached_portion_len,
                     "%d-%d", (int)tv.tv_usec, randval);
    return;
}

static int cdb2_query_with_hint(cdb2_hndl_tp *hndl, const char *sqlquery,
                                char *short_identifier, char **hint,
                                char **query_hint)
{
    const char *sqlstr = cdb2_skipws(sqlquery);
    const char *sql_start = sqlstr;
    int len = strlen(sqlstr);
    int len_id = strlen(short_identifier);
    if (len_id > 128) {
        sprintf(hndl->errstr, "Short identifier is too long.");
        return -1;
    }

    int fw_end = 1;
    while (*sql_start != '\0' && *sql_start != ' ') {
        fw_end++;
        sql_start++;
    }

    /* short string will be something like this
       select <* RUNCOMDB2SQL <short_identifier> *>
       */
    *hint = malloc(fw_end + SQLCACHEHINTLENGTH + 4 + len_id + 1);
    strncpy(*hint, sqlstr, fw_end);
    /* Add the SQL HINT */
    strncpy(*hint + fw_end, SQLCACHEHINT, SQLCACHEHINTLENGTH);
    strncpy(*hint + fw_end + SQLCACHEHINTLENGTH, short_identifier, len_id);
    strncpy(*hint + fw_end + SQLCACHEHINTLENGTH + len_id, " */ ", 5);
    /* short string will be something like this
       select <* RUNCOMDB2SQL <short_identifier> *> <rest of the sql>
       */
    *query_hint = malloc(len + SQLCACHEHINTLENGTH + 4 + len_id + 1);
    strncpy(*query_hint, *hint, fw_end + SQLCACHEHINTLENGTH + 4 + len_id);
    strcpy(*query_hint + fw_end + SQLCACHEHINTLENGTH + 4 + len_id,
           sqlstr + fw_end);
    return 0;
}

int cdb2_run_statement(cdb2_hndl_tp *hndl, const char *sql)
{
    return cdb2_run_statement_typed(hndl, sql, 0, NULL);
}

static void parse_dbresponse(CDB2DBINFORESPONSE *dbinfo_response,
                             char valid_hosts[][64], int *valid_ports,
                             int *master_node, int *num_valid_hosts,
                             int *num_valid_sameroom_hosts
#if WITH_SSL
                             , peer_ssl_mode *s_mode
#endif
                             )
{
    if (log_calls)
        fprintf(stderr, "td %d %s:%d\n", (uint32_t)pthread_self(), __func__,
                __LINE__);
    int num_hosts = dbinfo_response->n_nodes;
    *num_valid_hosts = 0;
    if (num_valid_sameroom_hosts)
        *num_valid_sameroom_hosts = 0;
    int myroom = 0;
    int i = 0;
    for (i = 0; i < num_hosts; i++) {
        CDB2DBINFORESPONSE__Nodeinfo *currnode = dbinfo_response->nodes[i];
        if (!myroom) {
            if (currnode->has_room) {
                myroom = currnode->room;
            } else {
                myroom = -1;
            }
        }
        if (currnode->incoherent)
            continue;

        strcpy(valid_hosts[*num_valid_hosts], currnode->name);
        if (currnode->has_port) {
            valid_ports[*num_valid_hosts] = currnode->port;
        } else {
            valid_ports[*num_valid_hosts] = -1;
        }
        if (strcmp(currnode->name, dbinfo_response->master->name) == 0)
            *master_node = *num_valid_hosts;

        if (log_calls)
            fprintf(stderr, "td %d %s:%d, %d) host=%s(%d)%s\n",
                    (uint32_t)pthread_self(), __func__, __LINE__,
                    *num_valid_hosts, valid_hosts[*num_valid_hosts],
                    valid_ports[*num_valid_hosts],
                    (*master_node == *num_valid_hosts) ? "*" : "");

        if (num_valid_sameroom_hosts && (myroom == currnode->room))
            (*num_valid_sameroom_hosts)++;

        (*num_valid_hosts)++;
    }

    /* Add incoherent nodes too, don't count them for same room hosts. */
    for (i = 0; i < num_hosts; i++) {
        CDB2DBINFORESPONSE__Nodeinfo *currnode = dbinfo_response->nodes[i];
        if (!currnode->incoherent)
            continue;
        strcpy(valid_hosts[*num_valid_hosts], currnode->name);
        if (currnode->has_port) {
            valid_ports[*num_valid_hosts] = currnode->port;
        } else {
            valid_ports[*num_valid_hosts] = -1;
        }
        if (currnode->number == dbinfo_response->master->number)
            *master_node = *num_valid_hosts;

        (*num_valid_hosts)++;
    }

#if WITH_SSL
    if (!dbinfo_response->has_require_ssl)
        *s_mode = PEER_SSL_UNSUPPORTED;
    else if (dbinfo_response->require_ssl)
        *s_mode = PEER_SSL_REQUIRE;
    else
        *s_mode = PEER_SSL_ALLOW;
#endif
}

static int retry_query_list(cdb2_hndl_tp *hndl, int num_retry, int run_last)
{
    if (hndl->debug_trace) {
        fprintf(stderr, "td %u %s():%d, retry_all %d, intran %d\n",
                (uint32_t)pthread_self(), __func__, __LINE__, hndl->retry_all,
                hndl->in_trans);
    }

    if (!hndl->retry_all || !hndl->in_trans)
        return 0;

    int rc = 0;
    if (!(hndl->snapshot_file || hndl->query_no <= 1)) {
        if (hndl->debug_trace) {
            fprintf(stderr,
                    "td %u %s:%d in_trans=%d snapshot_file=%d query_no=%d\n",
                    (uint32_t)pthread_self(), __func__, __LINE__,
                    hndl->in_trans, hndl->snapshot_file, hndl->query_no);
        }
        sprintf(hndl->errstr, "%s: Database disconnected while in transaction.",
                __func__);
        return CDB2ERR_TRAN_IO_ERROR; /* Fail if disconnect happens in
                                         transaction which doesn't have snapshot
                                         info.*/
    }

    /* Replay all the queries. */
    char *host = "NOT-CONNECTED";
    if (hndl->connected_host >= 0)
        host = hndl->hosts[hndl->connected_host];

    /*Send Begin. */
    hndl->is_retry = num_retry;

    clear_responses(hndl);
    hndl->skip_feature = 0;

    hndl->in_trans = 0;
    if (hndl->debug_trace) {
        fprintf(stderr, "td %u %s:%d setting in_trans to 0\n",
                (uint32_t)pthread_self(), __func__, __LINE__);
        fprintf(stderr, "td %u %s:%d sending 'begin' to %s\n",
                (uint32_t)pthread_self(), __func__, __LINE__, host);
    }
    rc = cdb2_send_query(hndl, hndl->sb, hndl->dbname, "begin",
                         hndl->num_set_commands, hndl->num_set_commands_sent,
                         hndl->commands, 0, NULL, 0, NULL, 1, 0, num_retry, 0,
                         __LINE__);
    hndl->in_trans = 1;
    if (hndl->debug_trace) {
        fprintf(stderr, "td %u %s:%d setting in_trans to 1\n",
                (uint32_t)pthread_self(), __func__, __LINE__);
    }

    if (rc != 0) {
        sbuf2close(hndl->sb);
        hndl->sb = NULL;
        if (hndl->debug_trace) {
            fprintf(stderr, "td %u %s:%d send_query rc=%d returning 1\n",
                    (uint32_t)pthread_self(), host, __LINE__, rc);
        }
        return 1;
    }
    int len = 0;
    int type = 0;
    rc = cdb2_read_record(hndl, &hndl->first_buf, &len, &type);

    if (hndl->debug_trace) {
        fprintf(stderr, "td %u line %d reading response from %s rc=%d\n",
                (uint32_t)pthread_self(), __LINE__, host, rc);
    }

    if (rc) {
        sbuf2close(hndl->sb);
        hndl->sb = NULL;
        if (hndl->debug_trace) {
            fprintf(
                stderr,
                "td %u line %d reading response from %s rc=%d returning 1\n",
                (uint32_t)pthread_self(), __LINE__, host, rc);
        }
        return 1;
    }
    if (type == RESPONSE_HEADER__DBINFO_RESPONSE) {
        if (hndl->flags & CDB2_DIRECT_CPU) {
            if (hndl->debug_trace) {
                fprintf(stderr, "td %u %s() directcpu will ignore dbinfo\n",
                        (uint32_t)pthread_self(), __func__);
            }
            return 1;
        }
        /* The master sent info about nodes that might be coherent. */
        sbuf2close(hndl->sb);
        hndl->sb = NULL;
        CDB2DBINFORESPONSE *dbinfo_response = NULL;
        dbinfo_response =
            cdb2__dbinforesponse__unpack(NULL, len, hndl->first_buf);
        parse_dbresponse(dbinfo_response, hndl->hosts, hndl->ports,
                         &hndl->master, &hndl->num_hosts,
                         &hndl->num_hosts_sameroom
#if WITH_SSL
                         ,
                         &hndl->s_sslmode
#endif
                         );
        cdb2__dbinforesponse__free_unpacked(dbinfo_response, NULL);

        if (hndl->debug_trace) {
            fprintf(stderr, "td %u host %s:%d type=%d returning 1\n",
                    (uint32_t)pthread_self(), host, __LINE__, type);
        }

#if WITH_SSL
        /* Clear cached SSL sessions - Hosts may have changed. */
        if (hndl->sess_list != NULL) {
            cdb2_ssl_sess_list *sl = hndl->sess_list;
            for (int i = 0; i != sl->n; ++i)
                SSL_SESSION_free(sl->list[i].sess);
            free(sl->list);
            sl->list = NULL;
        }
#endif
        return 1;
    }
    if (hndl->first_buf != NULL) {
        hndl->firstresponse =
            cdb2__sqlresponse__unpack(NULL, len, hndl->first_buf);
    } else {
        fprintf(stderr, "td %u %s:%d: Can't read response from DB\n",
                (uint32_t)pthread_self(), __func__, __LINE__);
        sbuf2close(hndl->sb);
        hndl->sb = NULL;
        return 1;
    }
    while ((rc = cdb2_next_record_int(hndl, 0)) == CDB2_OK)
        ;

    if (hndl->sb == NULL) {
        if (hndl->debug_trace) {
            fprintf(stderr, "td %u %s:%d: sb is NULL, next_record "
                            "returns %d, returning 1\n",
                    (uint32_t)pthread_self(), __func__, __LINE__, rc);
        }
        return 1;
    }

    cdb2_query_list *item = hndl->query_list;
    int i = 0;
    while (item != NULL) { /* Send all but the last query. */

        /* This is the case when we got disconnected while reading the
           query.
           In that case retry all the queries and skip their results,
           except the last one. */
        if (run_last == 0 && item->next == NULL)
            break;

        struct newsqlheader hdr;
        hdr.type = ntohl(CDB2_REQUEST_TYPE__CDB2QUERY);
        hdr.compression = ntohl(0);
        hdr.length = ntohl(item->len);
        if (hndl->debug_trace) {
            fprintf(stderr, "td %u %s:%d resending '%s' to %s\n",
                    (uint32_t)pthread_self(), __func__, __LINE__, item->sql,
                    host);
        }
        sbuf2write((char *)&hdr, sizeof(hdr), hndl->sb);
        sbuf2write((char *)item->buf, item->len, hndl->sb);
        sbuf2flush(hndl->sb);

        clear_responses(hndl);

        int len = 0;
        i++;

        if (hndl->skip_feature && !item->is_read) {
            item = item->next;
            continue;
        }
        /* This is for select queries, we send just the last row. */
        rc = cdb2_read_record(hndl, &hndl->first_buf, &len, NULL);
        if (rc) {
            if (hndl->debug_trace) {
                fprintf(stderr, "td %u %s:%d: Can't read response "
                                "from the db node %s\n",
                        (uint32_t)pthread_self(), __func__, __LINE__, host);
            }
            sbuf2close(hndl->sb);
            hndl->sb = NULL;
            return 1;
        }
        if (hndl->first_buf != NULL) {
            hndl->firstresponse =
                cdb2__sqlresponse__unpack(NULL, len, hndl->first_buf);
        } else {
            if (hndl->debug_trace) {
                fprintf(stderr, "td %u %s:%d: Can't read response "
                                "from the db node %s\n",
                        (uint32_t)pthread_self(), __func__, __LINE__, host);
            }
            sbuf2close(hndl->sb);
            hndl->sb = NULL;
            return 1;
        }
        int num_read = 0;
        int read_rc;

        while ((read_rc = cdb2_next_record_int(hndl, 0)) == CDB2_OK) {
            num_read++;
        }

        if (hndl->sb == NULL) {
            if (hndl->debug_trace) {
                fprintf(stderr,
                        "td %u %s:%d: sb is NULL, next_record_int returns "
                        "%d, returning 1\n",
                        (uint32_t)pthread_self(), __func__, __LINE__, read_rc);
            }
            return 1;
        }

        item = item->next;
    }
    clear_responses(hndl);
    return 0;
}

static int retry_queries_and_skip(cdb2_hndl_tp *hndl, int num_retry,
                                  int skip_nrows)
{
    if (hndl->debug_trace) {
        fprintf(stderr, "td %p %s line %d num_retry=%d, skip_nrows=%d\n",
                (void *)pthread_self(), __func__, __LINE__, num_retry,
                skip_nrows);
    }

    int rc = 0, len;
    if (!(hndl->snapshot_file))
        return -1;

    hndl->retry_all = 1;

    if (hndl->in_trans) {
        rc = retry_query_list(hndl, num_retry, 0);
        if (rc) {
            PRINT_RETURN_OK(rc);
        }
    }
    hndl->is_retry = num_retry;

    rc = cdb2_send_query(hndl, hndl->sb, hndl->dbname, hndl->sql,
                         hndl->num_set_commands, hndl->num_set_commands_sent,
                         hndl->commands, hndl->n_bindvars, hndl->bindvars,
                         hndl->ntypes, hndl->types, 0, skip_nrows, num_retry, 0,
                         __LINE__);
    if (rc) {
        PRINT_RETURN_OK(rc);
    }

    rc = cdb2_read_record(hndl, &hndl->first_buf, &len, NULL);

    if (rc) {
        PRINT_RETURN_OK(rc);
    }

    if (hndl->first_buf != NULL) {
        hndl->firstresponse =
            cdb2__sqlresponse__unpack(NULL, len, hndl->first_buf);
    }

    PRINT_RETURN_OK(rc);
}

static int is_hasql(const char *set_command, int *value)
{
    const char *p = &set_command[0];

    assert(strncasecmp(p, "set", 3) == 0);

    while (*p && *p != ' ')
        p++;

    while (*p && *p == ' ')
        p++;

    if (strncasecmp(p, "hasql", 5))
        return 0;

    while (*p && *p != ' ')
        p++;

    while (*p && *p == ' ')
        p++;

    if (!strncasecmp(p, "on", 2))
        *value = 1;
    else
        *value = 0;

    return 1;
}

static inline void cleanup_query_list(cdb2_hndl_tp *hndl,
                                      cdb2_query_list *commit_query_list,
                                      int line)
{
    if (hndl->debug_trace && line)
        fprintf(stderr, "%s:%d called from line %d\n", __func__, __LINE__,
                line);
    hndl->skip_feature = 0;
    hndl->snapshot_file = 0;
    hndl->snapshot_offset = 0;
    hndl->is_retry = 0;
    hndl->error_in_trans = 0;
    hndl->in_trans = 0;
    if (hndl->debug_trace) {
        fprintf(stderr, "td %u %s:%d setting in_trans to 0\n",
                (uint32_t)pthread_self(), __func__, __LINE__);
    }

    cdb2_query_list *item = hndl->query_list;
    while (item != NULL) {
        cdb2_query_list *ditem = item;
        item = item->next;
        free(ditem->sql);
        free(ditem->buf);
        free(ditem);
    }

    item = commit_query_list;
    while (item != NULL) {
        cdb2_query_list *ditem = item;
        item = item->next;
        free(ditem->sql);
        free(ditem->buf);
        free(ditem);
    }

    hndl->query_list = NULL;
}

static inline void clear_snapshot_info(cdb2_hndl_tp *hndl, int line)
{
    hndl->clear_snap_line = line;
    hndl->snapshot_file = 0;
    hndl->snapshot_offset = 0;
    hndl->is_retry = 0;
}

static int process_set_command(cdb2_hndl_tp *hndl, const char *sql)
{
    int i, j, k;
    if (hndl->in_trans) {
        sprintf(hndl->errstr, "Can't run set query inside transaction.");
        hndl->error_in_trans = CDB2ERR_BADREQ;
        hndl->client_side_error = 1;
        return CDB2ERR_BADREQ;
    }
    i = hndl->num_set_commands;
    if (i > 0) {
        int skip_len = 4;
        char *dup_sql = strdup(sql + skip_len);
        char *rest;
        char *set_tok = strtok_r(dup_sql, " ", &rest);
        /* special case for spversion */
        if (set_tok && strcasecmp(set_tok, "spversion") == 0) {
            skip_len += 10;
            set_tok = strtok_r(rest, " ", &rest);
        }
        if (!set_tok) {
            free(dup_sql);
            return 0;
        }
        int len = strlen(set_tok);

        for (j = 0; j < i; j++) {
            /* If this matches any of the previous commands. */
            if ((strncasecmp(&hndl->commands[j][skip_len], set_tok, len) ==
                 0) &&
                (hndl->commands[j][len + skip_len] == ' ')) {
                free(dup_sql);
                if (j == (i - 1)) {
                    if (strcmp(hndl->commands[j], sql) == 0) {
                        /* Do Nothing. */
                    } else {
                        hndl->commands[i - 1] =
                            realloc(hndl->commands[i - 1], strlen(sql) + 1);
                        strcpy(hndl->commands[i - 1], sql);
                    }
                } else {
                    char *cmd = hndl->commands[j];
                    /* Move all the commands down the array. */
                    for (k = j; k < i - 1; k++) {
                        hndl->commands[k] = hndl->commands[k + 1];
                    }
                    if (strcmp(cmd, sql) == 0) {
                        hndl->commands[i - 1] = cmd;
                    } else {
                        hndl->commands[i - 1] = realloc(cmd, strlen(sql) + 1);
                        strcpy(hndl->commands[i - 1], sql);
                    }
                }
                if (hndl->num_set_commands_sent)
                    hndl->num_set_commands_sent--;
                return 0;
            }
        }
        free(dup_sql);
    }
    hndl->num_set_commands++;
    hndl->commands =
        realloc(hndl->commands, sizeof(char *) * hndl->num_set_commands);
    hndl->commands[i] = malloc(strlen(sql) + 1);
    strcpy(hndl->commands[i], sql);
    int hasql_val;
    if (is_hasql(sql, &hasql_val)) {
        hndl->is_hasql = hasql_val;
    }
    return 0;
}

static inline void consume_previous_query(cdb2_hndl_tp *hndl)
{
    while (cdb2_next_record_int(hndl, 0) == CDB2_OK)
        ;

    clear_responses(hndl);
    hndl->rows_read = 0;
}

#define GOTO_RETRY_QUERIES()                                                   \
    do {                                                                       \
        if (hndl->debug_trace) {                                               \
            fprintf(stderr, "td %u %s:%d goto retry_queries\n",                \
                    (uint32_t)pthread_self(), __func__, __LINE__);             \
        }                                                                      \
        goto retry_queries;                                                    \
    } while (0);

static int cdb2_run_statement_typed_int(cdb2_hndl_tp *hndl, const char *sql,
                                        int ntypes, int *types, int line)
{
    int return_value;
    int using_hint = 0;
    int rc = 0;
    int is_begin = 0;
    int is_commit = 0;
    int is_hasql_commit = 0;
    int commit_file = 0;
    int commit_offset = 0;
    int commit_is_retry = 0;
    cdb2_query_list *commit_query_list = NULL;
    int is_rollback = 0;
    int retries_done = 0;

    if (hndl->debug_trace) {
        fprintf(stderr, "%s running '%s' from line %d\n", __func__, sql, line);
    }

    consume_previous_query(hndl);
    if (!sql)
        return 0;

    /* sniff out 'set hasql on' here */
    if (strncasecmp(sql, "set", 3) == 0) {
        rc = process_set_command(hndl, sql);
        return rc;
    }

    if (strncasecmp(sql, "begin", 5) == 0) {
        if (hndl->debug_trace) {
            fprintf(stderr, "td %u:%d setting is_begin flag\n",
                    (uint32_t)pthread_self(), __LINE__);
        }
        is_begin = 1;
    } else if (strncasecmp(sql, "commit", 6) == 0) {
        if (hndl->debug_trace) {
            fprintf(stderr, "td %u:%d setting is_commit flag\n",
                    (uint32_t)pthread_self(), __LINE__);
        }
        is_commit = 1;
    } else if (strncasecmp(sql, "rollback", 8) == 0) {
        if (hndl->debug_trace) {
            fprintf(stderr, "td %u:%d setting is_commit & is_rollback "
                            "flag for rollback\n",
                    (uint32_t)pthread_self(), __LINE__);
        }
        is_commit = 1;
        is_rollback = 1;
    }
    if (hndl->client_side_error == 1 && hndl->in_trans && !is_commit) {
        return hndl->error_in_trans;
    } else if (hndl->client_side_error == 1 && hndl->in_trans && is_commit) {
        sql = "rollback";
    }

    if ((is_begin && hndl->in_trans) || (is_commit && !hndl->in_trans)) {
        if (hndl->debug_trace) {
            if (is_commit && !hndl->in_trans) {
                fprintf(
                    stderr,
                    "XXX td %u line %d: i am committing but not 'in-trans'\n",
                    (uint32_t)pthread_self(), __LINE__);
            } else {
                fprintf(stderr,
                        "XXX td %u line %d i am beginning but not 'in-trans'\n",
                        (uint32_t)pthread_self(), __LINE__);
            }
        }

        sprintf(hndl->errstr, "Wrong sql handle state");
        PRINT_RETURN(CDB2ERR_BADSTATE);
    }

    hndl->is_read = is_sql_read(sql);

    if (hndl->use_hint) {
        if (hndl->query && (strcmp(hndl->query, sql) == 0)) {
            sql = hndl->hint;
            using_hint = 1;
        } else {

            if (hndl->query) {
                free(hndl->query);
                hndl->query = NULL;
            }

            if (hndl->query_hint) {
                free(hndl->query_hint);
                hndl->query_hint = NULL;
            }

            if (hndl->hint) {
                free(hndl->hint);
                hndl->hint = NULL;
            }

            int len = strlen(sql);
            if (len > 100) {
                hndl->query = malloc(len + 1);
                strcpy(hndl->query, sql);

                char c_hint[128];
                int length;
                make_random_str(c_hint, sizeof(c_hint), &length);

                cdb2_query_with_hint(hndl, sql, c_hint, &hndl->hint,
                                     &hndl->query_hint);

                sql = hndl->query_hint;
            }
        }
    }

    if (!hndl->in_trans) { /* only one cnonce for a transaction. */
        clear_snapshot_info(hndl, __LINE__);
        make_random_str(hndl->cnonce, MAX_CNONCE_LEN, &hndl->cnonce_len);
    }
    hndl->retry_all = 1;
    int run_last = 1;

retry_queries:
    if (hndl->debug_trace) {
        fprintf(stderr, "td %u %s:%d retry_queries: hndl->host=%d (%s)\n",
                (uint32_t)pthread_self(), __func__, __LINE__,
                hndl->connected_host,
                (hndl->connected_host >= 0 ? hndl->hosts[hndl->connected_host]
                                           : ""));
    }

    hndl->first_record_read = 0;

    retries_done++;

#if WITH_SSL
    if (hndl->sslerr != 0)
        PRINT_RETURN(CDB2ERR_CONNECT_ERROR);
#endif

    if (retries_done > hndl->max_retries) {
        sprintf(hndl->errstr, "%s: Maximum number of retries done.", __func__);
        if (is_hasql_commit) {
            cleanup_query_list(hndl, commit_query_list, __LINE__);
        }
        if (is_begin) {
            hndl->in_trans = 0;
        }
        PRINT_RETURN(CDB2ERR_TRAN_IO_ERROR);
    }

    if (!hndl->sb) {
        if (is_rollback) {
            cleanup_query_list(hndl, NULL, __LINE__);
            if (hndl->debug_trace) {
                fprintf(stderr,
                        "td %u %s:%d returning 0 on unconnected rollback\n",
                        (uint32_t)pthread_self(), __func__, __LINE__);
            }
            PRINT_RETURN(0);
        }

        if (retries_done > hndl->num_hosts) {
            if (!hndl->is_hasql && (retries_done > hndl->min_retries)) {
                if (hndl->debug_trace) {
                    fprintf(stderr, "td %u %s:%d returning cannot-connect, "
                                    "retries_done=%d, num_hosts=%d\n",
                            (uint32_t)pthread_self(), __func__, __LINE__,
                            retries_done, hndl->num_hosts);
                }
                sprintf(hndl->errstr, "%s: Cannot connect to db", __func__);
                PRINT_RETURN(CDB2ERR_CONNECT_ERROR);
            }

            int tmsec = (retries_done - hndl->num_hosts) * 100;
            if (tmsec >= 1000) {
                tmsec = 1000;
                if (!hndl->debug_trace) {
                    fprintf(stderr, "%s: cannot connect: sleep on retry\n", 
                            __func__);
                }
            }

            if (hndl->debug_trace) {
                fprintf(stderr, "td %u %s:%d polling for %d ms\n",
                        (uint32_t)pthread_self(), __func__, __LINE__, tmsec);
            }

            poll(NULL, 0, tmsec);
        }
        cdb2_connect_sqlhost(hndl);
        if (hndl->sb == NULL) {
            if (hndl->debug_trace) {
                fprintf(stderr,
                        "td %u %s:%d rc=%d goto retry_queries on connect "
                        "failure\n",
                        (uint32_t)pthread_self(), __func__, __LINE__, rc);
            }
            goto retry_queries;
        }
        if (!is_begin) {
            hndl->retry_all = 1;
            rc = retry_query_list(hndl, (retries_done - 1), run_last);
            if (rc > 0) {
                newsql_disconnect(hndl, hndl->sb, __LINE__);
                hndl->retry_all = 1;
                if (hndl->debug_trace) {
                    fprintf(stderr, "td %u %s:%d rc=%d goto retry_queries\n",
                            (uint32_t)pthread_self(), __func__, __LINE__, rc);
                }
                goto retry_queries;
            }
            else if (rc < 0) {
                sprintf(hndl->errstr, "Can't retry query to db");
                PRINT_RETURN(rc);
            }
        }
    }

    hndl->sql = (char *)sql;
    hndl->ntypes = ntypes;
    hndl->types = types;

    if (!hndl->in_trans || is_begin) {
        hndl->query_no = 0;
        rc = cdb2_send_query(
            hndl, hndl->sb, hndl->dbname, (char *)sql, hndl->num_set_commands,
            hndl->num_set_commands_sent, hndl->commands, hndl->n_bindvars,
            hndl->bindvars, ntypes, types, is_begin, 0, retries_done - 1,
            is_begin ? 0 : run_last, __LINE__);
    } else {
        hndl->query_no += run_last;
        rc = cdb2_send_query(hndl, hndl->sb, hndl->dbname, (char *)sql, 0, 0,
                             NULL, hndl->n_bindvars, hndl->bindvars, ntypes,
                             types, 0, 0, 0, run_last, __LINE__);
        if (rc != 0) 
            hndl->query_no -= run_last;
    }
    if (rc != 0) {
        sprintf(hndl->errstr, "%s: Can't send query to the db", __func__);
        newsql_disconnect(hndl, hndl->sb, __LINE__);
        hndl->retry_all = 1;
        GOTO_RETRY_QUERIES();
    }
    run_last = 0;

    int len;
    int type = 0;
    int err_val = hndl->error_in_trans;
    int skip_feature = hndl->skip_feature;

    if (is_rollback || is_commit) {
        if (is_commit && hndl->snapshot_file) {
            commit_file = hndl->snapshot_file;
            commit_offset = hndl->snapshot_offset;
            commit_is_retry = hndl->is_retry;
            commit_query_list = hndl->query_list;
            hndl->query_list = NULL;
            is_hasql_commit = 1;
        }
        hndl->skip_feature = 0;
        clear_snapshot_info(hndl, __LINE__);
        hndl->error_in_trans = 0;
        if (hndl->debug_trace) {
            fprintf(stderr, "td %u %s:%d setting in_trans to 0\n",
                    (uint32_t)pthread_self(), __func__, __LINE__);
        }
        hndl->in_trans = 0;

        cdb2_query_list *item = hndl->query_list;
        while (item != NULL) {
            cdb2_query_list *ditem = item;
            item = item->next;
            free(ditem->sql);
            free(ditem->buf);
            free(ditem);
        }
        hndl->query_list = NULL;

        if (skip_feature && !hndl->client_side_error) {
            if (err_val) {
                if (is_rollback) {
                    PRINT_RETURN(0);
                } else {
                    PRINT_RETURN(err_val);
                }
            }
        } else if (err_val) {
            hndl->client_side_error = 0;
            /* With skip_feature off, we need to read the 1st response
               of commit/rollback even if there is an in-trans error. */
            goto read_record;
        }
    }

    if (err_val) {
        PRINT_RETURN(err_val);
    }

    if (hndl->skip_feature && !hndl->is_read && 
         (hndl->in_trans || !hndl->is_hasql)) {
        if (hndl->debug_trace) {
            fprintf(stderr, "td %u %s:%d in_trans=%d is_hasql=%d\n",
                    (uint32_t)pthread_self(), __func__, __LINE__,
                    hndl->in_trans, hndl->is_hasql);
        }
        return (0);
    }

read_record:

    rc = cdb2_read_record(hndl, &hndl->first_buf, &len, &type);
    if (hndl->debug_trace) {
        char *host = "NOT-CONNECTED";
        if (hndl && hndl->connected_host >= 0)
            host = hndl->hosts[hndl->connected_host];
        fprintf(stderr, "td %p line %d reading from %s rc=%d type:%d\n",
                (void *)pthread_self(), __LINE__, host, rc, type);
    }

    if (type == RESPONSE_HEADER__SQL_RESPONSE_SSL) {
#if WITH_SSL
        hndl->s_sslmode = PEER_SSL_REQUIRE;
        /* server wants us to use ssl so turn ssl on in same connection */
        try_ssl(hndl, hndl->sb, hndl->connected_host);

        /* Decrement retry counter: It is not a real retry. */
        --retries_done;
        GOTO_RETRY_QUERIES();
#else
        sprintf(hndl->errstr, "%s: The database requires SSL connections.",
                __func__);
        PRINT_RETURN(-1);
#endif
    }

    /* Dbinfo .. go to new node */
    if (type == RESPONSE_HEADER__DBINFO_RESPONSE) {
        if (hndl->flags & CDB2_DIRECT_CPU) {
            /* direct cpu should not do anything with dbinfo, just retry */
            GOTO_RETRY_QUERIES();
        }
        /* We got back info about nodes that might be coherent. */
        CDB2DBINFORESPONSE *dbinfo_resp = NULL;
        dbinfo_resp = cdb2__dbinforesponse__unpack(NULL, len, hndl->first_buf);
        parse_dbresponse(dbinfo_resp, hndl->hosts, hndl->ports, &hndl->master,
                         &hndl->num_hosts, &hndl->num_hosts_sameroom
#if WITH_SSL
                         ,
                         &hndl->s_sslmode
#endif
                         );
        cdb2__dbinforesponse__free_unpacked(dbinfo_resp, NULL);

        newsql_disconnect(hndl, hndl->sb, __LINE__);
        hndl->connected_host = -1;
        hndl->retry_all = 1;

#if WITH_SSL
        /* Clear cached SSL sessions - Hosts may have changed. */
        if (hndl->sess_list != NULL) {
            cdb2_ssl_sess_list *sl = hndl->sess_list;
            for (int i = 0; i != sl->n; ++i)
                SSL_SESSION_free(sl->list[i].sess);
            free(sl->list);
            sl->list = NULL;
        }
#endif

        GOTO_RETRY_QUERIES();
    }

    if (rc) {
        if (err_val) {
            /* we get here because skip feature is off
               and the sql is either commit or rollback.
               don't retry because the transaction would
               fail anyway. Also if the sql is rollback,
               suppress any error. */
            if (is_rollback) {
                PRINT_RETURN(0);
            }
            else if (is_retryable(hndl, err_val)) {
                hndl->error_in_trans = 0;
                newsql_disconnect(hndl, hndl->sb, __LINE__);
                hndl->retry_all=1;
                if (hndl->debug_trace) {
                    fprintf(stderr, "td %u %s:%d goto retry_queries "
                                    "err_val=%d\n",
                            (uint32_t)pthread_self(), __func__, __LINE__,
                            err_val);
                }
                goto retry_queries;
            } else {
                if (is_commit) {
                    cleanup_query_list(hndl, commit_query_list, __LINE__);
                }
                sprintf(hndl->errstr,
                        "%s: Timeout while reading response from server", __func__);
                PRINT_RETURN(err_val);
            }
        }

        if (!is_commit || hndl->snapshot_file) {
            newsql_disconnect(hndl, hndl->sb, __LINE__);
            hndl->sb = NULL;
            hndl->retry_all = 1;
            if (hndl->debug_trace) {
                fprintf(stderr, "td %u %s:%d goto retry_queries read-record "
                                "rc=%d err_val=%d\n",
                        (uint32_t)pthread_self(), __func__, __LINE__, rc,
                        err_val);
            }
            goto retry_queries;
        }
        newsql_disconnect(hndl, hndl->sb, __LINE__);

        if (hndl->is_hasql || commit_file) {
            if (commit_file) {
                if (hndl->debug_trace) {
                    fprintf(stderr,
                            "td %u:%d: i am retrying, retries_done %d\n",
                            (uint32_t)pthread_self(), __LINE__, retries_done);
                    fprintf(stderr, "td %u %s:%d setting in_trans to 1\n",
                            (uint32_t)pthread_self(), __func__, __LINE__);
                }
                hndl->in_trans = 1;
                hndl->snapshot_file = commit_file;
                hndl->snapshot_offset = commit_offset;
                hndl->is_retry = commit_is_retry;
                hndl->query_list = commit_query_list;
                commit_query_list = NULL;
                commit_file = 0;
            }
            hndl->retry_all = 1;
            if (hndl->debug_trace) {
                fprintf(stderr,
                        "td %u %s:%d goto retry_queries rc=%d, err_val=%d\n",
                        (uint32_t)pthread_self(), __func__, __LINE__, rc,
                        err_val);
            }
            goto retry_queries;
        }

        if (is_hasql_commit) {
            cleanup_query_list(hndl, commit_query_list, __LINE__);
        }
        sprintf(hndl->errstr,
                "%s: Timeout while reading response from server", __func__);
        if (hndl->debug_trace) {
            fprintf(stderr, "%s:%d returning, clear_snap_line is %d\n",
                    __func__, __LINE__, hndl->clear_snap_line);
        }
        PRINT_RETURN(-1);
    }
    if (hndl->first_buf != NULL) {
        hndl->firstresponse =
            cdb2__sqlresponse__unpack(NULL, len, hndl->first_buf);
        if (err_val) {
            /* we've read the 1st response of commit/rollback.
               that is all we need so simply return here. 
               I dont think we should get here normally */
            if (hndl->debug_trace) {
                fprintf(stderr, "td %u %s:%d: err_val is %d\n",
                        (uint32_t)pthread_self(), __func__, __LINE__, err_val);
            }
            if (is_rollback) {
                PRINT_RETURN(0);
            } else {
                if (is_hasql_commit) {
                    cleanup_query_list(hndl, commit_query_list, __LINE__);
                }
                PRINT_RETURN(err_val);
            }
        }
    } else {
        if (err_val) {
            if (hndl->debug_trace) {
                fprintf(stderr, "td %u %s:%d: err_val is %d on null "
                                "first_buf\n",
                        (uint32_t)pthread_self(), __func__, __LINE__, err_val);
            }

            if (is_rollback) {
                PRINT_RETURN(0);
            } else if (is_retryable(hndl, err_val)) {
                hndl->error_in_trans = 0;
                newsql_disconnect(hndl, hndl->sb, __LINE__);
                hndl->retry_all=1;
                if (hndl->debug_trace) {
                    fprintf(stderr, "td %u %s:%d goto retry_queries "
                                    "err_val=%d\n",
                            (uint32_t)pthread_self(), __func__, __LINE__,
                            err_val);
                }
                goto retry_queries;
            } else {
                if (is_hasql_commit) {
                    cleanup_query_list(hndl, commit_query_list, __LINE__);
                }
                PRINT_RETURN(err_val);
            }
        }
        if (!is_commit || hndl->snapshot_file) {
            if (hndl->debug_trace) {
                fprintf(stderr, "td %u %s:%d: disconnect & retry on null "
                                "first_buf\n",
                        (uint32_t)pthread_self(), __func__, __LINE__);
            }
            newsql_disconnect(hndl, hndl->sb, __LINE__);
            hndl->sb = NULL;
            hndl->retry_all = 1;
            if (hndl->debug_trace) {
                fprintf(stderr, "td %u %s:%d goto retry_queries err_val=%d\n",
                        (uint32_t)pthread_self(), __func__, __LINE__, err_val);
            }
            goto retry_queries;
        }
        /* Changes here to retry commit and goto retry queries. */
        if (hndl->debug_trace) {
            fprintf(stderr, "td %u %s:%d: Can't read response from the db\n",
                    (uint32_t)pthread_self(), __func__, __LINE__);
        }
        sprintf(hndl->errstr, "%s: Can't read response from the db", 
                __func__);
        if (is_hasql_commit) {
            cleanup_query_list(hndl, commit_query_list, __LINE__);
        }
        PRINT_RETURN(-1);
    }

    if (using_hint) {
        if (hndl->firstresponse->error_code ==
                CDB2__ERROR_CODE__PREPARE_ERROR_OLD ||
            hndl->firstresponse->error_code ==
                CDB2__ERROR_CODE__PREPARE_ERROR) {
            sql = hndl->query;
            hndl->retry_all = 1;
            if (hndl->debug_trace) {
                fprintf(stderr,
                        "td %u %s:%d goto retry_queries error_code=%d\n",
                        (uint32_t)pthread_self(), __func__, __LINE__,
                        hndl->firstresponse->error_code);
            }
            goto retry_queries;
        }
    } else if (hndl->firstresponse->error_code == CDB2__ERROR_CODE__WRONG_DB && !hndl->in_trans) {
        newsql_disconnect(hndl, hndl->sb, __LINE__);
        hndl->sb = NULL;
        hndl->retry_all = 1;
        for (int i = 0; i < hndl->num_hosts; i++) {
            hndl->ports[i] = -1;
        }
        if (retries_done < MAX_RETRIES) {
            GOTO_RETRY_QUERIES();
        }
    }

    if (hndl->firstresponse->error_code == CDB2__ERROR_CODE__MASTER_TIMEOUT ||
        hndl->firstresponse->error_code == CDB2ERR_CHANGENODE) {
        newsql_disconnect(hndl, hndl->sb, __LINE__);
        hndl->sb = NULL;
        hndl->retry_all = 1;
        if (commit_file) {
            if (hndl->debug_trace) {
                fprintf(stderr, "td %u %s:%d setting in_trans to 1\n",
                        (uint32_t)pthread_self(), __func__, __LINE__);
            }
            hndl->in_trans = 1;
            hndl->snapshot_file = commit_file;
            hndl->snapshot_offset = commit_offset;
            hndl->is_retry = commit_is_retry;
            hndl->query_list = commit_query_list;
            commit_query_list = NULL;
            commit_file = 0;
        }
        if (hndl->debug_trace) {
            fprintf(stderr, "td %u %s:%d goto retry_queries error_code=%d\n",
                    (uint32_t)pthread_self(), __func__, __LINE__,
                    hndl->firstresponse->error_code);
        }
        goto retry_queries;
    }

    if (is_begin) {
        if (hndl->debug_trace) {
            fprintf(stderr, "td %u %s:%d setting in_trans to 1\n",
                    (uint32_t)pthread_self(), __func__, __LINE__);
        }
        hndl->in_trans = 1;
    } else if (!is_hasql_commit && (is_rollback || is_commit)) {
        cleanup_query_list(hndl, commit_query_list, __LINE__);
    }

    hndl->node_seq = 0;
    bzero(hndl->hosts_connected, sizeof(hndl->hosts_connected));

    if (is_commit) {
        clear_snapshot_info(hndl, __LINE__);
    }

    if (hndl->firstresponse->response_type == RESPONSE_TYPE__COLUMN_NAMES) {
        /* Handle rejects from Server. */
        if (is_retryable(hndl, hndl->firstresponse->error_code)) {
            newsql_disconnect(hndl, hndl->sb, __LINE__);
            hndl->sb = NULL;
            hndl->retry_all = 1;

            if (commit_file) {
                hndl->in_trans = 1;
                hndl->snapshot_file = commit_file;
                hndl->snapshot_offset = commit_offset;
                hndl->is_retry = commit_is_retry;
                hndl->query_list = commit_query_list;
                commit_query_list = NULL;
                commit_file = 0;
            }
            if (hndl->debug_trace) {
                fprintf(stderr,
                        "td %d %s:%d: goto retry_queries error_code=%d\n",
                        (uint32_t)pthread_self(), __func__, __LINE__,
                        hndl->firstresponse->error_code);
            }

            goto retry_queries;
        }

        if (hndl->firstresponse->error_code) {
            if (hndl->in_trans) {
                /* Give the same error for every query until commit/rollback */
                hndl->error_in_trans =
                    cdb2_convert_error_code(hndl->firstresponse->error_code);
            }
            return_value =
                cdb2_convert_error_code(hndl->firstresponse->error_code);
            if (is_hasql_commit)
                cleanup_query_list(hndl, commit_query_list, __LINE__);
            PRINT_RETURN(return_value);
        }
        int rc = cdb2_next_record_int(hndl, 1);
        if (rc == CDB2_OK_DONE || rc == CDB2_OK) {
            return_value = 
                cdb2_convert_error_code(hndl->firstresponse->error_code);
            if (is_hasql_commit)
                cleanup_query_list(hndl, commit_query_list, __LINE__);
            PRINT_RETURN(return_value);
        }

        if (hndl->is_hasql && (((is_retryable(hndl, rc) && hndl->snapshot_file) ||
            is_begin) || (!hndl->sb && ((hndl->in_trans && hndl->snapshot_file)
            || commit_file)))) {

            if (hndl->sb)
                sbuf2close(hndl->sb);

            hndl->sb = NULL;

            if (commit_file) {
                if (hndl->debug_trace) {
                    fprintf(stderr, "td %u %s:%d setting in_trans to 1\n",
                            (uint32_t)pthread_self(), __func__, __LINE__);
                }
                hndl->in_trans = 1;
                hndl->snapshot_file = commit_file;
                hndl->snapshot_offset = commit_offset;
                hndl->is_retry = commit_is_retry;
                hndl->query_list = commit_query_list;
                commit_query_list = NULL;
                commit_file = 0;
            }

            hndl->retry_all = 1;

            if (hndl->debug_trace) {
                fprintf(stderr, "td %d %s:%d: goto retry_queries retry-begin, "
                                "error_code=%d\n",
                        (uint32_t)pthread_self(), __func__, __LINE__,
                        hndl->firstresponse->error_code);
            }

            clear_responses(hndl);
            goto retry_queries;
        }

        return_value = cdb2_convert_error_code(rc);

        if (is_hasql_commit)
            cleanup_query_list(hndl, commit_query_list, __LINE__);

        PRINT_RETURN(return_value);
    }

    sprintf(hndl->errstr, "%s: Unknown response type %d", __func__,
            hndl->firstresponse->response_type);
    if (is_hasql_commit)
        cleanup_query_list(hndl, commit_query_list, __LINE__);
    PRINT_RETURN(-1);
}

static char *cdb2_type_str(int type)
{
    switch (type) {
    case CDB2_INTEGER:
        return "CDB2_INTEGER";
    case CDB2_REAL:
        return "CDB2_REAL";
    case CDB2_CSTRING:
        return "CDB2_CSTRING";
    case CDB2_BLOB:
        return "CDB2_BLOB";
    case CDB2_DATETIME:
        return "CDB2_DATETIME";
    case CDB2_INTERVALYM:
        return "CDB2_INTERVALYM";
    case CDB2_INTERVALDS:
        return "CDB2_INTERVALDS";
    case CDB2_DATETIMEUS:
        return "CDB2_DATETIMEUS";
    case CDB2_INTERVALDSUS:
        return "CDB2_INTERVALDSUS";
    default:
        return "???";
    }
}

int cdb2_run_statement_typed(cdb2_hndl_tp *hndl, const char *sql, int ntypes,
                             int *types)
{
    int rc = 0, commit_rc;

    pthread_once(&init_once, do_init_once);

    if (hndl->temp_trans && hndl->in_trans) {
        cdb2_run_statement_typed_int(hndl, "rollback", 0, NULL, __LINE__);
    }

    hndl->temp_trans = 0;

    if (hndl->is_hasql && !hndl->in_trans &&
        (strncasecmp(sql, "set", 3) != 0 && strncasecmp(sql, "begin", 5) != 0 &&
         strncasecmp(sql, "commit", 6) != 0 &&
         strncasecmp(sql, "rollback", 8) != 0)) {
        rc = cdb2_run_statement_typed_int(hndl, "begin", 0, NULL, __LINE__);
        if (rc != 0) {
            return rc;
        }
        hndl->temp_trans = 1;
    }

    sql = cdb2_skipws(sql);
    rc = cdb2_run_statement_typed_int(hndl, sql, ntypes, types, __LINE__);

    // XXX This code does not work correctly for WITH statements
    // (they can be either read or write)
    if (hndl->temp_trans && !is_sql_read(sql)) {
        if (rc == 0) {
            commit_rc =
                cdb2_run_statement_typed_int(hndl, "commit", 0, NULL, __LINE__);
            rc = commit_rc;
        } else {
            cdb2_run_statement_typed_int(hndl, "rollback", 0, NULL, __LINE__);
        }
        hndl->temp_trans = 0;
    }
    if (log_calls) {
        if (ntypes == 0)
            fprintf(stderr, "%p> cdb2_run_statement(%p, \"%s\") = %d\n",
                    (void *)pthread_self(), hndl, sql, rc);
        else {
            fprintf(stderr, "%p> cdb2_run_statement_typed(%p, \"%s\", [",
                    (void *)pthread_self(), hndl, sql);
            for (int i = 0; i < ntypes; i++) {
                fprintf(stderr, "%s%s", cdb2_type_str(types[i]),
                        i == ntypes - 1 ? "" : ", ");
            }
            fprintf(stderr, "] = %d\n", rc);
        }
    }
    return rc;
}

int cdb2_numcolumns(cdb2_hndl_tp *hndl)
{
    int rc;
    pthread_once(&init_once, do_init_once);
    if (hndl->firstresponse == NULL)
        rc = 0;
    else
        rc = hndl->firstresponse->n_value;
    if (log_calls) {
        fprintf(stderr, "%p> cdb2_numcolumns(%p) = %d\n",
                (void *)pthread_self(), hndl, rc);
    }
    return rc;
}

const char *cdb2_column_name(cdb2_hndl_tp *hndl, int col)
{
    const char *ret;
    pthread_once(&init_once, do_init_once);
    if (hndl->firstresponse == NULL)
        ret = NULL;
    else
        ret = (const char *)hndl->firstresponse->value[col]->value.data;
    if (log_calls)
        fprintf(stderr, "%p> cdb2_column_name(%p, %d) = \"%s\"\n",
                (void *)pthread_self(), hndl, col, ret == NULL ? "NULL" : ret);
    return ret;
}

int cdb2_snapshot_file(cdb2_hndl_tp *hndl, int *snapshot_file,
                       int *snapshot_offset)
{
    char *ret;

    if (hndl == NULL) {
        (*snapshot_file) = -1;
        (*snapshot_offset) = -1;
        return -1;
    }

    (*snapshot_file) = hndl->snapshot_file;
    (*snapshot_offset) = hndl->snapshot_offset;
    return 0;
}

void cdb2_getinfo(cdb2_hndl_tp *hndl, int *intrans, int *hasql)
{
    (*intrans) = hndl->in_trans;
    (*hasql) = hndl->is_hasql;
}

void cdb2_set_debug_trace(cdb2_hndl_tp *hndl) 
{ 
    hndl->debug_trace = 1; 
}

void cdb2_dump_ports(cdb2_hndl_tp *hndl, FILE *out)
{
    int i;
    for (i = 0; i < hndl->num_hosts; i++) {
        fprintf(out, "%s %d\n", hndl->hosts[i], hndl->ports[i]);
    }
}

void cdb2_cluster_info(cdb2_hndl_tp *hndl, char **cluster, int *ports, int max,
                       int *count)
{
    int i, target;
    if (count)
        *count = hndl->num_hosts;

    target = (max < hndl->num_hosts ? max : hndl->num_hosts);
    for (i = 0; i < target; i++) {
        if (cluster)
            cluster[i] = strdup(hndl->hosts[i]);
        if (ports)
            (ports[i]) = hndl->ports[i];
    }
}

const char *cdb2_cnonce(cdb2_hndl_tp *hndl)
{
    char *ret;

    if (hndl == NULL)
        return "unallocated cdb2 handle";

    return hndl->cnonce;
}

const char *cdb2_errstr(cdb2_hndl_tp *hndl)
{
    char *ret;

    pthread_once(&init_once, do_init_once);

    if (hndl == NULL)
        ret = "unallocated cdb2 handle";
    else if (hndl->firstresponse == NULL) {
        ret = hndl->errstr;
    } else if (hndl->lastresponse == NULL) {
        ret = hndl->firstresponse->error_string;
    } else {
        ret = hndl->lastresponse->error_string;
    }

    if (!ret)
        ret = hndl->errstr;
    if (log_calls)
        fprintf(stderr, "%p> cdb2_errstr(%p) = \"%s\"\n",
                (void *)pthread_self(), hndl, ret ? ret : "NULL");
    return ret;
}

int cdb2_column_type(cdb2_hndl_tp *hndl, int col)
{
    int ret;
    if (hndl->firstresponse == NULL)
        ret = 0;
    else
        ret = hndl->firstresponse->value[col]->type;
    if (log_calls) {
        fprintf(stderr, "%p> cdb2_column_type(%p, %d) = %s\n",
                (void *)pthread_self(), hndl, col, cdb2_type_str(ret));
    }
    return ret;
}

int cdb2_column_size(cdb2_hndl_tp *hndl, int col)
{
    if (hndl->lastresponse == NULL)
        return -1;
    return hndl->lastresponse->value[col]->value.len;
}

void *cdb2_column_value(cdb2_hndl_tp *hndl, int col)
{
    if (hndl->lastresponse == NULL)
        return NULL;
    if (hndl->lastresponse->value[col]->value.len == 0 &&
        hndl->lastresponse->value[col]->has_isnull != 1 &&
        hndl->lastresponse->value[col]->isnull != 1) {
        return (void *)"";
    }
    return hndl->lastresponse->value[col]->value.data;
}

int cdb2_bind_param(cdb2_hndl_tp *hndl, const char *varname, int type,
                    const void *varaddr, int length)
{
    pthread_once(&init_once, do_init_once);
    hndl->n_bindvars++;
    hndl->bindvars = realloc(hndl->bindvars, sizeof(CDB2SQLQUERY__Bindvalue *) *
                                                 hndl->n_bindvars);
    CDB2SQLQUERY__Bindvalue *bindval = malloc(sizeof(CDB2SQLQUERY__Bindvalue));
    cdb2__sqlquery__bindvalue__init(bindval);
    bindval->type = type;
    bindval->varname = (char *)varname;
    bindval->value.data = (void *)varaddr;
    if (varaddr == NULL) {
        bindval->value.len = 0;
        bindval->has_isnull = 1;
        bindval->isnull = 1;
    } else if (type == CDB2_CSTRING && length == 0) {
        bindval->value.data = (unsigned char *)"";
        bindval->value.len = 1;
    } else if (type == CDB2_BLOB && length == 0) {
        bindval->value.data = (unsigned char *)"";
        bindval->value.len = 0;
        bindval->has_isnull = 1;
        bindval->isnull = 0;
    } else {
        bindval->value.len = length;
    }
    hndl->bindvars[hndl->n_bindvars - 1] = bindval;
    if (log_calls)
        fprintf(stderr, "%p> cdb2_bind_param(%p, \"%s\", %s, %p, %d) = 0\n",
                (void *)pthread_self(), hndl, varname, cdb2_type_str(type),
                varaddr, length);
    return 0;
}

int cdb2_bind_index(cdb2_hndl_tp *hndl, int index, int type,
                    const void *varaddr, int length)
{
    pthread_once(&init_once, do_init_once);
    if (log_calls)
        fprintf(stderr, "%p> cdb2_bind_index(%p, %d, %s, %p, %d)\n",
                (void *)pthread_self(), hndl, index, cdb2_type_str(type),
                varaddr, length);

    if (index <= 0) {
        sprintf(hndl->errstr, "%s: bind index starts at value 1", __func__);
        return -1;
    }
    hndl->n_bindvars++;
    hndl->bindvars = realloc(hndl->bindvars, sizeof(CDB2SQLQUERY__Bindvalue *) *
                                                 hndl->n_bindvars);
    CDB2SQLQUERY__Bindvalue *bindval = malloc(sizeof(CDB2SQLQUERY__Bindvalue));
    cdb2__sqlquery__bindvalue__init(bindval);
    bindval->type = type;
    bindval->varname = NULL;
    bindval->value.data = (void *)varaddr;
    bindval->has_index = 1;
    bindval->index = index;
    if (varaddr == NULL) {
        bindval->value.len = 0;
    } else if (type == CDB2_CSTRING && length == 0) {
        bindval->value.data = (unsigned char *)"";
        bindval->value.len = 1;
    } else {
        bindval->value.len = length;
    }
    hndl->bindvars[hndl->n_bindvars - 1] = bindval;

    return 0;
}

int cdb2_clearbindings(cdb2_hndl_tp *hndl)
{
    pthread_once(&init_once, do_init_once);
    if (log_calls)
        fprintf(stderr, "%p> cdb2_clearbindings(%p)\n", (void *)pthread_self(),
                hndl);
    if (hndl->bindvars == NULL)
        return 0;
    for (int i = 0; i < hndl->n_bindvars; i++) {
        free(hndl->bindvars[i]);
    }
    free(hndl->bindvars);
    hndl->bindvars = NULL;
    hndl->n_bindvars = 0;
    return 0;
}

static int comdb2db_get_dbhosts(cdb2_hndl_tp *hndl, const char *comdb2db_name,
                                int comdb2db_num, const char *host, int port,
                                char hosts[][64], int *num_hosts,
                                const char *dbname, char *cluster, int *dbnum,
                                int *num_same_room, int num_retries)
{
    char sql_query[256];
    *dbnum = 0;
    int n_bindvars = 3;
    sprintf(sql_query, "select M.name, D.dbnum, M.room from machines M join "
                       "databases D where M.cluster IN (select cluster_machs "
                       "from clusters where name=@dbname and "
                       "cluster_name=@cluster) and D.name=@dbname order by "
                       "(room = @room) desc");
    CDB2SQLQUERY__Bindvalue **bindvars =
        malloc(sizeof(CDB2SQLQUERY__Bindvalue *) * n_bindvars);
    CDB2SQLQUERY__Bindvalue *bind_dbname =
        malloc(sizeof(CDB2SQLQUERY__Bindvalue));
    CDB2SQLQUERY__Bindvalue *bind_cluster =
        malloc(sizeof(CDB2SQLQUERY__Bindvalue));
    CDB2SQLQUERY__Bindvalue *bind_room =
        malloc(sizeof(CDB2SQLQUERY__Bindvalue));

    cdb2__sqlquery__bindvalue__init(bind_dbname);
    cdb2__sqlquery__bindvalue__init(bind_cluster);
    cdb2__sqlquery__bindvalue__init(bind_room);

    bind_dbname->type = CDB2_CSTRING;
    bind_dbname->varname = "dbname";
    bind_dbname->value.data = (unsigned char *)dbname;
    bind_dbname->value.len = strlen(dbname);

    bind_cluster->type = CDB2_CSTRING;
    bind_cluster->varname = "cluster";
    bind_cluster->value.data = (unsigned char *)cluster;
    bind_cluster->value.len = strlen(cluster);

    bind_room->type = CDB2_CSTRING;
    bind_room->varname = "room";
    bind_room->value.data = (unsigned char *)cdb2_machine_room;
    bind_room->value.len = strlen(cdb2_machine_room);

    bindvars[0] = bind_dbname;
    bindvars[1] = bind_cluster;
    bindvars[2] = bind_room;
    char newsql_typestr[128];
    int is_sockfd = 1;

    if (num_same_room)
        *num_same_room = 1;

    int rc = snprintf(newsql_typestr, sizeof(newsql_typestr),
                      "comdb2/%s/%s/newsql/%s", comdb2db_name, cluster,
                      hndl->policy);
    if ((rc < 1 || rc >= sizeof(newsql_typestr)) && hndl->debug_trace) {
        fprintf(stderr,
                "ERROR: can not fit entire string 'comdb2/%s/%s/newsql/%s'\n",
                comdb2db_name, cluster, hndl->policy);
    }

    int fd = cdb2_socket_pool_get(newsql_typestr, comdb2db_num, NULL);
    if (fd < 0) {
        if (!cdb2_allow_pmux_route) {
            fd = cdb2_tcpconnecth_to(host, port, 0, CDB2_CONNECT_TIMEOUT);
        } else {
            fd = cdb2portmux_route(host, "comdb2", "replication", comdb2db_name,
                                   hndl->debug_trace);
        }
        is_sockfd = 0;
    }

    if (fd < 0) {
        int i = 0;
        for (i = 0; i < 3; i++) {
            free(bindvars[i]);
        }
        free(bindvars);
        return -1;
    }
    SBUF2 *ss = sbuf2open(fd, 0);
    if (ss == 0) {
        close(fd);
        int i = 0;
        for (i = 0; i < n_bindvars; i++) {
            free(bindvars[i]);
        }
        free(bindvars);
        return -1;
    }
    sbuf2settimeout(ss, 5000, 5000);
    if (is_sockfd == 0) {
        sbuf2printf(ss, "newsql\n");
        sbuf2flush(ss);
    }
    rc = cdb2_send_query(NULL, ss, comdb2db_name, sql_query, 0, 0, NULL, 3,
                         bindvars, 0, NULL, 0, 0, num_retries, 0, __LINE__);
    int i = 0;
    for (i = 0; i < 3; i++) {
        free(bindvars[i]);
    }
    free(bindvars);

    if (rc != 0) {
        sprintf(hndl->errstr, "%s: Can't send query to comdb2db", __func__);
        sbuf2close(ss);
        return -1;
    }
    uint8_t *p = NULL;
    int len;
    CDB2SQLRESPONSE *sqlresponse = NULL;
    cdb2_hndl_tp tmp = {.sb = ss};
    rc = cdb2_read_record(&tmp, &p, &len, NULL);
    if (rc) {
        sbuf2close(ss);
        return -1;
    }
    if ((p != NULL) && (len != 0)) {
        sqlresponse =
            cdb2__sqlresponse__unpack(NULL, len, (const unsigned char *)p);
    }
    if ((len == 0) || (sqlresponse == NULL) || (sqlresponse->error_code != 0) ||
        (sqlresponse->response_type != RESPONSE_TYPE__COLUMN_NAMES &&
         sqlresponse->n_value != 1 && sqlresponse->value[0]->has_type != 1 &&
         sqlresponse->value[0]->type != 3)) {
        sprintf(hndl->errstr,
                "%s: Got bad response for comdb2db query. Reply len: %d",
                __func__, len);
        sbuf2close(ss);
        return -1;
    }

    *num_hosts = 0;
    while (sqlresponse->response_type <= RESPONSE_TYPE__COLUMN_VALUES) {
        cdb2__sqlresponse__free_unpacked(sqlresponse, NULL);
        rc = cdb2_read_record(&tmp, &p, &len, NULL);
        if (rc) {
            sbuf2close(ss);
            return -1;
        }
        if (p != NULL) {
            sqlresponse =
                cdb2__sqlresponse__unpack(NULL, len, (const unsigned char *)p);
        }
        if (sqlresponse->error_code)
            break;
        if (sqlresponse->response_type == RESPONSE_TYPE__COLUMN_VALUES &&
            (sqlresponse->value != NULL)) {
            strcpy(hosts[*num_hosts],
                   (const char *)sqlresponse->value[0]->value.data);
            if (*dbnum == 0) {
                *dbnum = *((long long *)sqlresponse->value[1]->value.data);
            }
            if (num_same_room && sqlresponse->value[2]->value.data &&
                strcasecmp(cdb2_machine_room,
                           sqlresponse->value[2]->value.data) == 0) {
                (*num_same_room)++;
            }
            (*num_hosts)++;
        }
    }
    cdb2__sqlresponse__free_unpacked(sqlresponse, NULL);
    free(p);
    int timeoutms = 10 * 1000;
    cdb2_socket_pool_donate_ext(newsql_typestr, fd, timeoutms / 1000,
                                comdb2db_num, 5, NULL, NULL);

    sbuf2free(ss);
    return 0;
}

/* get dbinfo
 * returns -1 on error
 * returns 0 if number of hosts it finds is > 0
 */
static int cdb2_dbinfo_query(cdb2_hndl_tp *hndl, const char *type,
                             const char *dbname, int dbnum, const char *host,
                             char valid_hosts[][64], int *valid_ports,
                             int *master_node, int *num_valid_hosts,
                             int *num_valid_sameroom_hosts)
{
    char newsql_typestr[128];
    SBUF2 *sb = NULL;

    if (hndl->debug_trace)
        fprintf(stderr, "td %d %s:%d\n", (uint32_t)pthread_self(), __func__,
                __LINE__);

    int rc = snprintf(newsql_typestr, sizeof(newsql_typestr),
                      "comdb2/%s/%s/newsql/%s", dbname, type, hndl->policy);
    if (rc < 1 || rc >= sizeof(newsql_typestr)) {
        if (hndl->debug_trace)
            fprintf(
                stderr,
                "ERROR: can not fit entire string 'comdb2/%s/%s/newsql/%s'\n",
                dbname, type, hndl->policy);
        return -1;
    }
    int port = 0;
    int fd = cdb2_socket_pool_get(newsql_typestr, dbnum, NULL);
    if (hndl->debug_trace)
        fprintf(stderr, "td %d %s:%d, cdb2_socket_pool_get fd %d, host '%s'\n",
                (uint32_t)pthread_self(), __func__, __LINE__, fd, host);
    if (fd < 0) {
        if (host == NULL)
            return -1;

        if (!cdb2_allow_pmux_route) {
            if (!port) {
                port = cdb2portmux_get(host, "comdb2", "replication", dbname,
                                       hndl->debug_trace);
                if (hndl->debug_trace)
                    fprintf(stderr, "cdb2portmux_get port=%d'\n", port);
            }
            if (port < 0)
                return -1;
            fd = cdb2_tcpconnecth_to(host, port, 0, CDB2_CONNECT_TIMEOUT);
        } else {
            fd = cdb2portmux_route(host, "comdb2", "replication", dbname,
                                   hndl->debug_trace);
            if (hndl->debug_trace)
                fprintf(stderr, "cdb2portmux_route fd=%d'\n", fd);
        }
        if (fd < 0)
            return -1;
        sb = sbuf2open(fd, 0);
        if (sb == 0) {
            close(fd);
            return -1;
        }
        sbuf2printf(sb, "newsql\n");
        sbuf2flush(sb);
    } else {
        sb = sbuf2open(fd, 0);
        if (sb == 0) {
            close(fd);
            return -1;
        }
    }

    sbuf2settimeout(sb, COMDB2DB_TIMEOUT, COMDB2DB_TIMEOUT);

    CDB2QUERY query = CDB2__QUERY__INIT;

    CDB2DBINFO dbinfoquery = CDB2__DBINFO__INIT;
    dbinfoquery.dbname = (char *)dbname;
    query.dbinfo = &dbinfoquery;

    int len = cdb2__query__get_packed_size(&query);
    unsigned char *buf = malloc(len + 1);
    cdb2__query__pack(&query, buf);

    struct newsqlheader hdr;

    hdr.type = ntohl(CDB2_REQUEST_TYPE__CDB2QUERY);
    hdr.compression = ntohl(0);
    hdr.length = ntohl(len);

    sbuf2write((char *)&hdr, sizeof(hdr), sb);
    sbuf2write((char *)buf, len, sb);

    sbuf2flush(sb);
    free(buf);

    rc = sbuf2fread((char *)&hdr, 1, sizeof(hdr), sb);
    if (rc != sizeof(hdr)) {
        sbuf2close(sb);
        return -1;
    }

    hdr.type = ntohl(hdr.type);
    hdr.compression = ntohl(hdr.compression);
    hdr.length = ntohl(hdr.length);

    char *p = malloc(hdr.length);
    if (!p) {
        sprintf(hndl->errstr, "%s: out of memory", __func__);
        sbuf2close(sb);
        return -1;
    }

    rc = sbuf2fread(p, 1, hdr.length, sb);
    if (rc != hdr.length) {
        sbuf2close(sb);
        free(p);
        return -1;
    }
    CDB2DBINFORESPONSE *dbinfo_response = cdb2__dbinforesponse__unpack(
        NULL, hdr.length, (const unsigned char *)p);

    if (dbinfo_response == NULL) {
        sprintf(hndl->errstr, "%s: Got no dbinfo response from comdb2 database",
                __func__);
        sbuf2close(sb);
        free(p);
        return -1;
    }

    parse_dbresponse(dbinfo_response, valid_hosts, valid_ports, master_node,
                     num_valid_hosts, num_valid_sameroom_hosts
#if WITH_SSL
                     , &hndl->s_sslmode
#endif
                     );

    cdb2__dbinforesponse__free_unpacked(dbinfo_response, NULL);

    free(p);

    int timeoutms = 10 * 1000;

    cdb2_socket_pool_donate_ext(newsql_typestr, fd, timeoutms / 1000, dbnum, 5,
                                NULL, NULL);

    sbuf2free(sb);
    if ((*num_valid_hosts) > 0)
        return 0;

    return -1;
}

static inline void only_read_config()
{
    read_available_comdb2db_configs(NULL, NULL, NULL, NULL, NULL, NULL, NULL,
                                    NULL, NULL, NULL, NULL);
}

static int cdb2_get_dbhosts(cdb2_hndl_tp *hndl)
{
    char comdb2db_hosts[MAX_NODES][64];
    int comdb2db_ports[MAX_NODES];
    int num_comdb2db_hosts;
    int master = -1, rc = 0;
    int num_retry = 0;
    int comdb2db_num = COMDB2DB_NUM;
    char comdb2db_name[32] = COMDB2DB;

    if (hndl->debug_trace)
        fprintf(stderr, "td %d %s:%d\n", (uint32_t)pthread_self(), __func__,
                __LINE__);

    /* Try dbinfo query without any host info. */
    if (cdb2_dbinfo_query(hndl, hndl->type, hndl->dbname, hndl->dbnum, NULL,
                          hndl->hosts, hndl->ports, &hndl->master,
                          &hndl->num_hosts, &hndl->num_hosts_sameroom) == 0) {
        /* We get a plaintext socket from sockpool.
           We still need to read SSL config */
        only_read_config();
        return 0;
    }

    get_comdb2db_hosts(hndl, comdb2db_hosts, comdb2db_ports, &master,
                       comdb2db_name, &num_comdb2db_hosts, &comdb2db_num,
                       hndl->dbname, hndl->cluster, hndl->hosts,
                       &(hndl->num_hosts), &hndl->dbnum, 1);

    if ((cdb2_default_cluster[0] != '\0') && (cdb2_comdb2dbname[0] != '\0')) {
        strcpy(comdb2db_name, cdb2_comdb2dbname);
    }

    if (strcasecmp(hndl->cluster, "default") == 0) {
        if (cdb2_default_cluster[0] == '\0') {
            sprintf(hndl->errstr, "cdb2_get_dbhosts: no default_type "
                                  "entry in comdb2db config.");
            return -1;
        }
        strncpy(hndl->cluster, cdb2_default_cluster, sizeof(hndl->cluster) - 1);
    }

    if (strcasecmp(hndl->cluster, "local") == 0) {
        hndl->num_hosts = 1;
        strcpy(hndl->hosts[0], "localhost");
        hndl->ports[0] = cdb2portmux_get("localhost", "comdb2", "replication",
                                         hndl->dbname, hndl->debug_trace);
        hndl->flags |= CDB2_DIRECT_CPU;
    } else {
        rc = get_comdb2db_hosts(
            hndl, comdb2db_hosts, comdb2db_ports, &master, comdb2db_name,
            &num_comdb2db_hosts, &comdb2db_num, hndl->dbname, hndl->cluster,
            hndl->hosts, &(hndl->num_hosts), &hndl->dbnum, 0);
        if (rc != 0 || (num_comdb2db_hosts == 0 && hndl->num_hosts == 0)) {
            sprintf(hndl->errstr, "cdb2_get_dbhosts: no %s hosts found.",
                    comdb2db_name);
            return -1;
        }
    }

retry:
    if (rc) {
        if (num_retry >= MAX_RETRIES)
            return rc;

        num_retry++;
        poll(NULL, 0, 250); // Sleep for 250ms everytime and total of 5 seconds
        rc = 0;
    }
    if (hndl->debug_trace)
        fprintf(stderr, "td %d %s:%d: num_retry=%d hndl->num_hosts=%d "
                        "num_comdb2db_hosts=%d\n",
                (uint32_t)pthread_self(), __func__, __LINE__, num_retry,
                hndl->num_hosts, num_comdb2db_hosts);

    if (hndl->num_hosts == 0) {
        if (master == -1) {
            for (int i = 0; i < num_comdb2db_hosts; i++) {
                rc = cdb2_dbinfo_query(
                    hndl, cdb2_default_cluster, comdb2db_name, comdb2db_num,
                    comdb2db_hosts[i], comdb2db_hosts, comdb2db_ports, &master,
                    &num_comdb2db_hosts, NULL);
                if (rc == 0) {
                    break;
                }
            }
            if (rc != 0) {
                sprintf(hndl->errstr, "cdb2_get_dbhosts: can't do dbinfo "
                                      "query on comdb2db hosts.");
                goto retry;
            }
        }

        rc = -1;
        for (int i = 0; i < num_comdb2db_hosts; i++) {
            if (i == master)
                continue;
            rc = comdb2db_get_dbhosts(hndl, comdb2db_name, comdb2db_num,
                                      comdb2db_hosts[i], comdb2db_ports[i],
                                      hndl->hosts, &hndl->num_hosts,
                                      hndl->dbname, hndl->cluster, &hndl->dbnum,
                                      &hndl->num_hosts_sameroom, num_retry);
            if (rc == 0) {
                break;
            }
        }
        if (rc == -1) {
            rc = comdb2db_get_dbhosts(
                hndl, comdb2db_name, comdb2db_num, comdb2db_hosts[master],
                comdb2db_ports[master], hndl->hosts, &hndl->num_hosts,
                hndl->dbname, hndl->cluster, &hndl->dbnum,
                &hndl->num_hosts_sameroom, num_retry);
        }

        if (rc != 0) {
            sprintf(hndl->errstr,
                    "cdb2_get_dbhosts: can't do newsql query on %s hosts.",
                    comdb2db_name);
            goto retry;
        }
    }

    if (hndl->num_hosts == 0) {
        sprintf(hndl->errstr, "cdb2_get_dbhosts: comdb2db has no entry of "
                              "db %s of cluster type %s.",
                hndl->dbname, hndl->cluster);
        return -1;
    }

    rc = -1;
    int i = 0;
    int node_seq = 0;
    if ((hndl->flags & CDB2_RANDOM) ||
        ((hndl->flags & CDB2_RANDOMROOM) && (hndl->num_hosts_sameroom == 0))) {
        node_seq = cdb2_random_int() % hndl->num_hosts;
    } else if ((hndl->flags & CDB2_RANDOMROOM) &&
               (hndl->num_hosts_sameroom > 0)) {
        node_seq = cdb2_random_int() % hndl->num_hosts_sameroom;
        /* Try dbinfo on same room first */
        for (i = 0; i < hndl->num_hosts_sameroom; i++) {
            int try_node = (node_seq + i) % hndl->num_hosts_sameroom;
            rc = cdb2_dbinfo_query(hndl, hndl->type, hndl->dbname, hndl->dbnum,
                                   hndl->hosts[try_node], hndl->hosts,
                                   hndl->ports, &hndl->master, &hndl->num_hosts,
                                   &hndl->num_hosts_sameroom);
            if (rc == 0) {
                goto done;
            }
        }
    }

    /* Try everything now */
    for (i = 0; i < hndl->num_hosts; i++) {
        int try_node = (node_seq + i) % hndl->num_hosts;
        rc = cdb2_dbinfo_query(hndl, hndl->type, hndl->dbname, hndl->dbnum,
                               hndl->hosts[try_node], hndl->hosts, hndl->ports,
                               &hndl->master, &hndl->num_hosts,
                               &hndl->num_hosts_sameroom);
        if (rc == 0) {
            break;
        }
    }

done:
    if (rc != 0) {
        sprintf(hndl->errstr,
                "cdb2_get_dbhosts: can't do dbinfo query on %s hosts.",
                hndl->dbname);
        if (hndl->num_hosts > 1) goto retry;
    }
    return rc;
}

const char *cdb2_dbname(cdb2_hndl_tp *hndl)
{
    if (hndl)
        return hndl->dbname;
    return NULL;
}

int cdb2_clone(cdb2_hndl_tp **handle, cdb2_hndl_tp *c_hndl)
{
    cdb2_hndl_tp *hndl;
    pthread_once(&init_once, do_init_once);
    *handle = hndl = calloc(1, sizeof(cdb2_hndl_tp));
    strncpy(hndl->dbname, c_hndl->dbname, sizeof(hndl->dbname) - 1);
    strncpy(hndl->cluster, c_hndl->cluster, sizeof(hndl->cluster) - 1);
    strncpy(hndl->type, c_hndl->type, sizeof(hndl->type) - 1);
    hndl->num_hosts = c_hndl->num_hosts;
    hndl->dbnum = c_hndl->dbnum;
    int i = 0;
    for (i = 0; i < c_hndl->num_hosts; i++) {
        strncpy(hndl->hosts[i], c_hndl->hosts[i], sizeof(hndl->hosts[i]) - 1);
        hndl->ports[i] = c_hndl->ports[i];
    }
    hndl->master = c_hndl->master;
    if (log_calls)
        fprintf(stderr, "%p> cdb2_clone(%p) => %p\n", (void *)pthread_self(),
                c_hndl, hndl);
    return 0;
}

static inline int is_machine_list(const char *type)
{
    const char *s = cdb2_skipws(type);
    return *s == '@';
}

struct machine {
    char *host;
    int port;
    int ourdc;
};

static int our_dc_first(const void *mp1, const void *mp2)
{
    const struct machine *m1 = (struct machine *)mp1,
                         *m2 = (struct machine *)mp2;
    if (m1->ourdc) {
        if (m2->ourdc)
            return 0;
        else
            return -1;
    } else if (m2->ourdc)
        return 1;
    else
        return 0;
}

/* wll configure comdb2 hosts based on cmdline parameters eg:
 *   @machine:port=123:dc=ZONE1,machine2:port=456:dc=ZONE2
 */
static int configure_from_literal(cdb2_hndl_tp *hndl, const char *type)
{
    char *type_copy = strdup(cdb2_skipws(type));
    char *eomachine;
    char *eooptions;
    int rc = 0;
    int port;
    char *dc;
    struct machine m[MAX_NODES];
    int num_hosts = 0;

    assert(type_copy[0] == '@');
    char *s = type_copy + 1; // advance past the '@'

    only_read_config();

    char *machine;
    machine = strtok_r(s, ",", &eomachine);
    while (machine) {
        char *options;
        char *hostname;

        port = -1;
        dc = NULL;

        hostname = strtok_r(machine, ":", &eooptions);
        if (hostname == NULL) {
            fprintf(stderr, "no machine name specified?\n");
            rc = 1;
            goto done;
        }
        options = strtok_r(NULL, ":", &eooptions);
        while (options) {
            char *option, *value, *eos;

            option = strtok_r(options, "=", &eos);
            if (option == NULL) {
                fprintf(stderr, "no option set, port or dc required.\n");
                rc = 1;
                goto done;
            }
            if (strcmp(option, "port") != 0 && strcmp(option, "dc") != 0) {
                fprintf(stderr, "port or dc expected instead of %s\n", option);
                rc = 1;
                goto done;
            }
            value = strtok_r(NULL, "=", &eos);
            if (value == NULL) {
                fprintf(stderr, "no value set for %s?\n", option);
                rc = 1;
                goto done;
            }

            if (strcmp(option, "port") == 0) {
                port = atoi(value);
            } else {
                dc = value;
            }

            options = strtok_r(NULL, ":", &eooptions);
        }

        if (num_hosts < MAX_NODES) {
            if (strlen(hostname) >= sizeof(hndl->hosts[0]))
                fprintf(stderr, "Hostname \"%s\" is too long, max %lu\n",
                        hostname, sizeof(hndl->hosts[0]));
            else if (port < -1 || port > USHRT_MAX)
                fprintf(stderr, "Hostname \"%s\" invalid port number %d\n",
                        hostname, port);
            else {
                m[num_hosts].host = hostname;
                m[num_hosts].port = port;
                if (dc)
                    m[num_hosts].ourdc =
                        strcmp(dc, cdb2_machine_room) == 0 ? 1 : 0;
                else
                    m[num_hosts].ourdc = 0;
                num_hosts++;
            }
        }

        machine = strtok_r(NULL, ",", &eomachine);
    }
    qsort(m, num_hosts, sizeof(struct machine), our_dc_first);
    for (int i = 0; i < num_hosts; i++) {
        strcpy(hndl->hosts[i], m[i].host);
        hndl->ports[i] = m[i].port;
        hndl->num_hosts++;
        if (m[i].ourdc)
            hndl->num_hosts_sameroom++;

        if (hndl && hndl->debug_trace)
            fprintf(stderr, "td %u %s host %s port %d\n",
                    (uint32_t)pthread_self(), __func__, m[i].host, m[i].port);
    }

    hndl->flags |= CDB2_DIRECT_CPU;

done:
    free(type_copy);
    if (log_calls)
        fprintf(stderr, "%p> %s() hosts=%d\n", (void *)pthread_self(), __func__,
                num_hosts);
    return rc;
}

#if WITH_SSL
#include <ssl_support.h>
static int set_up_ssl_params(cdb2_hndl_tp *hndl)
{
    /* In case that the application connects to multiple databases
       and uses different certificates, we must copy the global SSL
       parameters to the handle and reset them. It does not make
       cdb2_open() reentrant, but is better than nothing.
     */
    char *sslenv;

    if ((sslenv = getenv("SSL_MODE")) != NULL && sslenv[0] != '\0')
        hndl->c_sslmode = ssl_string_to_mode(sslenv);
    else
        hndl->c_sslmode = cdb2_c_ssl_mode;

    if ((sslenv = getenv("SSL_CERT_PATH")) != NULL && sslenv[0] != '\0') {
        hndl->sslpath = strdup(sslenv);
        if (hndl->sslpath == NULL)
            return ENOMEM;
    } else if (cdb2_sslcertpath[0] != '\0') {
        hndl->sslpath = strdup(cdb2_sslcertpath);
        if (hndl->sslpath == NULL)
            return ENOMEM;
    }

    if ((sslenv = getenv("SSL_CERT")) != NULL && sslenv[0] != '\0') {
        hndl->cert = strdup(sslenv);
        if (hndl->cert == NULL)
            return ENOMEM;
    } else if (cdb2_sslcert[0] != '\0') {
        hndl->cert = strdup(cdb2_sslcert);
        if (hndl->cert == NULL)
            return ENOMEM;
    }

    if ((sslenv = getenv("SSL_KEY")) != NULL && sslenv[0] != '\0') {
        hndl->key = strdup(sslenv);
        if (hndl->key == NULL)
            return ENOMEM;
    } else if (cdb2_sslkey[0] != '\0') {
        hndl->key = strdup(cdb2_sslkey);
        if (hndl->key == NULL)
            return ENOMEM;
    }

    if ((sslenv = getenv("SSL_CA")) != NULL && sslenv[0] != '\0') {
        hndl->ca = strdup(sslenv);
        if (hndl->ca == NULL)
            return ENOMEM;
    } else if (cdb2_sslca[0] != '\0') {
        hndl->ca = strdup(cdb2_sslca);
        if (hndl->ca == NULL)
            return ENOMEM;
    }

    /* If we are told to verify server, and cacert file is NULL,
       we explicitly make one with the default name so that
       ssl_new_ctx() would fail if it could not load the CA. */
    if (hndl->c_sslmode >= SSL_VERIFY_CA && hndl->ca == NULL) {
        if (hndl->sslpath == NULL) {
            snprintf(hndl->errstr, sizeof(hndl->errstr),
                     "A trusted CA certificate is required "
                     "to verify server certificates.");
            return EINVAL;
        }
        hndl->ca = malloc(strlen(hndl->sslpath) + sizeof("/" DEFAULT_CA));
        if (hndl->ca == NULL)
            return ENOMEM;
        /* overflow-safe */
        sprintf(hndl->ca, "%s/%s", hndl->sslpath, DEFAULT_CA);
    }

    /* Set up SSL sessions. */
    if ((sslenv = getenv("SSL_SESSION_CACHE")) != NULL)
        cdb2_cache_ssl_sess = !!atoi(sslenv);
    cdb2_set_ssl_sessions(hndl, cdb2_get_ssl_sessions(hndl));

    /* Reset for next cdb2_open() */
    cdb2_c_ssl_mode = SSL_ALLOW;
    cdb2_sslcertpath[0] = '\0';
    cdb2_sslcert[0] = '\0';
    cdb2_sslkey[0] = '\0';
    cdb2_sslca[0] = '\0';

    return 0;
}

static int cdb2_called_ssl_init = 0;
pthread_mutex_t fend_ssl_init_lock = PTHREAD_MUTEX_INITIALIZER;
int cdb2_init_ssl(int init_libssl, int init_libcrypto)
{
    int rc = 0;
    if (cdb2_called_ssl_init == 0 &&
        (rc = pthread_mutex_lock(&fend_ssl_init_lock)) == 0) {
        if (cdb2_called_ssl_init == 0) {
            rc = ssl_init(init_libssl, init_libcrypto,
                          0, NULL, 0);
            cdb2_called_ssl_init = 1;
        }
        if (rc == 0)
            rc = pthread_mutex_unlock(&fend_ssl_init_lock);
        else
            pthread_mutex_unlock(&fend_ssl_init_lock);
    }
    return rc;
}

int cdb2_is_ssl_encrypted(cdb2_hndl_tp *hndl)
{
    return hndl->sb == NULL ? 0 : sslio_has_ssl(hndl->sb);
}

static cdb2_ssl_sess_list *cdb2_get_ssl_sessions(cdb2_hndl_tp *hndl)
{
    cdb2_ssl_sess_list *pos;
    int rc = pthread_mutex_lock(&cdb2_ssl_sess_lock);
    if (rc != 0)
        return NULL;

    for (pos = cdb2_ssl_sess_cache.next; pos != NULL; pos = pos->next) {
        if (strcasecmp(hndl->dbname, pos->dbname) == 0 &&
            strcasecmp(hndl->cluster, pos->cluster) == 0) {
            /* Don't return if being used. */
            if (pos->ref)
                pos = NULL;
            else
                pos->ref = 1;
            break;
        }
    }

    pthread_mutex_unlock(&cdb2_ssl_sess_lock);
    return pos;
}

static int cdb2_set_ssl_sessions(cdb2_hndl_tp *hndl, cdb2_ssl_sess_list *arg)
{
    /* Worst practices of variable naming. */
    int i, j;
    cdb2_ssl_sess *p, *q, *r;

    if (arg == NULL)
        return EINVAL;

    /* Disallow if sess_list not nil to avoid any confusion. */
    if (hndl->sess_list != NULL)
        return EPERM;

    /* Transfer valid SSL sessions to the new list
       in case that the hosts have changed (re-ordering, migration and etc). */
    r = malloc(sizeof(cdb2_ssl_sess) * hndl->num_hosts);
    if (r == NULL)
        return ENOMEM;

    for (i = 0, p = r; i != hndl->num_hosts; ++i, ++p) {
        strncpy(p->host, hndl->hosts[i], sizeof(p->host));
        p->host[sizeof(p->host) - 1] = '\0';
        p->sess = NULL;
        for (j = 0, q = arg->list; j != arg->n; ++q) {
            if (strcasecmp(p->host, q->host) == 0) {
                p->sess = q->sess;
                break;
            }
        }
    }

    free(arg->list);
    arg->n = hndl->num_hosts;
    arg->list = r;

    hndl->sess_list = arg;

    return 0;
}

static void cdb2_free_ssl_sessions(cdb2_ssl_sess_list *p)
{
    int i, rc;
    cdb2_ssl_sess_list *pos;

    if (p == NULL)
        return;

    if (p->ref != 0)
        return;

    /* Remove from the linkedlist first. */
    rc = pthread_mutex_lock(&cdb2_ssl_sess_lock);
    if (rc != 0)
        return;

    if (p->ref == 0) {
        /* pos points to the element before p. */
        for (pos = &cdb2_ssl_sess_cache; pos->next != NULL; pos = pos->next) {
            if (pos->next == p) {
                pos->next = p->next;
                break;
            }
        }
    }

    pthread_mutex_unlock(&cdb2_ssl_sess_lock);

    for (i = 0; i != p->n; ++i)
        SSL_SESSION_free(p->list[i].sess);
    free(p->list);
    free(p);
}
#else /* WITH_SSL */
int cdb2_init_ssl(int init_libssl, int init_libcrypto)
{
    return 0;
}

int cdb2_is_ssl_encrypted(cdb2_hndl_tp *hndl)
{
    return 0;
}
#endif /* !WITH_SSL */

int comdb2_cheapstack_char_array(char *str, int maxln);

int cdb2_open(cdb2_hndl_tp **handle, const char *dbname, const char *type,
              int flags)
{
    cdb2_hndl_tp *hndl;
    int rc = 0;

    pthread_once(&init_once, do_init_once);

    *handle = hndl = calloc(1, sizeof(cdb2_hndl_tp));
    strncpy(hndl->dbname, dbname, sizeof(hndl->dbname) - 1);
    strncpy(hndl->cluster, type, sizeof(hndl->cluster) - 1);
    strncpy(hndl->type, type, sizeof(hndl->type) - 1);
    hndl->flags = flags;
    hndl->dbnum = 1;
    hndl->connected_host = -1;
    hndl->send_stack = 1;
#if WITH_SSL
    /* We don't do dbinfo if DIRECT_CPU. So we'd default peer SSL mode to
       ALLOW. We will find it out later when we send SSL negotitaion packet
       to the server. */
    hndl->s_sslmode = PEER_SSL_ALLOW;
#endif

    hndl->max_retries = MAX_RETRIES;
    hndl->min_retries = MIN_RETRIES;

    hndl->env_tz = getenv("COMDB2TZ");

    if (hndl->env_tz == NULL)
        hndl->env_tz = getenv("TZ");

    if (hndl->env_tz == NULL)
        hndl->env_tz = DB_TZNAME_DEFAULT;


    cdb2_init_context_msgs(hndl);

    if (getenv("CDB2_DEBUG")) {
        hndl->debug_trace = 1;
        fprintf(stderr, "td %u %s %d debug trace enabled\n",
                (uint32_t)pthread_self(), __func__, __LINE__);
    }

    if (hndl->flags & CDB2_RANDOM) {
        strcpy(hndl->policy, "random");
    } else if (hndl->flags & CDB2_RANDOMROOM) {
        strcpy(hndl->policy, "random_room");
    } else if (hndl->flags & CDB2_ROOM) {
        strcpy(hndl->policy, "room");
    } else {
        hndl->flags |= CDB2_RANDOMROOM;
        strcpy(hndl->policy, "random_room");
    }

    if (hndl->flags & CDB2_DIRECT_CPU) {
        hndl->num_hosts = 1;
        /* Get defaults from comdb2db.cfg */
        only_read_config();
        strncpy(hndl->hosts[0], type, sizeof(hndl->hosts[0]) - 1);
        char *p = strchr(hndl->hosts[0], ':');
        if (p) {
            *p = '\0';
            hndl->ports[0] = atoi(p + 1);
        } else {
            if (!cdb2_allow_pmux_route) {
                hndl->ports[0] = cdb2portmux_get(type, "comdb2", "replication",
                                                 dbname, hndl->debug_trace);
            } else {
                hndl->ports[0] = CDB2_PORTMUXPORT;
            }
        }
        if (hndl && hndl->debug_trace)
            fprintf(stderr, "td %u %s:%d host %s port %d\n",
                    (uint32_t)pthread_self(), __func__, __LINE__,
                    hndl->hosts[0], hndl->ports[0]);
    } else if (is_machine_list(type)) {
        rc = configure_from_literal(hndl, type);
    } else {
        rc = cdb2_get_dbhosts(hndl);
    }

#if WITH_SSL
    if (rc == 0)
        rc = set_up_ssl_params(hndl);
#endif

    if (hndl->send_stack)
        comdb2_cheapstack_char_array(hndl->stack, MAX_STACK);

    if (log_calls) {
        fprintf(stderr, "%p> cdb2_open(dbname: \"%s\", type: \"%s\", flags: "
                        "%x) = %d => %p\n",
                (void *)pthread_self(), dbname, type, hndl->flags, rc, *handle);
    }
    return rc;
}

/*
  Initialize the context messages object.
*/
static void cdb2_init_context_msgs(cdb2_hndl_tp *hndl)
{
    memset((void *)&hndl->context_msgs, 0, sizeof(struct context_messages));
}

/*
  Free the alloc-ed context messages.
*/
static int cdb2_free_context_msgs(cdb2_hndl_tp *hndl)
{
    int i = 0;

    while (i < hndl->context_msgs.count) {
        free(hndl->context_msgs.message[i]);
        hndl->context_msgs.message[i] = 0;
        i++;
    }

    hndl->context_msgs.count = 0;
    hndl->context_msgs.has_changed = 1;

    return 0;
}

/*
  Store the specified message in the handle. Return error if
  MAX_CONTEXTS number of messages have already been stored.

  @param hndl [IN]   Connection handle
  @param msg  [IN]   Context message

  @return
    0                Success
    1                Error
*/
int cdb2_push_context(cdb2_hndl_tp *hndl, const char *msg)
{
    /* Check for overflow. */
    if (hndl->context_msgs.count >= MAX_CONTEXTS) {
        return 1;
    }

    hndl->context_msgs.message[hndl->context_msgs.count] =
        strndup(msg, MAX_CONTEXT_LEN);
    hndl->context_msgs.count++;
    hndl->context_msgs.has_changed = 1;
    return 0;
}

/*
  Remove the last stored context message.
*/
int cdb2_pop_context(cdb2_hndl_tp *hndl)
{
    /* Check for underflow. */
    if (hndl->context_msgs.count == 0) {
        return 1;
    }

    hndl->context_msgs.count--;
    free(hndl->context_msgs.message[hndl->context_msgs.count]);
    hndl->context_msgs.message[hndl->context_msgs.count] = 0;
    hndl->context_msgs.has_changed = 1;

    return 0;
}

/*
  Clear/free all the stored context messages.
*/
int cdb2_clear_contexts(cdb2_hndl_tp *hndl)
{
    return cdb2_free_context_msgs(hndl);
}

/*
  Clear ack flag so cdb2_close will not consume event
*/
int cdb2_clear_ack(cdb2_hndl_tp* hndl)
{
    if (hndl) {
        hndl->ack = 0;
    }
    return 0;
}<|MERGE_RESOLUTION|>--- conflicted
+++ resolved
@@ -840,13 +840,8 @@
     return ch;
 }
 
-<<<<<<< HEAD
 static int read_line(char *line, int maxlen, FILE *fp, char *buf,
                      int *chrno)
-=======
-static int read_line(char *line, int *len, int maxlen, FILE *fp,
-                     const char *buf, int *chrno)
->>>>>>> a5d6944f
 {
     int ch = get_char(fp, buf, chrno);
     while (ch == ' ' || ch == '\n')
