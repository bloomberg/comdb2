--- conflicted
+++ resolved
@@ -1699,7 +1699,6 @@
 
 static int cdb2_get_dbhosts(cdb2_hndl_tp *hndl);
 
-<<<<<<< HEAD
 /* combine hashes similar to hash_combine from boost library */
 static uint64_t val_combine(uint64_t lhs, uint64_t rhs)
 {
@@ -1726,7 +1725,8 @@
         rand_state[2] = hash >> 32;
     }
     return nrand48(rand_state);
-=======
+}
+
 static inline int cdb2_try_resolve_ports(cdb2_hndl_tp *hndl)
 {
     for (int i = 0; i < hndl->num_hosts; i++) {
@@ -1739,7 +1739,6 @@
         }
     }
     return 0;
->>>>>>> cce7765d
 }
 
 static int cdb2_connect_sqlhost(cdb2_hndl_tp *hndl)
@@ -2536,17 +2535,6 @@
     return 0;
 }
 
-
-<<<<<<< HEAD
-=======
-/* combine hashes similar to hash_combine from boost library */
-static inline uint64_t val_combine(uint64_t lhs, uint64_t rhs)
-{
-    lhs ^= rhs + 0x9e3779b9 + (lhs << 6) + (lhs >> 2);
-    return lhs;
-}
-
->>>>>>> cce7765d
 /* make_random_str() will return a randomly generated string
  * this is used to get a cnonce, composed of four components:
  * the first part is the id of this host machine
