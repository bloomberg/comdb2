--- conflicted
+++ resolved
@@ -1243,17 +1243,6 @@
         fallback_on_bb_bin = 0;
     } else {
         if (*CDB2DBCONFIG_NOBBENV != '\0') {
-<<<<<<< HEAD
-          fp = fopen(CDB2DBCONFIG_NOBBENV, "r");
-          if (fp != NULL) {
-              read_comdb2db_cfg(NULL, fp, comdb2db_name, NULL, comdb2db_hosts,
-                                num_hosts, comdb2db_num, dbname, db_hosts,
-                                num_db_hosts, dbnum, dbname_found, comdb2db_found,
-                                send_stack);
-              fclose(fp);
-              fallback_on_bb_bin = 0;
-          }
-=======
             fp = fopen(CDB2DBCONFIG_NOBBENV, "r");
             if (fp != NULL) {
                 read_comdb2db_cfg(NULL, fp, comdb2db_name, NULL, comdb2db_hosts,
@@ -1263,7 +1252,6 @@
                 fclose(fp);
                 fallback_on_bb_bin = 0;
             }
->>>>>>> 9c050574
         }
     }
 
@@ -1949,12 +1937,8 @@
 }
 
 /* returns port number, or -1 for error*/
-<<<<<<< HEAD
-static int cdb2portmux_get(cdb2_hndl_tp* hndl, const char *type, const char *remote_host, const char *app,
-=======
 static int cdb2portmux_get(cdb2_hndl_tp *hndl, const char *type,
                            const char *remote_host, const char *app,
->>>>>>> 9c050574
                            const char *service, const char *instance, int debug)
 {
     char name[128]; /* app/service/dbname */
@@ -1979,12 +1963,6 @@
     if (fd < 0) {
         if (debug)
             fprintf(stderr, "cdb2_tcpconnecth_to returns fd=%d'\n", fd);
-<<<<<<< HEAD
-        snprintf(hndl->errstr, sizeof(hndl->errstr),
-                "%s:%d Can't connect to portmux port dbname: %s tier: %s host: %s port %d. "
-                "Err(%d): %s. Portmux down on remote machine or firewall issue.",
-                __func__,__LINE__, instance, type, remote_host, CDB2_PORTMUXPORT, errno, strerror(errno));            
-=======
         snprintf(
             hndl->errstr, sizeof(hndl->errstr),
             "%s:%d Can't connect to portmux port dbname: %s tier: %s host: %s "
@@ -1992,17 +1970,12 @@
             "Err(%d): %s. Portmux down on remote machine or firewall issue.",
             __func__, __LINE__, instance, type, remote_host, CDB2_PORTMUXPORT,
             errno, strerror(errno));
->>>>>>> 9c050574
         return -1;
     }
     ss = sbuf2open(fd, 0);
     if (ss == 0) {
-<<<<<<< HEAD
-        snprintf(hndl->errstr, sizeof(hndl->errstr), "%s:%d out of memory\n", __func__, __LINE__);
-=======
         snprintf(hndl->errstr, sizeof(hndl->errstr), "%s:%d out of memory\n",
                  __func__, __LINE__);
->>>>>>> 9c050574
         close(fd);
         if (debug)
             fprintf(stderr, "sbuf2open returned 0\n");
@@ -2017,22 +1990,14 @@
     if (debug)
         fprintf(stderr, "get '%s' returns res='%s'\n", name, res);
     if (res[0] == '\0') {
-<<<<<<< HEAD
-        snprintf(hndl->errstr, sizeof(hndl->errstr), "%s:%d Invalid response from portmux.\n", __func__, __LINE__);        
-=======
         snprintf(hndl->errstr, sizeof(hndl->errstr),
                  "%s:%d Invalid response from portmux.\n", __func__, __LINE__);
->>>>>>> 9c050574
         return -1;
     }
     port = atoi(res);
     if (port <= 0) {
-<<<<<<< HEAD
-        snprintf(hndl->errstr, sizeof(hndl->errstr), "%s:%d Invalid response from portmux.\n", __func__, __LINE__);
-=======
         snprintf(hndl->errstr, sizeof(hndl->errstr),
                  "%s:%d Invalid response from portmux.\n", __func__, __LINE__);
->>>>>>> 9c050574
         port = -1;
     }
     return port;
@@ -2124,13 +2089,8 @@
     for (int i = 0; i < hndl->num_hosts; i++) {
         if (hndl->ports[i] <= 0) {
             hndl->ports[i] =
-<<<<<<< HEAD
-                cdb2portmux_get(hndl, hndl->type, hndl->hosts[i], "comdb2", "replication",
-                                hndl->dbname, hndl->debug_trace);
-=======
                 cdb2portmux_get(hndl, hndl->type, hndl->hosts[i], "comdb2",
                                 "replication", hndl->dbname, hndl->debug_trace);
->>>>>>> 9c050574
             if (hndl->ports[i] > 0) {
                 return 1;
             }
@@ -2172,15 +2132,9 @@
         for (int i = 0; i < hndl->num_hosts; i++) {
             if (hndl->ports[i] <= 0) {
                 if (!cdb2_allow_pmux_route) {
-<<<<<<< HEAD
-                    hndl->ports[i] =
-                        cdb2portmux_get(hndl, hndl->type, hndl->hosts[i], "comdb2", "replication",
-                                        hndl->dbname, hndl->debug_trace);
-=======
                     hndl->ports[i] = cdb2portmux_get(
                         hndl, hndl->type, hndl->hosts[i], "comdb2",
                         "replication", hndl->dbname, hndl->debug_trace);
->>>>>>> 9c050574
                 } else {
                     hndl->ports[i] = CDB2_PORTMUXPORT;
                 }
@@ -4781,13 +4735,9 @@
             free(bindvars[i]);
         }
         free(bindvars);
-<<<<<<< HEAD
-        snprintf(hndl->errstr, sizeof(hndl->errstr), "%s: Can't connect to portmux host %s port %d", __func__, host, port);
-=======
         snprintf(hndl->errstr, sizeof(hndl->errstr),
                  "%s: Can't connect to portmux host %s port %d", __func__, host,
                  port);
->>>>>>> 9c050574
         return -1;
     }
     SBUF2 *ss = sbuf2open(fd, 0);
@@ -4798,14 +4748,9 @@
             free(bindvars[i]);
         }
         free(bindvars);
-<<<<<<< HEAD
-        snprintf(hndl->errstr, sizeof(hndl->errstr), "%s:%d out of memory\n", __func__, __LINE__);
-        
-=======
         snprintf(hndl->errstr, sizeof(hndl->errstr), "%s:%d out of memory\n",
                  __func__, __LINE__);
 
->>>>>>> 9c050574
         return -1;
     }
     sbuf2settimeout(ss, 5000, 5000);
@@ -4841,13 +4786,9 @@
     rc = cdb2_read_record(&tmp, &p, &len, NULL);
     if (rc) {
         sbuf2close(ss);
-<<<<<<< HEAD
-        snprintf(hndl->errstr, sizeof(hndl->errstr), "%s:%d  Invalid sql response from db %s \n", __func__, __LINE__, comdb2db_name);
-=======
         snprintf(hndl->errstr, sizeof(hndl->errstr),
                  "%s:%d  Invalid sql response from db %s \n", __func__,
                  __LINE__, comdb2db_name);
->>>>>>> 9c050574
         return -1;
     }
     if ((p != NULL) && (len != 0)) {
@@ -4858,13 +4799,9 @@
         (sqlresponse->response_type != RESPONSE_TYPE__COLUMN_NAMES &&
          sqlresponse->n_value != 1 && sqlresponse->value[0]->has_type != 1 &&
          sqlresponse->value[0]->type != 3)) {
-<<<<<<< HEAD
-        snprintf(hndl->errstr, sizeof(hndl->errstr), "%s: Got bad response for %s query. Reply len: %d\n", __func__, comdb2db_name, len);
-=======
         snprintf(hndl->errstr, sizeof(hndl->errstr),
                  "%s: Got bad response for %s query. Reply len: %d\n", __func__,
                  comdb2db_name, len);
->>>>>>> 9c050574
         sbuf2close(ss);
         return -1;
     }
@@ -4874,13 +4811,9 @@
         cdb2__sqlresponse__free_unpacked(sqlresponse, NULL);
         rc = cdb2_read_record(&tmp, &p, &len, NULL);
         if (rc) {
-<<<<<<< HEAD
-            snprintf(hndl->errstr,  sizeof(hndl->errstr), "%s: Can't read dbinfo response from %s \n", __func__, comdb2db_name);
-=======
             snprintf(hndl->errstr, sizeof(hndl->errstr),
                      "%s: Can't read dbinfo response from %s \n", __func__,
                      comdb2db_name);
->>>>>>> 9c050574
             sbuf2close(ss);
             return -1;
         }
@@ -4954,13 +4887,9 @@
 
         if (!cdb2_allow_pmux_route) {
             if (!port) {
-<<<<<<< HEAD
-                port = cdb2portmux_get(hndl, type, host, "comdb2", "replication" ,dbname, hndl->debug_trace);
-=======
                 port =
                     cdb2portmux_get(hndl, type, host, "comdb2", "replication",
                                     dbname, hndl->debug_trace);
->>>>>>> 9c050574
                 if (hndl->debug_trace)
                     fprintf(stderr, "cdb2portmux_get port=%d'\n", port);
             }
@@ -4974,23 +4903,15 @@
                 fprintf(stderr, "cdb2portmux_route fd=%d'\n", fd);
         }
         if (fd < 0) {
-<<<<<<< HEAD
-            snprintf(hndl->errstr, sizeof(hndl->errstr), "%s: Can't connect to portmux host %s port %d", __func__, host, port);
-=======
             snprintf(hndl->errstr, sizeof(hndl->errstr),
                      "%s: Can't connect to portmux host %s port %d", __func__,
                      host, port);
->>>>>>> 9c050574
             return -1;
         }
         sb = sbuf2open(fd, 0);
         if (sb == 0) {
-<<<<<<< HEAD
-            snprintf(hndl->errstr, sizeof(hndl->errstr), "%s:%d out of memory\n", __func__, __LINE__);
-=======
             snprintf(hndl->errstr, sizeof(hndl->errstr),
                      "%s:%d out of memory\n", __func__, __LINE__);
->>>>>>> 9c050574
             close(fd);
             return -1;
         }
@@ -5001,12 +4922,8 @@
     } else {
         sb = sbuf2open(fd, 0);
         if (sb == 0) {
-<<<<<<< HEAD
-            snprintf(hndl->errstr, sizeof(hndl->errstr), "%s:%d out of memory\n", __func__, __LINE__);
-=======
             snprintf(hndl->errstr, sizeof(hndl->errstr),
                      "%s:%d out of memory\n", __func__, __LINE__);
->>>>>>> 9c050574
             close(fd);
             return -1;
         }
@@ -5055,13 +4972,9 @@
 
     rc = sbuf2fread(p, 1, hdr.length, sb);
     if (rc != hdr.length) {
-<<<<<<< HEAD
-        snprintf(hndl->errstr, sizeof(hndl->errstr), "%s:%d  Invalid dbinfo response from db %s \n", __func__, __LINE__, dbname);
-=======
         snprintf(hndl->errstr, sizeof(hndl->errstr),
                  "%s:%d  Invalid dbinfo response from db %s \n", __func__,
                  __LINE__, dbname);
->>>>>>> 9c050574
         sbuf2close(sb);
         free(p);
         return -1;
@@ -5151,14 +5064,9 @@
     if (strcasecmp(hndl->cluster, "local") == 0) {
         hndl->num_hosts = 1;
         strcpy(hndl->hosts[0], "localhost");
-<<<<<<< HEAD
-        hndl->ports[0] = cdb2portmux_get(hndl, "local", "localhost", "comdb2", "replication",
-                                         hndl->dbname, hndl->debug_trace);
-=======
         hndl->ports[0] =
             cdb2portmux_get(hndl, "local", "localhost", "comdb2", "replication",
                             hndl->dbname, hndl->debug_trace);
->>>>>>> 9c050574
         hndl->flags |= CDB2_DIRECT_CPU;
     } else {
         rc = get_comdb2db_hosts(
@@ -5741,14 +5649,9 @@
             hndl->ports[0] = atoi(p + 1);
         } else {
             if (!cdb2_allow_pmux_route) {
-<<<<<<< HEAD
-                hndl->ports[0] = cdb2portmux_get(hndl, type, type, "comdb2", "replication",
-                                                 dbname, hndl->debug_trace);
-=======
                 hndl->ports[0] =
                     cdb2portmux_get(hndl, type, type, "comdb2", "replication",
                                     dbname, hndl->debug_trace);
->>>>>>> 9c050574
             } else {
                 hndl->ports[0] = CDB2_PORTMUXPORT;
             }
