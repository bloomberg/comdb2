/*
   Copyright 2015, 2017, Bloomberg Finance L.P.

   Licensed under the Apache License, Version 2.0 (the "License");
   you may not use this file except in compliance with the License.
   You may obtain a copy of the License at

       http://www.apache.org/licenses/LICENSE-2.0

   Unless required by applicable law or agreed to in writing, software
   distributed under the License is distributed on an "AS IS" BASIS,
   WITHOUT WARRANTIES OR CONDITIONS OF ANY KIND, either express or implied.
   See the License for the specific language governing permissions and
   limitations under the License.
 */

#include <sbuf2.h>
#include <limits.h>
#include <unistd.h>
#include <errno.h>
#include <ctype.h>
#include <sys/time.h>
#include <sys/poll.h>
#include <sys/socket.h>
#include <stdio.h>
#include <string.h>
#include <strings.h>
#include <pthread.h>
#include <arpa/inet.h>
#include <netinet/tcp.h>
#include <limits.h>

#include "cdb2api.h"

#include "sqlquery.pb-c.h"
#include "sqlresponse.pb-c.h"

#define SOCKPOOL_SOCKET_NAME "/tmp/sockpool.socket"
#define COMDB2DB "comdb2db"
#define COMDB2DB_NUM 32432

static char CDB2DBCONFIG_NOBBENV[512] = "/opt/bb/etc/cdb2/config/comdb2db.cfg";
/* The real path is COMDB2_ROOT + CDB2DBCONFIG_NOBBENV_PATH  */
static char CDB2DBCONFIG_NOBBENV_PATH[] = "/etc/cdb2/config.d/";

static char CDB2DBCONFIG_TEMP_BB_BIN[512] = "/bb/bin/comdb2db.cfg";

static char *CDB2DBCONFIG_BUF = NULL;

static char cdb2_default_cluster[64] = "";
static char cdb2_comdb2dbname[32] = "";
static char cdb2_dnssuffix[255] = "";

static char cdb2_machine_room[16] = "";
static int CDB2_PORTMUXPORT = 5105;
static int MAX_RETRIES = 21; /* We are looping each node twice. */
static int MIN_RETRIES = 3;
static int CDB2_CONNECT_TIMEOUT = 100;
static int COMDB2DB_TIMEOUT = 500;
static int cdb2_tcpbufsz = 0;

#ifndef WITH_SSL
#  define WITH_SSL 1
#endif

#if WITH_SSL
static ssl_mode cdb2_c_ssl_mode = SSL_ALLOW;
static char cdb2_sslcertpath[PATH_MAX];
static char cdb2_sslcert[PATH_MAX];
static char cdb2_sslkey[PATH_MAX];
static char cdb2_sslca[PATH_MAX];
static int cdb2_cache_ssl_sess = 0;
static pthread_mutex_t cdb2_ssl_sess_lock = PTHREAD_MUTEX_INITIALIZER;
typedef struct cdb2_ssl_sess_list cdb2_ssl_sess_list;
static void cdb2_free_ssl_sessions(cdb2_ssl_sess_list *sessions);
static cdb2_ssl_sess_list *cdb2_get_ssl_sessions(cdb2_hndl_tp *hndl);
static int cdb2_set_ssl_sessions(cdb2_hndl_tp *hndl,
                                 cdb2_ssl_sess_list *sessions);
#endif

static int cdb2_allow_pmux_route = 0;

static int _PID;
static int _MACHINE_ID;
static char *_ARGV0;

#define DB_TZNAME_DEFAULT "America/New_York"

#define MAX_NODES 128
#define MAX_CONTEXTS 10 /* Maximum stack size for storing context messages */
#define MAX_CONTEXT_LEN 100 /* Maximum allowed length of a context message */

#define MAX_STACK 512 /* Size of call-stack which opened the handle */

pthread_mutex_t cdb2_sockpool_mutex = PTHREAD_MUTEX_INITIALIZER;

#include <netdb.h>

static pthread_once_t init_once = PTHREAD_ONCE_INIT;
static int log_calls = 0;

#if defined(__APPLE__)
#include <libproc.h>

static char *apple_getargv0(void)
{
    static char argv0[PATH_MAX];
    int ret = proc_pidpath(_PID, argv0, sizeof(argv0));
    if (ret <= 0) {
        fprintf(stderr, "%s proc_pidpath returns %d\n", __func__, ret);
        return NULL;
    }
    return argv0;
}
#endif

#if defined(_SUN_SOURCE) || defined(_LINUX_SOURCE)

static char *proc_cmdline_getargv0(void)
{
    char procname[64];
    static char argv0[PATH_MAX];

    snprintf(procname, sizeof(procname), "/proc/self/cmdline");
    FILE *f = fopen(procname, "r");
    if (f == NULL) {
        fprintf(stderr, "%s cannot open %s, %s\n", __func__, procname,
                strerror(errno));
        return NULL;
    }

    if (fgets(argv0, PATH_MAX, f) == NULL) {
        fprintf(stderr, "%s error reading from %s, %s\n", __func__, procname,
                strerror(errno));
        fclose(f);
        return NULL;
    }

    fclose(f);
    return argv0;
}
#endif

#if defined(_IBM_SOURCE)

#include <sys/procfs.h>
#include <procinfo.h>

static char *ibm_getargv0(void)
{
    struct procsinfo p;
    static char argv0[PATH_MAX];
    pid_t idx = _PID;
    int rc;

    if (1 == (rc = getprocs(&p, sizeof(p), NULL, 0, &idx, 1)) &&
        _PID == p.pi_pid) {
        strncpy(argv0, p.pi_comm, PATH_MAX);
        argv0[PATH_MAX - 1] = '\0';
    } else {
        fprintf(stderr, "%s getprocs returns %d for pid %d\n", __func__, _PID);
        return NULL;
    }

    return argv0;
}
#endif

static char *getargv0(void)
{
#if defined(__APPLE__)
    return apple_getargv0();
#elif defined(_LINUX_SOURCE) || defined(_SUN_SOURCE)
    return proc_cmdline_getargv0();
#elif defined(_IBM_SOURCE)
    return ibm_getargv0();
#else
    fprintf(stderr, "%s unsupported architecture\n", __func__);
    return NULL;
#endif
}

static void do_init_once(void)
{
    char *do_log = getenv("CDB2_LOG_CALLS");
    if (do_log)
        log_calls = 1;
    char *config = getenv("CDB2_CONFIG_FILE");
    if (config) {
        /* can't call back cdb2_set_comdb2db_config from do_init_once */
        strncpy(CDB2DBCONFIG_NOBBENV, config, 511);
    }
    _PID = getpid();
    _MACHINE_ID = gethostid();
    _ARGV0 = getargv0();
}

static int is_sql_read(const char *sqlstr)
{
    const char get[] = "GET";
    const char sp_exec[] = "EXEC";
    const char with[] = "WITH";
    const char sel[] = "SELECT";
    const char explain[] = "EXPLAIN";

    if (sqlstr == NULL)
        return -1;
    while (sqlstr && isspace(*sqlstr))
        sqlstr++;
    int slen = strlen(sqlstr);
    if (slen) {
        if (slen < sizeof(get) - 1)
            return 0;
        if (!strncasecmp(sqlstr, get, sizeof(get) - 1))
            return 1;
        if (slen < sizeof(sp_exec) - 1)
            return 0;
        if (!strncasecmp(sqlstr, sp_exec, sizeof(sp_exec) - 1))
            return 1;
        if (!strncasecmp(sqlstr, with, sizeof(with) - 1))
            return 1;
        if (slen < sizeof(sel) - 1)
            return 0;
        if (!strncasecmp(sqlstr, sel, sizeof(sel) - 1))
            return 1;
        if (slen < sizeof(explain) - 1)
            return 0;
        if (!strncasecmp(sqlstr, explain, sizeof(explain) - 1))
            return 1;
    }
    return 0;
}

/* PASSFD CODE */
#if defined(_IBM_SOURCE) || defined(_LINUX_SOURCE)
#define HAVE_MSGHDR_MSG_CONTROL
#endif

enum {
    PASSFD_SUCCESS = 0,
    PASSFD_RECVMSG = -1, /* error with recvmsg() */
    PASSFD_EOF = -2,     /* eof before message completely read */
    PASSFD_2FDS = -3,    /* received more than one file descriptor */
    PASSFD_BADCTRL = -4, /* received bad control message */
    PASSFD_TIMEOUT = -5, /* timed out */
    PASSFD_POLL = -6,    /* error with poll() */
    PASSFD_SENDMSG = -7  /* error with sendmsg() */
};

static int recv_fd_int(int sockfd, void *data, size_t nbytes, int *fd_recvd)
{
    ssize_t rc;
    size_t bytesleft;
    char *cdata;
    struct msghdr msg;
    struct iovec iov[1];
    int recvfd;
#ifdef HAVE_MSGHDR_MSG_CONTROL
    union {
        struct cmsghdr cm;
        char control[CMSG_SPACE(sizeof(int))];
    } control_un;
    struct cmsghdr *cmsgptr;
#endif

    *fd_recvd = -1;
    cdata = data;
    bytesleft = nbytes;

    while (bytesleft > 0) {
#ifdef HAVE_MSGHDR_MSG_CONTROL
        msg.msg_control = control_un.control;
        msg.msg_controllen = sizeof(control_un.control);
        msg.msg_flags = 0;
#else
        msg.msg_accrights = (caddr_t)&recvfd;
        msg.msg_accrightslen = sizeof(int);
#endif
        msg.msg_name = NULL;
        msg.msg_namelen = 0;
        msg.msg_iov = iov;
        msg.msg_iovlen = 1;
        iov[0].iov_base = cdata;
        iov[0].iov_len = bytesleft;

        rc = recvmsg(sockfd, &msg, 0);

        if (rc == -1) {
            if (errno == EINTR || errno == EAGAIN)
                continue;
            return PASSFD_RECVMSG;
        }

        if (rc == 0) {
            /* Premature eof */
            return PASSFD_EOF;
        }

        cdata += rc;
        bytesleft -= rc;

/* See if we got a descriptor with this message */
#ifdef HAVE_MSGHDR_MSG_CONTROL
        cmsgptr = CMSG_FIRSTHDR(&msg);
        if (cmsgptr) {
            if (cmsgptr->cmsg_len != CMSG_LEN(sizeof(int)) ||
                cmsgptr->cmsg_level != SOL_SOCKET ||
                cmsgptr->cmsg_type != SCM_RIGHTS) {
                return PASSFD_BADCTRL;
            }
            recvfd = *((int *)CMSG_DATA(cmsgptr));
            if (*fd_recvd != -1) {
                if (close(recvfd) == -1) {
                    fprintf(stderr, "%s: error closing second fd %d: %d %s\n",
                            __func__, recvfd, errno, strerror(errno));
                }
                return PASSFD_2FDS;
            }
            *fd_recvd = recvfd;

            if (CMSG_NXTHDR(&msg, cmsgptr)) {
                return PASSFD_BADCTRL;
            }
        }
#else
        if (msg.msg_accrightslen == sizeof(int)) {
            if (*fd_recvd != -1) {
                if (close(recvfd) == -1) {
                    fprintf(stderr, "%s: error closing second fd %d: %d %s\n",
                            __func__, recvfd, errno, strerror(errno));
                }
                return PASSFD_2FDS;
            }
            *fd_recvd = recvfd;
        }
#endif
    }

    return PASSFD_SUCCESS;
}

/* This wrapper ensures that on error we close any file descriptor that we
 * may have received before the error occured.  Alse we make sure that we
 * preserve the value of errno which may be needed if the error was
 * PASSFD_RECVMSG. */
static int recv_fd(int sockfd, void *data, size_t nbytes, int *fd_recvd)
{
    int rc;
    rc = recv_fd_int(sockfd, data, nbytes, fd_recvd);
    if (rc != 0 && *fd_recvd != -1) {
        int errno_save = errno;
        if (close(*fd_recvd) == -1) {
            fprintf(stderr, "%s: close(%d) error: %d %s\n", __func__, *fd_recvd,
                    errno, strerror(errno));
        }
        *fd_recvd = -1;
        errno = errno_save;
    }
    return rc;
}

static int send_fd_to(int sockfd, const void *data, size_t nbytes,
                      int fd_to_send, int timeoutms)
{
    ssize_t rc;
    size_t bytesleft;
    struct msghdr msg;
    struct iovec iov[1];
    const char *cdata;
#ifdef HAVE_MSGHDR_MSG_CONTROL
    union {
        struct cmsghdr cm;
        char control[CMSG_SPACE(sizeof(int))];
    } control_un;
    struct cmsghdr *cmsgptr;
#endif

    bytesleft = nbytes;
    cdata = data;

    while (bytesleft > 0) {
        if (timeoutms > 0) {
            struct pollfd pol;
            int pollrc;
            pol.fd = sockfd;
            pol.events = POLLOUT;
            pollrc = poll(&pol, 1, timeoutms);
            if (pollrc == 0) {
                return PASSFD_TIMEOUT;
            } else if (pollrc == -1) {
                /* error will be in errno */
                return PASSFD_POLL;
            }
        }

        if (fd_to_send != -1) {
#ifdef HAVE_MSGHDR_MSG_CONTROL
            msg.msg_control = control_un.control;
            msg.msg_controllen = sizeof(control_un.control);
            msg.msg_flags = 0;
            cmsgptr = CMSG_FIRSTHDR(&msg);
            cmsgptr->cmsg_len = CMSG_LEN(sizeof(int));
            cmsgptr->cmsg_level = SOL_SOCKET;
            cmsgptr->cmsg_type = SCM_RIGHTS;
            *((int *)CMSG_DATA(cmsgptr)) = fd_to_send;
#else
            msg.msg_accrights = (caddr_t)&fd_to_send;
            msg.msg_accrightslen = sizeof(int);
#endif
        } else {
#ifdef HAVE_MSGHDR_MSG_CONTROL
            msg.msg_control = NULL;
            msg.msg_controllen = 0;
            msg.msg_flags = 0;
#else
            msg.msg_accrights = NULL;
            msg.msg_accrightslen = 0;
#endif
        }
        msg.msg_name = NULL;
        msg.msg_namelen = 0;
        msg.msg_iov = iov;
        msg.msg_iovlen = 1;
        iov[0].iov_base = (caddr_t)cdata;
        iov[0].iov_len = bytesleft;

        rc = sendmsg(sockfd, &msg, 0);
        if (rc == -1) {
            if (errno == EINTR || errno == EAGAIN)
                continue;
            return PASSFD_SENDMSG;
        }

        if (rc == 0) {
            return PASSFD_EOF;
        }

        /* We didn't get an error, so the fd must have been sent. */
        fd_to_send = -1;

        cdata += rc;
        bytesleft -= rc;
    }

    return PASSFD_SUCCESS;
}

static int send_fd(int sockfd, const void *data, size_t nbytes, int fd_to_send)
{
    return send_fd_to(sockfd, data, nbytes, fd_to_send, 0);
}

static int cdb2_tcpresolve(const char *host, struct in_addr *in, int *port)
{
    /*RESOLVE AN ADDRESS*/
    in_addr_t inaddr;

    int len;
    char tmp[8192];
    int tmplen = 8192;
    int herr;
    struct hostent hostbuf, *hp = NULL;
    char tok[128], *cc;
    cc = strchr(host, (int)':');
    if (cc == 0) {
        len = strlen(host);
        if (len >= sizeof(tok))
            return -2;
        memcpy(tok, host, len);
        tok[len] = 0;
    } else {
        *port = atoi(cc + 1);
        len = (int)(cc - host);
        if (len >= sizeof(tok))
            return -2;
        memcpy(tok, host, len);
        tok[len] = 0;
    }
    if ((inaddr = inet_addr(tok)) != (in_addr_t)-1) {
        /* it's dotted-decimal */
        memcpy(&in->s_addr, &inaddr, sizeof(inaddr));
    } else {
#ifdef __APPLE__
        hp = gethostbyname(tok);
#elif _LINUX_SOURCE
        gethostbyname_r(tok, &hostbuf, tmp, tmplen, &hp, &herr);
#elif _SUN_SOURCE
        hp = gethostbyname_r(tok, &hostbuf, tmp, tmplen, &herr);
#else
        hp = gethostbyname(tok);
#endif
        if (hp == NULL) {
            fprintf(stderr, "%s:gethostbyname(%s): errno=%d err=%s\n", __func__,
                    tok, errno, strerror(errno));
            return -1;
        }
        memcpy(&in->s_addr, hp->h_addr, hp->h_length);
    }
    return 0;
}

#include <fcntl.h>
static int lclconn(int s, const struct sockaddr *name, int namelen,
                   int timeoutms)
{
    /* connect with timeout */
    struct pollfd pfd;
    int flags, rc;
    int err;
    socklen_t len;
    if (timeoutms <= 0)
        return connect(s, name, namelen); /*no timeout specified*/
    flags = fcntl(s, F_GETFL, 0);
    if (flags < 0)
        return -1;
    if (fcntl(s, F_SETFL, flags | O_NONBLOCK) < 0) {
        return -1;
    }

    rc = connect(s, name, namelen);
    if (rc == -1 && errno == EINPROGRESS) {
        /*wait for connect event */
        pfd.fd = s;
        pfd.events = POLLOUT;
        rc = poll(&pfd, 1, timeoutms);
        if (rc == 0) {
            /*timeout*/
            /*fprintf(stderr,"connect timed out\n");*/
            return -2;
        }
        if (rc != 1) { /*poll failed?*/
            return -1;
        }
        if ((pfd.revents & POLLOUT) == 0) { /*wrong event*/
            /*fprintf(stderr,"poll event %d\n",pfd.revents);*/
            return -1;
        }
    } else if (rc == -1) {
        /*connect failed?*/
        return -1;
    }
    if (fcntl(s, F_SETFL, flags) < 0) {
        return -1;
    }
    len = sizeof(err);
    if (getsockopt(s, SOL_SOCKET, SO_ERROR, &err, &len)) {
        return -1;
    }
    errno = err;
    if (errno != 0)
        return -1;
    return 0;
}

static int cdb2_do_tcpconnect(struct in_addr in, int port, int myport,
                              int timeoutms)
{
    int sockfd, rc;
    int sendbuff;
    struct sockaddr_in tcp_srv_addr; /* server's Internet socket addr */
    struct sockaddr_in my_addr;      /* my Internet address */
    bzero((char *)&tcp_srv_addr, sizeof tcp_srv_addr);
    tcp_srv_addr.sin_family = AF_INET;
    if (port <= 0) {
        return -1;
    }
    tcp_srv_addr.sin_port = htons(port);
    memcpy(&tcp_srv_addr.sin_addr, &in.s_addr, sizeof(in.s_addr));
    if ((sockfd = socket(AF_INET, SOCK_STREAM, 0)) < 0) {
        fprintf(stderr, "tcpconnect_to: can't create TCP socket\n");
        return -1;
    }
#if 0
 	/* Allow connect port to be re-used */
 	sendbuff = 1;		/* enable option */
 	if (setsockopt( sockfd, SOL_SOCKET, SO_REUSEADDR, (char *)&sendbuff,
 	sizeof sendbuff ) < 0)
 	{
 		fprintf(stderr,"tcpconnect_to: setsockopt failure\n" );
 		close( sockfd );
 		return -1;
 	}
#endif
    sendbuff = 1; /* enable option */
    if (setsockopt(sockfd, IPPROTO_TCP, TCP_NODELAY, (char *)&sendbuff,
                   sizeof sendbuff) < 0) {
        fprintf(stderr, "tcpconnect_to: setsockopt failure\n");
        close(sockfd);
        return -1;
    }
    struct linger ling;
    ling.l_onoff = 1;
    ling.l_linger = 0;
    if (setsockopt(sockfd, SOL_SOCKET, SO_LINGER, (char *)&ling, sizeof(ling)) <
        0) {
        fprintf(stderr, "tcpconnect_to: setsockopt failure:%s",
                strerror(errno));
        close(sockfd);
        return -1;
    }

    if (cdb2_tcpbufsz) {
        int tcpbufsz = cdb2_tcpbufsz;
        if (setsockopt(sockfd, SOL_SOCKET, SO_RCVBUF, (char *)&tcpbufsz,
                       sizeof(tcpbufsz)) < 0) {
            fprintf(stderr, "tcpconnect_to: setsockopt failure:%s",
                    strerror(errno));
            close(sockfd);
            return -1;
        }
    }

    if (myport > 0) { /* want to use specific port on local host */
        bzero((char *)&my_addr, sizeof my_addr);
        my_addr.sin_family = AF_INET;
        my_addr.sin_addr.s_addr = INADDR_ANY;
        my_addr.sin_port = htons((u_short)myport);
        if (bind(sockfd, (struct sockaddr *)&my_addr, sizeof my_addr) < 0) {
            fprintf(stderr, "tcpconnect_to: bind failed on local port %d: %s",
                    myport, strerror(errno));
            close(sockfd);
            return -1;
        }
    }
    /* Connect to the server.  */
    rc = lclconn(sockfd, (struct sockaddr *)&tcp_srv_addr, sizeof(tcp_srv_addr),
                 timeoutms);

    if (rc < 0) {
        close(sockfd);
        return rc;
    }
    return (sockfd); /* all OK */
}

static int cdb2_tcpconnecth_to(const char *host, int port, int myport,
                               int timeoutms)
{
    int rc;
    struct in_addr in;
    if ((rc = cdb2_tcpresolve(host, &in, &port)) != 0)
        return rc;
    return cdb2_do_tcpconnect(in, port, myport, timeoutms);
}

struct context_messages {
    char *message[MAX_CONTEXTS];
    int count;
    int has_changed;
};

/* Forward declarations. */
static void cdb2_init_context_msgs(cdb2_hndl_tp *hndl);
static int cdb2_free_context_msgs(cdb2_hndl_tp *hndl);

/* Make it equal to FSQL header. */
struct newsqlheader {
    int type;
    int compression;
    int dummy;
    int length;
};

typedef struct cdb2_query_list_item {
    void *buf;
    int len;
    int is_read;
    char *sql;
    struct cdb2_query_list_item *next;
} cdb2_query_list;

#if WITH_SSL
typedef struct cdb2_ssl_sess {
    char host[64];
    SSL_SESSION *sess;
} cdb2_ssl_sess;

struct cdb2_ssl_sess_list {
    cdb2_ssl_sess_list *next;
    char dbname[64];
    char cluster[64];
    int ref;
    int n;
    /* We need to malloc the list separately as
       the list may change due to SSL re-negotiation
       or database migration. */
    cdb2_ssl_sess *list;
};
static cdb2_ssl_sess_list cdb2_ssl_sess_cache;
#endif

#define MAX_CNONCE_LEN 100

struct cdb2_hndl {
    char dbname[64];
    char cluster[64];
    char type[64];
    char hosts[MAX_NODES][64];
    int ports[MAX_NODES];
    int hosts_connected[MAX_NODES];
    SBUF2 *sb;
    int dbnum;
    int num_hosts;
    int num_hosts_sameroom;
    int node_seq;
    int in_trans;
    int temp_trans;
    int is_retry;
    char newsql_typestr[128];
    char policy[24];
    int master;
    int connected_host;
    char *query;
    char *query_hint;
    char *hint;
    int use_hint;
    int flags;
    char errstr[1024];
    char cnonce[MAX_CNONCE_LEN];
    int cnonce_len;
    char *sql;
    int ntypes;
    int *types;
    uint8_t *last_buf;
    CDB2SQLRESPONSE *lastresponse;
    uint8_t *first_buf;
    CDB2SQLRESPONSE *firstresponse;
    int error_in_trans;
    int client_side_error;
    int n_bindvars;
    CDB2SQLQUERY__Bindvalue **bindvars;
    cdb2_query_list *query_list;
    int snapshot_file;
    int snapshot_offset;
    int query_no;
    int retry_all;
    int num_set_commands;
    int num_set_commands_sent;
    int is_read;
    unsigned long long rows_read;
    int skip_feature;
    int first_record_read;
    char **commands;
    int ack;
    int is_hasql;
    int clear_snap_line;
    int debug_trace;
    int max_retries;
    int min_retries;
#if WITH_SSL
    ssl_mode c_sslmode; /* client SSL mode */
    peer_ssl_mode s_sslmode; /* server SSL mode */
    int sslerr; /* 1 if unrecoverable SSL error. */
    char *sslpath; /* SSL certificates */
    char *cert;
    char *key;
    char *ca;
    cdb2_ssl_sess_list *sess_list;
#endif
    struct context_messages context_msgs;
    char *env_tz;
    int sent_client_info;
    char stack[MAX_STACK];
    int send_stack;
};

void cdb2_set_min_retries(int min_retries)
{
    if (min_retries > 0) {
        MIN_RETRIES = min_retries;
    }
}

void cdb2_set_max_retries(int max_retries)
{
    if (max_retries > 0) {
        MAX_RETRIES = max_retries;
    }
}

void cdb2_hndl_set_min_retries(cdb2_hndl_tp *hndl, int min_retries)
{
    if (min_retries > 0) {
        hndl->min_retries = min_retries;
    }
}

void cdb2_hndl_set_max_retries(cdb2_hndl_tp *hndl, int max_retries)
{
    if (max_retries > 0) {
        hndl->max_retries = max_retries;
    }
}

void cdb2_set_comdb2db_config(const char *cfg_file)
{
    pthread_once(&init_once, do_init_once);
    if (log_calls)
        fprintf(stderr, "%p> %s(\"%s\")\n", (void *)pthread_self(), __func__,
                cfg_file);
    strncpy(CDB2DBCONFIG_NOBBENV, cfg_file, 511);
}

void cdb2_set_comdb2db_info(const char *cfg_info)
{
    int len = strlen(cfg_info) + 1;
    if (CDB2DBCONFIG_BUF != NULL)
        free(CDB2DBCONFIG_BUF);
    CDB2DBCONFIG_BUF = malloc(len);
    strncpy(CDB2DBCONFIG_BUF, cfg_info, len);
    pthread_once(&init_once, do_init_once);
    if (log_calls)
        fprintf(stderr, "%p> cdb2_set_comdb2db_info(\"%s\")\n",
                (void *)pthread_self(), cfg_info);
}

static inline int get_char(FILE *fp, char *buf, int *chrno)
{
    int ch;
    if (fp) {
        ch = getc(fp);
    } else {
        ch = buf[*chrno];
        *chrno += 1;
    }
    return ch;
}

static int read_line(char *line, int *len, int maxlen, FILE *fp, char *buf,
                     int *chrno)
{
    int ch = get_char(fp, buf, chrno);
    while (ch == ' ' || ch == '\n')
        ch = get_char(fp, buf, chrno); // consume empty lines

    int count = 0;
    while ((ch != '\n') && (ch != EOF) && (ch != '\0')) {
        line[count] = ch;
        count++;
        if (count >= maxlen)
            return count;
        ch = get_char(fp, buf, chrno);
    }
    if (count == 0)
        return -1;
    line[count + 1] = '\0';
    return count + 1;
}

int is_valid_int(const char *str)
{
    while (*str) {
        if (!isdigit(*str))
            return 0;
        else
            ++str;
    }
    return 1;
}

#if WITH_SSL
static ssl_mode ssl_string_to_mode(const char *s) {
    if (strcasecmp(SSL_MODE_REQUIRE, s) == 0)
        return SSL_REQUIRE;
    if (strcasecmp(SSL_MODE_VERIFY_CA, s) == 0)
        return SSL_VERIFY_CA;
    if (strcasecmp(SSL_MODE_VERIFY_HOST, s) == 0)
        return SSL_VERIFY_HOSTNAME;
    return SSL_ALLOW;
}
#endif

static void read_comdb2db_cfg(cdb2_hndl_tp *hndl, FILE *fp, char *comdb2db_name,
                              char *buf, char comdb2db_hosts[][64],
                              int *num_hosts, int *comdb2db_num, char *dbname,
                              char db_hosts[][64], int *num_db_hosts,
                              int *dbnum, int *dbname_found,
                              int *comdb2db_found, int *stack_at_open)
{
    char line[PATH_MAX > 2048 ? PATH_MAX : 2048] = {0};
    int len = 0;
    int line_no = 0;

    if (hndl && hndl->debug_trace) {
        fprintf(stderr, "td %u %s:%d \n", (uint32_t)pthread_self(), __func__,
                __LINE__);
    }
    while (read_line((char *)&line, &len, sizeof(line), fp, buf, &line_no) != -1) {
        if (len >= sizeof(line))
            return;

        char *last = NULL;
        char *tok = NULL;
        tok = strtok_r(line, " :", &last);
        if (tok == NULL)
            continue;
        else if (comdb2db_name && strcasecmp(comdb2db_name, tok) == 0) {
            tok = strtok_r(NULL, " :,", &last);
            if (tok && is_valid_int(tok)) {
                *comdb2db_num = atoi(tok);
                tok = strtok_r(NULL, " :,", &last);
            }
            while (tok != NULL) {
                strcpy(comdb2db_hosts[*num_hosts], tok);
                (*num_hosts)++;
                tok = strtok_r(NULL, " :,", &last);
                *comdb2db_found = 1;
            }
        } else if (dbname && (strcasecmp(dbname, tok) == 0)) {
            tok = strtok_r(NULL, " :,", &last);
            if (tok && is_valid_int(tok)) {
                *dbnum = atoi(tok);
                tok = strtok_r(NULL, " :,", &last);
            }
            while (tok != NULL) {
                strcpy(db_hosts[*num_db_hosts], tok);
                tok = strtok_r(NULL, " :,", &last);
                (*num_db_hosts)++;
                *dbname_found = 1;
            }
        } else if (strcasecmp("comdb2_config", tok) == 0) {
            tok = strtok_r(NULL, " =:,", &last);
            if (tok == NULL) continue;
            pthread_mutex_lock(&cdb2_sockpool_mutex);
            if (strcasecmp("default_type", tok) == 0) {
                tok = strtok_r(NULL, " :,", &last);
                if (tok) {
                    if (hndl && (strcasecmp(hndl->cluster, "default") == 0)) {
                        strcpy(hndl->cluster, tok);
                    } else if (!hndl) {
                        strcpy(cdb2_default_cluster, tok);
                    }
                }
            } else if (strcasecmp("room", tok) == 0) {
                tok = strtok_r(NULL, " :,", &last);
                if (tok)
                    strcpy(cdb2_machine_room, tok);
            } else if (strcasecmp("portmuxport", tok) == 0 || strcasecmp("pmuxport", tok) == 0) {
                tok = strtok_r(NULL, " :,", &last);
                if (tok)
                    CDB2_PORTMUXPORT = atoi(tok);
            } else if (strcasecmp("connect_timeout", tok) == 0) {
                tok = strtok_r(NULL, " :,", &last);
                if (tok)
                    CDB2_CONNECT_TIMEOUT = atoi(tok);
            } else if (strcasecmp("comdb2db_timeout", tok) == 0) {
                tok = strtok_r(NULL, " :,", &last);
                if (tok)
                    COMDB2DB_TIMEOUT = atoi(tok);
            } else if (strcasecmp("comdb2dbname", tok) == 0) {
                tok = strtok_r(NULL, " :,", &last);
                if (tok)
                    strcpy(cdb2_comdb2dbname, tok);
            } else if (strcasecmp("tcpbufsz", tok) == 0) {
                tok = strtok_r(NULL, " :,", &last);
                if (tok)
                    cdb2_tcpbufsz = atoi(tok);
            } else if (strcasecmp("dnssufix", tok) == 0) {
                tok = strtok_r(NULL, " :,", &last);
                if (tok)
                    strcpy(cdb2_dnssuffix, tok);
            } else if (strcasecmp("stack_at_open", tok) == 0 && stack_at_open) {
                tok = strtok_r(NULL, " :,", &last);
                if (tok) {
                    if (strncasecmp(tok, "true", 4) == 0) {
                        *stack_at_open = 1;
                    } else {
                        *stack_at_open = 0;
                    }
                }
#if WITH_SSL
            } else if (strcasecmp("ssl_mode", tok) == 0) {
                tok = strtok_r(NULL, " :,", &last);
                if (tok != NULL) {
                    if (strcasecmp(SSL_MODE_ALLOW, tok) == 0)
                        cdb2_c_ssl_mode = SSL_ALLOW;
                    else if (strcasecmp(SSL_MODE_REQUIRE, tok) == 0)
                        cdb2_c_ssl_mode = SSL_REQUIRE;
                    else if (strcasecmp(SSL_MODE_VERIFY_CA, tok) == 0)
                        cdb2_c_ssl_mode = SSL_VERIFY_CA;
                    else if (strcasecmp(SSL_MODE_VERIFY_HOST, tok) == 0)
                        cdb2_c_ssl_mode = SSL_VERIFY_HOSTNAME;
                }
            } else if (strcasecmp(SSL_CERT_PATH_OPT, tok) == 0) {
                tok = strtok_r(NULL, " :,", &last);
                if (tok) {
                    strncpy(cdb2_sslcertpath, tok, PATH_MAX);
                    cdb2_sslcertpath[PATH_MAX - 1] = '\0';
                }
            } else if (strcasecmp(SSL_CERT_OPT, tok) == 0) {
                tok = strtok_r(NULL, " :,", &last);
                if (tok) {
                    strncpy(cdb2_sslcert, tok, PATH_MAX);
                    cdb2_sslcert[PATH_MAX - 1] = '\0';
                }
            } else if (strcasecmp(SSL_KEY_OPT, tok) == 0) {
                tok = strtok_r(NULL, " :,", &last);
                if (tok) {
                    strncpy(cdb2_sslkey, tok, PATH_MAX);
                    cdb2_sslkey[PATH_MAX - 1] = '\0';
                }
            } else if (strcasecmp(SSL_CA_OPT, tok) == 0) {
                tok = strtok_r(NULL, " :,", &last);
                if (tok) {
                    strncpy(cdb2_sslca, tok, PATH_MAX);
                    cdb2_sslca[PATH_MAX - 1] = '\0';
                }
            } else if (strcasecmp("ssl_session_cache", tok) == 0) {
                tok = strtok_r(NULL, " :,", &last);
                if (tok)
                    cdb2_cache_ssl_sess = !!atoi(tok);
            } else if (strcasecmp("allow_pmux_route", tok) == 0) {
                tok = strtok_r(NULL, " :,", &last);
                if (tok) {
                    if (strncasecmp(tok, "true", 4) == 0) {
                        cdb2_allow_pmux_route = 1;
                    } else {
                        cdb2_allow_pmux_route = 0;
                    }
                }
#endif
            }
            pthread_mutex_unlock(&cdb2_sockpool_mutex);
        }
        bzero(line, sizeof(line));
    }
}

static int cdb2_dbinfo_query(cdb2_hndl_tp *hndl, char *type, char *dbname,
                             int dbnum, char *host, char valid_hosts[][64],
                             int *valid_ports, int *master_node,
                             int *num_valid_hosts,
                             int *num_valid_sameroom_hosts);
#define QUOTE_(x) #x
#define QUOTE(x) QUOTE_(x)
static int get_config_file(const char *dbname, char *f, size_t s)
{
    char *root = getenv("COMDB2_ROOT");
    if (root == NULL)
        root = QUOTE(COMDB2_ROOT);
    size_t n;
    n = snprintf(f, s, "%s%s%s.cfg", root, CDB2DBCONFIG_NOBBENV_PATH, dbname);
    if (n >= s)
        return -1;
    return 0;
}

/* read all available comdb2 configuration files
 */
static int read_available_comdb2db_configs(
    cdb2_hndl_tp *hndl, char comdb2db_hosts[][64], char *comdb2db_name,
    int *num_hosts, int *comdb2db_num, char *dbname, char db_hosts[][64],
    int *num_db_hosts, int *dbnum, int *comdb2db_found, int *dbname_found)
{
    char filename[PATH_MAX];
    int fallback_on_bb_bin = 1;

    if (hndl && hndl->debug_trace) {
        fprintf(stderr, "td %u %s:%d \n", (uint32_t)pthread_self(), __func__,
                __LINE__);
    }

    if (get_config_file(dbname, filename, sizeof(filename)) != 0)
        return -1; // set error string?

    if (num_hosts)
        *num_hosts = 0;
    if (num_db_hosts)
        *num_db_hosts = 0;
    int *send_stack = hndl ? (&hndl->send_stack) : NULL;

    if (CDB2DBCONFIG_BUF != NULL) {
        read_comdb2db_cfg(NULL, NULL, comdb2db_name, CDB2DBCONFIG_BUF,
                          comdb2db_hosts, num_hosts, comdb2db_num, dbname,
                          db_hosts, num_db_hosts, dbnum, dbname_found,
                          comdb2db_found, send_stack);
        fallback_on_bb_bin = 0;
    }

    FILE *fp = fopen(CDB2DBCONFIG_NOBBENV, "r");
    if (fp != NULL) {
        read_comdb2db_cfg(NULL, fp, comdb2db_name, NULL, comdb2db_hosts,
                          num_hosts, comdb2db_num, dbname, db_hosts,
                          num_db_hosts, dbnum, dbname_found, comdb2db_found,
                          send_stack);
        fclose(fp);
        fallback_on_bb_bin = 0;
    }

    /* This is a temporary solution.  There's no clear plan for how comdb2db.cfg
     * will be deployed to non-dbini machines. In the meantime, we have
     * programmers who want to use the API on dbini/mini machines. So if we
     * can't find the file in any standard location, look at /bb/bin
     * Once deployment details for comdb2db.cfg solidify, this will go away. */
    if (fallback_on_bb_bin) {
        fp = fopen(CDB2DBCONFIG_TEMP_BB_BIN, "r");
        if (fp != NULL) {
            read_comdb2db_cfg(NULL, fp, comdb2db_name, NULL, comdb2db_hosts,
                              num_hosts, comdb2db_num, dbname, db_hosts,
                              num_db_hosts, dbnum, dbname_found, comdb2db_found,
                              send_stack);
            fclose(fp);
        }
    }

    fp = fopen(filename, "r");
    if (fp != NULL) {
        read_comdb2db_cfg(hndl, fp, comdb2db_name, NULL, comdb2db_hosts,
                          num_hosts, comdb2db_num, dbname, db_hosts,
                          num_db_hosts, dbnum, dbname_found, comdb2db_found,
                          send_stack);
        fclose(fp);
    }
    return 0;
}

static int get_comdb2db_hosts(cdb2_hndl_tp *hndl, char comdb2db_hosts[][64],
                              int *comdb2db_ports, int *master,
                              char *comdb2db_name, int *num_hosts,
                              int *comdb2db_num, char *dbname, char *dbtype,
                              char db_hosts[][64], int *num_db_hosts,
                              int *dbnum, int just_defaults)
{
    int rc;
    int comdb2db_found = 0;
    int dbname_found = 0;

    if (hndl && hndl->debug_trace) {
        fprintf(stderr, "td %u %s:%d \n", (uint32_t)pthread_self(), __func__,
                __LINE__);
    }

    rc = read_available_comdb2db_configs(
        hndl, comdb2db_hosts, comdb2db_name, num_hosts, comdb2db_num, dbname,
        db_hosts, num_db_hosts, dbnum, &comdb2db_found, &dbname_found);
    if (rc == -1)
        return rc;

    if (master)
        *master = -1;

    if (just_defaults || comdb2db_found || dbname_found)
        return 0;

    int ret = cdb2_dbinfo_query(hndl, cdb2_default_cluster, comdb2db_name,
                                *comdb2db_num, NULL, comdb2db_hosts,
                                comdb2db_ports, master, num_hosts, NULL);
    if (ret == 0)
        return 0;

    char tmp[8192];
    int tmplen = 8192;
    int herr;
    struct hostent hostbuf, *hp = NULL;
    char dns_name[256];

    if (cdb2_default_cluster[0] == '\0') {
        snprintf(dns_name, 256, "%s.%s", comdb2db_name, cdb2_dnssuffix);
    } else {
        snprintf(dns_name, 256, "%s-%s.%s", cdb2_default_cluster, comdb2db_name,
                 cdb2_dnssuffix);
    }
#ifdef __APPLE__
    hp = gethostbyname(dns_name);
#elif _LINUX_SOURCE
    gethostbyname_r(dns_name, &hostbuf, tmp, tmplen, &hp, &herr);
#elif _SUN_SOURCE
    hp = gethostbyname_r(dns_name, &hostbuf, tmp, tmplen, &herr);
#else
    hp = gethostbyname(dns_name);
#endif
    if (!hp) {
        fprintf(stderr, "%s:gethostbyname(%s): errno=%d err=%s\n", __func__,
                dns_name, errno, strerror(errno));
        return -1;
    }

    rc = -1;
    int i = 0;
    struct in_addr **addr_list = (struct in_addr **)hp->h_addr_list;
    for (i = 0; addr_list[i] != NULL; i++) {
        strcpy(comdb2db_hosts[i], inet_ntoa(*addr_list[i]));
        (*num_hosts)++;
        rc = 0;
    }
    return rc;
}

/* SOCKPOOL CODE START */

static int sockpool_enabled = 1;
static time_t sockpool_fail_time = 0;
static int sockpool_fd = -1;

struct sockaddr_sun {
    short sun_family;
    char sun_path[108];
};

struct sockpool_hello {
    char magic[4];
    int protocol_version;
    int pid;
    int slot;
};

struct sockpool_msg_vers0 {
    unsigned char request;
    char padding[3];
    int dbnum;
    int timeout;
    char typestr[48];
};

enum { SOCKPOOL_DONATE = 0, SOCKPOOL_REQUEST = 1 };

static int open_sockpool_ll(void)
{
    struct sockpool_hello hello;
    const char *ptr;
    size_t bytesleft;
    int fd = socket(AF_UNIX, SOCK_STREAM, 0);
    if (fd == -1) {
        fprintf(stderr, "%s:socket: %d %s\n", __func__, errno, strerror(errno));
        return -1;
    }

    struct sockaddr_sun addr = {0};
    addr.sun_family = AF_UNIX;
    strncpy(addr.sun_path, SOCKPOOL_SOCKET_NAME, sizeof(addr.sun_path));

    if (connect(fd, (const struct sockaddr *)&addr, sizeof(addr)) == -1) {
        close(fd);
        return -1;
    }

    /* Connected - write hello message */
    memcpy(hello.magic, "SQLP", 4);
    hello.protocol_version = 0;
    hello.pid = _PID;
    hello.slot = 0;

    ptr = (const char *)&hello;
    bytesleft = sizeof(hello);
    while (bytesleft > 0) {
        ssize_t nbytes;
        nbytes = write(fd, ptr, bytesleft);
        if (nbytes == -1) {
            fprintf(stderr, "%s:error writing hello: %d %s\n", __func__, errno,
                    strerror(errno));
            close(fd);
            return -1;
        } else if (nbytes == 0) {
            fprintf(stderr, "%s:unexpected eof writing hello\n", __func__);
            close(fd);
            return -1;
        }
        bytesleft -= nbytes;
        ptr += nbytes;
    }

    return fd;
}

void cdb2_enable_sockpool()
{
    pthread_mutex_lock(&cdb2_sockpool_mutex);
    sockpool_enabled = 1;
    pthread_mutex_unlock(&cdb2_sockpool_mutex);
}

/* Disable sockpool and close sockpool socket */
void cdb2_disable_sockpool()
{
    pthread_mutex_lock(&cdb2_sockpool_mutex);
    /* Close sockpool fd */
    if ((sockpool_enabled == 1) && (sockpool_fd != -1)) {
        close(sockpool_fd);
        sockpool_fd = -1;
    }
    sockpool_enabled = -1;
    pthread_mutex_unlock(&cdb2_sockpool_mutex);
}

// cdb2_socket_pool_get_ll: lockless
static int cdb2_socket_pool_get_ll(const char *typestr, int dbnum, int *port)
{
    if (sockpool_enabled == 0) {
        time_t current_time = time(NULL);
        /* Check every 10 seconds. */
        if ((current_time - sockpool_fail_time) > 10) {
            sockpool_enabled = 1;
        }
    }

    if (sockpool_enabled != 1) {
        return -1;
    }

    if (sockpool_fd == -1) {
        sockpool_fd = open_sockpool_ll();
        if (sockpool_fd == -1) {
            sockpool_enabled = 0;
            sockpool_fail_time = time(NULL);
            return -1;
        }
    }

    struct sockpool_msg_vers0 msg = {0};
    if (strlen(typestr) >= sizeof(msg.typestr)) {
        return -1;
    }
    /* Please may I have a file descriptor */
    msg.request = SOCKPOOL_REQUEST;
    msg.dbnum = dbnum;
    strncpy(msg.typestr, typestr, sizeof(msg.typestr) - 1);

    errno = 0;
    int rc = send_fd(sockpool_fd, &msg, sizeof(msg), -1);
    if (rc != PASSFD_SUCCESS) {
        fprintf(stderr, "%s: send_fd rc %d errno %d %s\n", __func__, rc, errno,
                strerror(errno));
        close(sockpool_fd);
        sockpool_fd = -1;
        return -1;
    }

    int fd;
    /* Read reply from server.  It can legitimately not send
     * us a file descriptor. */
    errno = 0;
    rc = recv_fd(sockpool_fd, &msg, sizeof(msg), &fd);
    if (rc != PASSFD_SUCCESS) {
        fprintf(stderr, "%s: recv_fd rc %d errno %d %s\n", __func__, rc, errno,
                strerror(errno));
        close(sockpool_fd);
        sockpool_fd = -1;
        fd = -1;
    }
    if (fd == -1 && port) {
        short gotport;
        memcpy((char *)&gotport, (char *)&msg.padding[1], 2);
        *port = ntohs(gotport);
    }
    return fd;
}

/* Get the file descriptor of a socket matching the given type string from
 * the pool.  Returns -1 if none is available or the file descriptor on
 * success. */
int cdb2_socket_pool_get(const char *typestr, int dbnum, int *port)
{
    pthread_mutex_lock(&cdb2_sockpool_mutex);
    int rc = cdb2_socket_pool_get_ll(typestr, dbnum, port);
    pthread_mutex_unlock(&cdb2_sockpool_mutex);
    if (log_calls)
        fprintf(stderr, "%s(%s,%d): fd=%d\n", __func__, typestr, dbnum, rc);
    return rc;
}

void cdb2_socket_pool_donate_ext(const char *typestr, int fd, int ttl,
                                 int dbnum, int flags, void *destructor,
                                 void *voidarg)
{
    pthread_mutex_lock(&cdb2_sockpool_mutex);
    if (sockpool_enabled == 1) {
        /* Donate this socket to the global socket pool.  We know that the
         * mutex is held. */
        if (sockpool_fd == -1) {
            sockpool_fd = open_sockpool_ll();
            if (sockpool_fd == -1) {
                sockpool_enabled = 0;
                fprintf(stderr, "\n Sockpool not present");
            }
        }

        struct sockpool_msg_vers0 msg = {0};
        if (sockpool_fd != -1 && (strlen(typestr) < sizeof(msg.typestr))) {
            int rc;
            msg.request = SOCKPOOL_DONATE;
            msg.dbnum = dbnum;
            msg.timeout = ttl;
            strncpy(msg.typestr, typestr, sizeof(msg.typestr) - 1);

            errno = 0;
            rc = send_fd(sockpool_fd, &msg, sizeof(msg), fd);
            if (rc != PASSFD_SUCCESS) {
                fprintf(stderr, "%s: send_fd rc %d errno %d %s\n", __func__, rc,
                        errno, strerror(errno));
                close(sockpool_fd);
                sockpool_fd = -1;
            }
        }
    }

    if (close(fd) == -1) {
        fprintf(stderr, "%s: close error for '%s' fd %d: %d %s\n", __func__,
                typestr, fd, errno, strerror(errno));
    }
    pthread_mutex_unlock(&cdb2_sockpool_mutex);
}

/* SOCKPOOL CODE ENDS */

static inline int cdb2_hostid()
{
    return _MACHINE_ID;
}

static int send_reset(SBUF2 *sb)
{
    int rc = 0;
    struct newsqlheader hdr;
    hdr.type = ntohl(CDB2_REQUEST_TYPE__RESET);
    hdr.compression = 0;
    hdr.length = 0;
    rc = sbuf2fwrite((char *)&hdr, sizeof(hdr), 1, sb);
    if (rc != 1) {
        return -1;
    }
    return 0;
}

#if WITH_SSL
static int try_ssl(cdb2_hndl_tp *hndl, SBUF2 *sb, int indx)
{
    /*
     *                   |<---------------- CLIENT ---------------->|
     *                   |------------------------------------------|
     *                   |    REQUIRE    |    ALLOW    |    < R7    |
     * -------|-----------------------------------------------------|
     *   ^    | REQUIRE  |     SSL[1]    |    SSL[1]   |    X[2]    |
     *   |    |-----------------------------------------------------|
     * SERVER | ALLOW    |     SSL[1]    |  PLAINTEXT  |  PLAINTEXT |
     *   |    |-----------------------------------------------------|
     *   v    | < R7     |     X[3]      |  PLAINTEXT  |  PLAINTEXT |
     * -------|-----------------------------------------------------|
     *        [1] The client writes an SSL negotiation packet first.
     *        [2] Rejected by the server.
     *        [3] Rejected by the client API.
     */

    /* An application may use different certificates.
       So we allocate an SSL context for each handle. */
    SSL_CTX *ctx;
    int rc, i, dossl = 0;
    cdb2_ssl_sess *p;
    cdb2_ssl_sess_list *store;
    SSL_SESSION *sess;

    if (hndl->c_sslmode >= SSL_REQUIRE) {
        switch (hndl->s_sslmode) {
        case PEER_SSL_UNSUPPORTED:
            sprintf(hndl->errstr, "The database does not support SSL.");
            hndl->sslerr = 1;
            return -1;
        case PEER_SSL_ALLOW:
        case PEER_SSL_REQUIRE:
            dossl = 1;
            break;
        default:
            sprintf(hndl->errstr,
                    "Unrecognized peer SSL mode: %d", hndl->s_sslmode);
            hndl->sslerr = 1;
            return -1;
        }
    } else {
        switch (hndl->s_sslmode) {
        case PEER_SSL_ALLOW:
        case PEER_SSL_UNSUPPORTED:
            dossl = 0;
            break;
        case PEER_SSL_REQUIRE:
            dossl = 1;
            break;
        default:
            sprintf(hndl->errstr,
                    "Unrecognized peer SSL mode: %d", hndl->s_sslmode);
            hndl->sslerr = 1;
            return -1;
        }
    }

    hndl->sslerr = 0;

    /* fast return if SSL is not needed. */
    if (!dossl)
        return 0;

    if ((rc = cdb2_init_ssl(1, 1)) != 0) {
        hndl->sslerr = 1;
        return rc;
    }

    /* If negotiation fails, let API retry. */
    struct newsqlheader hdr;
    hdr.type = ntohl(CDB2_REQUEST_TYPE__SSLCONN);
    hdr.compression = 0;
    hdr.length = 0;
    rc = sbuf2fwrite((char *)&hdr, sizeof(hdr), 1, sb);
    if (rc != 1)
        return -1;
    if ((rc = sbuf2flush(sb)) < 0 || (rc = sbuf2getc(sb)) < 0)
        return rc;

    /* The node does not agree with dbinfo. This usually happens
       during the downgrade from SSL to non-SSL. */
    if (rc == 'N') {
        if (hndl->c_sslmode <= SSL_ALLOW)
            return 0;

        /* We reach here only if the server is mistakenly downgraded
           before the client. */
        sprintf(hndl->errstr, "The database does not support SSL.");
        hndl->sslerr = 1;
        return -1;
    }

    rc = ssl_new_ctx(&ctx, hndl->sslpath,
                     &hndl->cert, &hndl->key, &hndl->ca,
                     hndl->num_hosts, hndl->errstr, sizeof(hndl->errstr));
    if (rc != 0) {
        hndl->sslerr = 1;
        return -1;
    }

    p = (hndl->sess_list == NULL) ? NULL : &(hndl->sess_list->list[indx]);

    rc = sslio_connect(sb, ctx, hndl->c_sslmode,
                       hndl->errstr, sizeof(hndl->errstr),
                       ((p != NULL) ? p->sess : NULL), &hndl->sslerr);

    SSL_CTX_free(ctx);
    if (rc != 1) {
        /* If SSL_connect() fails, invalidate the session. */
        if (p != NULL)
            p->sess = NULL;
        return -1;
    }

    if (cdb2_cache_ssl_sess) {
        if (hndl->sess_list == NULL) {
            hndl->sess_list = malloc(sizeof(cdb2_ssl_sess_list));
            if (hndl->sess_list == NULL)
                return ENOMEM;
            hndl->sess_list->list = NULL;
            strncpy(hndl->sess_list->dbname,
                    hndl->dbname, sizeof(hndl->dbname) - 1);
            hndl->sess_list->dbname[sizeof(hndl->dbname) - 1] = '\0';
            strncpy(hndl->sess_list->cluster,
                    hndl->cluster, sizeof(hndl->cluster) - 1);
            hndl->sess_list->cluster[sizeof(hndl->cluster) - 1] = '\0';
            hndl->sess_list->ref = 1;
            hndl->sess_list->n = hndl->num_hosts;

            /* Append it to our internal linkedlist. */
            rc = pthread_mutex_lock(&cdb2_ssl_sess_lock);
            if (rc != 0) {
                /* If we fail to lock (which is quite rare), don't error out. 
                   we lose the caching ability, and that's it. */
                free(hndl->sess_list);
                hndl->sess_list = NULL;
                cdb2_cache_ssl_sess = 0;
                return 0;
            }

            /* move store to the last element. */
            for (store = &cdb2_ssl_sess_cache; store->next != NULL;
                 store = store->next) {
                /* right, blank. */
            };
            hndl->sess_list->next = NULL;
            store->next = hndl->sess_list;
            pthread_mutex_unlock(&cdb2_ssl_sess_lock);
        }

        if (hndl->sess_list->list == NULL) {
            p = malloc(sizeof(cdb2_ssl_sess) * hndl->num_hosts);
            if (p == NULL)
                return ENOMEM;
            hndl->sess_list->list = p;

            for (i = 0; i != hndl->num_hosts; ++i, ++p) {
                strncpy(p->host, hndl->hosts[i], sizeof(p->host));
                p->host[sizeof(p->host) - 1] = '\0';
                p->sess = NULL;
            }
        }

        /* Refresh in case of renegotiation. */
        p = &(hndl->sess_list->list[indx]);
        sess = p->sess;
        p->sess = SSL_get1_session(sslio_get_ssl(sb));
        if (sess != NULL) SSL_SESSION_free(sess);
    }
    return 0;
}
#endif

static int cdb2portmux_route(const char *remote_host, char *app, char *service,
                             const char *instance, int debug)
{
    char name[128];
    char res[32];
    SBUF2 *ss = NULL;
    int rc, fd;
    rc = snprintf(name, sizeof(name), "%s/%s/%s", app, service, instance);
    if (rc < 1 || rc >= sizeof(name)) {
        if (debug)
            fprintf(stderr,
                    "ERROR: can not fit entire string into name '%s/%s/%s'\n",
                    app, service, instance);
        return -1;
    }

    if (debug)
        fprintf(stderr, "td %d %s name %s\n", (uint32_t)pthread_self(),
                __func__, name);

    fd = cdb2_tcpconnecth_to(remote_host, CDB2_PORTMUXPORT, 0,
                             CDB2_CONNECT_TIMEOUT);
    if (fd < 0)
        return -1;
    ss = sbuf2open(fd, 0);
    if (ss == 0) {
        close(fd);
        return -1;
    }
    sbuf2printf(ss, "rte %s\n", name);
    sbuf2flush(ss);
    res[0] = '\0';
    sbuf2gets(res, sizeof(res), ss);
    if (debug)
        fprintf(stderr, "rte '%s' returns res='%s'\n", name, res);
    if (res[0] != '0') { // character '0' is indication of success
        sbuf2close(ss);
        return -1;
    }
    sbuf2free(ss);
    return fd;
}

/* Tries to connect to specified node using sockpool.
 * If there is none, then makes a new socket connection.
 */
static int newsql_connect(cdb2_hndl_tp *hndl, char *host, int port, int myport,
                          int timeoutms, int indx)
{

    if (hndl->debug_trace) {
<<<<<<< HEAD
        fprintf(stderr, "td %u %s line %d newsql_connect host '%s:%d'\n",
                (uint32_t)pthread_self(), __func__, __LINE__, host, port);
=======
        fprintf(stderr, "td %u %s:%d entering\n", (uint32_t)pthread_self(),
                __func__, __LINE__);
>>>>>>> b02e5800
    }
    int fd = -1;
    SBUF2 *sb = NULL;
    int rc = snprintf(hndl->newsql_typestr, sizeof(hndl->newsql_typestr),
                      "comdb2/%s/%s/newsql/%s", hndl->dbname, hndl->type,
                      hndl->policy);
    if ((rc < 1 || rc >= sizeof(hndl->newsql_typestr)) && hndl->debug_trace) {
        fprintf(stderr, "ERROR: can not fit entire string into "
                        "'comdb2/%s/%s/newsql/%s' only %s\n",
                hndl->dbname, hndl->type, hndl->policy, hndl->newsql_typestr);
    }

    while ((fd = cdb2_socket_pool_get(hndl->newsql_typestr, hndl->dbnum,
                                      NULL)) > 0) {
        if ((sb = sbuf2open(fd, 0)) == 0) {
            close(fd);
            return -1;
        }
        if (send_reset(sb) == 0)
            break;      // connection is ready
        sbuf2close(sb); // retry newsql connect;
    }

    if (fd < 0) {
        if (!cdb2_allow_pmux_route) {
            fd = cdb2_tcpconnecth_to(host, port, 0, CDB2_CONNECT_TIMEOUT);
        } else {
            fd = cdb2portmux_route(host, "comdb2", "replication", hndl->dbname,
                                   hndl->debug_trace);
        }
        if (fd < 0)
            return -1;

        if ((sb = sbuf2open(fd, 0)) == 0) {
            close(fd);
            return -1;
        }
        sbuf2printf(sb, "newsql\n");
        sbuf2flush(sb);
    }

    sbuf2settimeout(sb, 5000, 5000);

#if WITH_SSL
    if (try_ssl(hndl, sb, indx) != 0) {
        sbuf2close(sb);
        return -1;
    }
#endif

    hndl->sb = sb;
    hndl->num_set_commands_sent = 0;
    hndl->sent_client_info = 0;
    return 0;
}

static int newsql_disconnect(cdb2_hndl_tp *hndl, SBUF2 *sb, int line)
{
    if (sb == NULL)
        return 0;

    if (hndl->debug_trace) {
<<<<<<< HEAD
        fprintf(stderr, "td %p %s line %d disconnecting from %s\n",
                (void *)pthread_self(), __func__, line, 
                hndl->hosts[hndl->connected_host]);
=======
        fprintf(stderr, "td %p %s from line %d disconnecting\n",
                (void *)pthread_self(), __func__, line);
>>>>>>> b02e5800
    }
    int fd = sbuf2fileno(sb);

    int timeoutms = 10 * 1000;
    if ((hndl->firstresponse &&
         (!hndl->lastresponse ||
          (hndl->lastresponse->response_type != RESPONSE_TYPE__LAST_ROW))) ||
        (!hndl->firstresponse) || hndl->in_trans) {
        sbuf2close(sb);
    } else {
        sbuf2free(sb);
        cdb2_socket_pool_donate_ext(hndl->newsql_typestr, fd, timeoutms / 1000,
                                    hndl->dbnum, 5, NULL, NULL);
    }
    hndl->use_hint = 0;
    hndl->sb = NULL;
    return 0;
}

/* returns port number, or -1 for error*/
static int cdb2portmux_get(const char *remote_host, char *app, char *service,
                           const char *instance, int debug)
{
    char name[128]; /* app/service/dbname */
    char res[32];
    SBUF2 *ss = NULL;
    int rc, fd, port;
    rc = snprintf(name, sizeof(name), "%s/%s/%s", app, service, instance);
    if (rc < 1 || rc >= sizeof(name)) {
        if (debug)
            fprintf(stderr,
                    "ERROR: can not fit entire string into name '%s/%s/%s'\n",
                    app, service, instance);
        return -1;
    }

    if (debug)
        fprintf(stderr, "td %d %s name %s\n", (uint32_t)pthread_self(),
                __func__, name);

    fd = cdb2_tcpconnecth_to(remote_host, CDB2_PORTMUXPORT, 0,
                             CDB2_CONNECT_TIMEOUT);
    if (fd < 0) {
        if (debug)
            fprintf(stderr, "cdb2_tcpconnecth_to returns fd=%d'\n", fd);
        return -1;
    }
    ss = sbuf2open(fd, 0);
    if (ss == 0) {
        close(fd);
        if (debug)
            fprintf(stderr, "sbuf2open returned 0\n");
        return -1;
    }
    sbuf2printf(ss, "get %s\n", name);
    sbuf2flush(ss);
    res[0] = '\0';
    sbuf2gets(res, sizeof(res), ss);
    sbuf2close(ss);
    if (debug)
        fprintf(stderr, "get '%s' returns res='%s'\n", name, res);
    if (res[0] == '\0') {
        return -1;
    }
    port = atoi(res);
    if (port <= 0)
        port = -1;
    return port;
}

void cdb2_use_hint(cdb2_hndl_tp *hndl)
{
    pthread_once(&init_once, do_init_once);
    hndl->use_hint = 1;
    if (log_calls) {
        fprintf(stderr, "%p> cdb2_use_hint(%p)\n", (void *)pthread_self(),
                hndl);
    }
}

static inline int cdb2_try_on_same_room(cdb2_hndl_tp *hndl)
{
    for (int i = 0; i < hndl->num_hosts_sameroom; i++) {
        int try_node = (hndl->node_seq + i) % hndl->num_hosts_sameroom;
        if (try_node == hndl->master || hndl->ports[try_node] <= 0 ||
            try_node == hndl->connected_host || hndl->hosts_connected[i] == 1)
            continue;
        int ret = newsql_connect(hndl, hndl->hosts[try_node],
                                 hndl->ports[try_node], 0, 100, i);
        if (ret != 0)
            continue;
        hndl->hosts_connected[try_node] = 1;
        hndl->connected_host = try_node;
        if (hndl->debug_trace) {
            fprintf(stderr, "td %u %s:%d connected_host=%s\n",
                    (uint32_t)pthread_self(), __func__, __LINE__,
                    hndl->hosts[try_node]);
        }
        return 0;
    }
    return -1;
}

/* try to connect to range of hosts starting at begin stopping at end */
static inline int cdb2_try_connect_range(cdb2_hndl_tp *hndl, int begin, int end)
{
    for (int i = begin; i < end; i++) {
        hndl->node_seq = i + 1;
        if (i == hndl->master || hndl->ports[i] <= 0 ||
            i == hndl->connected_host || hndl->hosts_connected[i] == 1)
            continue;
        int ret =
            newsql_connect(hndl, hndl->hosts[i], hndl->ports[i], 0, 100, i);
        if (ret != 0)
            continue;
        hndl->connected_host = i;
        hndl->hosts_connected[i] = 1;
        return 0;
    }
    return -1;
}

static int cdb2_get_dbhosts(cdb2_hndl_tp *hndl);

/* combine hashes similar to hash_combine from boost library */
static uint64_t val_combine(uint64_t lhs, uint64_t rhs)
{
    lhs ^= rhs + 0x9e3779b9 + (lhs << 6) + (lhs >> 2);
    return lhs;
}

static int cdb2_random_int()
{
    static __thread unsigned short rand_state[3] = {0};
    if (rand_state[0] == 0) {
        struct timeval tv;
        gettimeofday(&tv, NULL);
        /* Initialize rand_state once per thread
         * _PID will ensure that cnonce will be different accross processes

         * Get the initial random state by using thread id and time info. */
        uint32_t tmp[2];
        tmp[0] = tv.tv_sec;
        tmp[1] = tv.tv_usec;
        uint64_t hash = val_combine(*(uint64_t *)tmp, (uint64_t)pthread_self());
        rand_state[0] = hash;
        rand_state[1] = hash >> 16;
        rand_state[2] = hash >> 32;
    }
    int r = nrand48(rand_state); 
    if (log_calls) {
        fprintf(stderr, "td %u %s line %d rand_val=%d\n",
                (uint32_t)pthread_self(), __func__, __LINE__, r);
    }
    return r;
}

static inline int cdb2_try_resolve_ports(cdb2_hndl_tp *hndl)
{
    for (int i = 0; i < hndl->num_hosts; i++) {
        if (hndl->ports[i] <= 0) {
            hndl->ports[i] =
                cdb2portmux_get(hndl->hosts[i], "comdb2", "replication",
                                hndl->dbname, hndl->debug_trace);
            if (hndl->ports[i] > 0) {
                return 1;
            }
        }
    }
    return 0;
}

static int cdb2_connect_sqlhost(cdb2_hndl_tp *hndl)
{
    if (hndl->sb) {
        newsql_disconnect(hndl, hndl->sb, __LINE__);
    }

    int requery_done = 0;

retry_connect:
    if (hndl->debug_trace) {
        fprintf(stderr, "td %u %s:%d node_seq=%d "
                        "flags=0x%x, num_hosts=%d, num_hosts_sameroom=%d\n",
                (uint32_t)pthread_self(), __func__, __LINE__, hndl->node_seq,
                hndl->flags, hndl->num_hosts, hndl->num_hosts_sameroom);
    }

    if ((hndl->node_seq == 0) &&
        ((hndl->flags & CDB2_RANDOM) || ((hndl->flags & CDB2_RANDOMROOM) &&
                                         (hndl->num_hosts_sameroom == 0)))) {
        hndl->node_seq = cdb2_random_int() % hndl->num_hosts;
    } else if ((hndl->flags & CDB2_RANDOMROOM) && (hndl->node_seq == 0) &&
               (hndl->num_hosts_sameroom > 0)) {
        hndl->node_seq = cdb2_random_int() % hndl->num_hosts_sameroom;
        /* First try on same room. */
        if (0 == cdb2_try_on_same_room(hndl))
            return 0;
    }

    /* have hosts but no ports?  try to resolve ports */
    if (hndl->flags & CDB2_DIRECT_CPU) {
        for (int i = 0; i < hndl->num_hosts; i++) {
            if (hndl->ports[i] <= 0) {
                if (!cdb2_allow_pmux_route) {
                    hndl->ports[i] =
                        cdb2portmux_get(hndl->hosts[i], "comdb2", "replication",
                                        hndl->dbname, hndl->debug_trace);
                } else {
                    hndl->ports[i] = CDB2_PORTMUXPORT;
                }
            }
        }
    }

    int start_seq = hndl->node_seq;
    if (0 == cdb2_try_connect_range(hndl, start_seq, hndl->num_hosts))
        return 0;

    if (0 == cdb2_try_connect_range(hndl, 0, start_seq))
        return 0;

    if (hndl->sb == NULL) {
        /* Can't connect to any of the non-master nodes, try connecting to
         * master.*/
        /* After this retry on other nodes. */
        bzero(hndl->hosts_connected, sizeof(hndl->hosts_connected));
        if (hndl->ports[hndl->master] > 0) {
            int ret = newsql_connect(hndl, hndl->hosts[hndl->master],
                                     hndl->ports[hndl->master], 0, 100,
                                     hndl->master);
            if (ret == 0) {
                hndl->connected_host = hndl->master;
                return 0;
            }
        }
    }

    /* have hosts but no ports?  try to resolve ports */
    if (hndl->flags & CDB2_DIRECT_CPU && cdb2_try_resolve_ports(hndl) == 1) {
        requery_done = 1;
        goto retry_connect;
    }

    /* Can't connect to any of the nodes, re-check information about db. */
    if (!(hndl->flags & CDB2_DIRECT_CPU) && requery_done == 0 &&
        cdb2_get_dbhosts(hndl) == 0) {
        requery_done = 1;
        goto retry_connect;
    }

    hndl->connected_host = -1;
    return -1;
}

static inline void ack(cdb2_hndl_tp *hndl)
{
    hndl->ack = 0;
    struct newsqlheader hdr = {0};
    hdr.type = htonl(RESPONSE_HEADER__SQL_RESPONSE_PONG);
    sbuf2write((void *)&hdr, sizeof(hdr), hndl->sb);
    sbuf2flush(hndl->sb);
}

static int cdb2_read_record(cdb2_hndl_tp *hndl, uint8_t **buf, int *len, int *type)
{
    /* Got response */
    SBUF2 *sb = hndl->sb;
    struct newsqlheader hdr;
    int b_read;

retry:
    if (hndl->debug_trace) {
        fprintf(stderr, "td %p %s line %d\n",
            (void *)pthread_self(), __func__, __LINE__);
    }

    b_read = sbuf2fread((char *)&hdr, 1, sizeof(hdr), sb);
    if (b_read != sizeof(hdr)) {
        if (hndl->debug_trace) {
            fprintf(stderr, "td %p %s:%d bad read or numbytes,"
                            " b_read=%d, sizeof(hdr)=(%lu):\n",
                    (void *)pthread_self(), __func__, __LINE__, b_read,
                    sizeof(hdr));
        }
        return -1;
    }

    hdr.type = ntohl(hdr.type);
    hdr.compression = ntohl(hdr.compression);
    hdr.length = ntohl(hdr.length);
    hndl->ack = (hdr.type == RESPONSE_HEADER__SQL_RESPONSE_PING);

    /* Server requires SSL. Return the header type in `type'.
       We may reach here under DIRECT_CPU mode where we skip DBINFO lookup. */
    if (hdr.type == RESPONSE_HEADER__SQL_RESPONSE_SSL) {
        if (type == NULL)
            return -1;
        *type = hdr.type;
        return 0;
    }

    if (hdr.length == 0)
        goto retry;

    if (type)
        *type = hdr.type;

    *buf = realloc(*buf, hdr.length);
    if ((*buf) == NULL) {
        fprintf(stderr, "%s: out of memory realloc(%d)\n", __func__, hdr.length);
        return -1;
    }

    b_read = sbuf2fread((char *)(*buf), 1, hdr.length, sb);
    *len = hdr.length;
    if (b_read != *len) {
        if (hndl->debug_trace) {
            fprintf(stderr, "td %p %s:%d bad read or numbytes,"
                            " b_read(%d) != *len(%d) type(%d)\n",
                    (void *)pthread_self(), __func__, __LINE__, b_read, *len,
                    *type);
        }
        return -1;
    }
    if (hndl->debug_trace && type) {
        fprintf(stderr, "td %u %s:%d returning type=%d\n",
                (uint32_t)pthread_self(), __func__, __LINE__, *type);
    }
    if (hdr.type == RESPONSE_HEADER__SQL_RESPONSE_TRACE) {
        CDB2SQLRESPONSE *response =  cdb2__sqlresponse__unpack(NULL, hdr.length, *buf);
        if (response->response_type == RESPONSE_TYPE__SP_TRACE) {
            fprintf(stderr,"%s\n",response->info_string);
            cdb2__sqlresponse__free_unpacked(response, NULL);
        } else {
            fprintf(stderr,"%s",response->info_string);
            cdb2__sqlresponse__free_unpacked(response, NULL);
            char cmd[250];
            if (fgets(cmd, 250, stdin) == NULL ||
                strncasecmp(cmd, "quit", 4) == 0) {
                exit(0);
            }
            CDB2QUERY query = CDB2__QUERY__INIT;
            query.spcmd = cmd;
            int len = cdb2__query__get_packed_size(&query);
            unsigned char *locbuf = malloc(len + 1);

            cdb2__query__pack(&query, locbuf);

            struct newsqlheader hdr;

            hdr.type = ntohl(CDB2_REQUEST_TYPE__CDB2QUERY);
            hdr.compression = ntohl(0);
            hdr.length = ntohl(len);

            sbuf2write((char *)&hdr, sizeof(hdr), hndl->sb);
            sbuf2write((char *)locbuf, len, hndl->sb);

            int rc = sbuf2flush(hndl->sb);
            free(locbuf);
            if (rc < 0)
                return -1;
        }
        goto retry;
    }
    return 0;
}

static int cdb2_convert_error_code(int rc)
{
    switch (rc) {
    case 1:
        return CDB2ERR_DUPLICATE;
    case 1003:
        return CDB2ERR_PREPARE_ERROR;
    default:
        return rc;
    }
}

static void clear_responses(cdb2_hndl_tp *hndl)
{
    if (hndl->lastresponse) {
        cdb2__sqlresponse__free_unpacked(hndl->lastresponse, NULL);
        free((void *)hndl->last_buf);
        hndl->last_buf = NULL;
        hndl->lastresponse = NULL;
    }

    if (hndl->firstresponse) {
        cdb2__sqlresponse__free_unpacked(hndl->firstresponse, NULL);
        free((void *)hndl->first_buf);
        hndl->first_buf = NULL;
        hndl->firstresponse = NULL;
    }
}

static int cdb2_effects_request(cdb2_hndl_tp *hndl)
{
    if (hndl && !hndl->in_trans) {
        return -1;
    }

    if (hndl->error_in_trans)
        return -1;

    clear_responses(hndl);
    CDB2QUERY query = CDB2__QUERY__INIT;
    CDB2DBINFO dbinfoquery = CDB2__DBINFO__INIT;
    dbinfoquery.dbname = hndl->dbname;
    dbinfoquery.has_want_effects = 1;
    dbinfoquery.want_effects = 1;
    query.sqlquery = NULL;
    query.dbinfo = &dbinfoquery;

    int len = cdb2__query__get_packed_size(&query);
    unsigned char *buf = malloc(len + 1);

    cdb2__query__pack(&query, buf);

    struct newsqlheader hdr;

    hdr.type = ntohl(CDB2_REQUEST_TYPE__CDB2QUERY);
    hdr.compression = ntohl(0);
    hdr.length = ntohl(len);

    sbuf2write((char *)&hdr, sizeof(hdr), hndl->sb);
    sbuf2write((char *)buf, len, hndl->sb);

    int rc = sbuf2flush(hndl->sb);
    free(buf);
    if (rc < 0)
        return -1;

    int type;

retry_read:
    rc = cdb2_read_record(hndl, &hndl->first_buf, &len, &type);
    if (rc) {
        free((void *)hndl->first_buf);
        hndl->first_buf = NULL;
        sbuf2close(hndl->sb);
        hndl->sb = NULL;
        return -1;
    }
    if (type ==
        RESPONSE_HEADER__SQL_RESPONSE) { /* This might be the error that
                                            happened within transaction. */
        hndl->firstresponse =
            cdb2__sqlresponse__unpack(NULL, len, hndl->first_buf);
        hndl->error_in_trans = 
            cdb2_convert_error_code(hndl->firstresponse->error_code);
        strcpy(hndl->errstr, hndl->firstresponse->error_string);
        goto retry_read;
    }

    if (type == RESPONSE_HEADER__SQL_EFFECTS && hndl->error_in_trans)
        return -1;

    if (type != RESPONSE_HEADER__SQL_EFFECTS) {
        free((void *)hndl->first_buf);
        hndl->first_buf = NULL;
        return -1;
    }

    if (hndl->first_buf == NULL) {
        fprintf(stderr, "td %u %s: Can't read response from the db\n",
                (uint32_t)pthread_self(), __func__);
        return -1;
    }
    hndl->firstresponse = cdb2__sqlresponse__unpack(NULL, len, hndl->first_buf);
    return 0;
}

static int cdb2_send_query(cdb2_hndl_tp *hndl, SBUF2 *sb, char *dbname,
                           char *sql, int n_set_commands,
                           int n_set_commands_sent, char **set_commands,
                           int n_bindvars, CDB2SQLQUERY__Bindvalue **bindvars,
                           int ntypes, int *types, int is_begin, int skip_nrows,
                           int retries_done, int do_append, int fromline)
{
    if (hndl->debug_trace) {
        fprintf(stderr, "td %p %s line %d\n",
                (void *)pthread_self(), __func__, __LINE__);
    }

    int n_features = 0;
    int features[10]; // Max 10 client features??
    CDB2QUERY query = CDB2__QUERY__INIT;
    CDB2SQLQUERY sqlquery = CDB2__SQLQUERY__INIT;

    // This should be sent once right after we connect, not with every query
    CDB2SQLQUERY__Cinfo cinfo = CDB2__SQLQUERY__CINFO__INIT;

    if (!hndl || !hndl->sent_client_info) {
        cinfo.pid = _PID;
        cinfo.th_id = pthread_self();
        cinfo.host_id = cdb2_hostid();
        cinfo.argv0 = _ARGV0;
        if (hndl && hndl->send_stack)
            cinfo.stack = hndl->stack;
        sqlquery.client_info = &cinfo;
        if (hndl)
            hndl->sent_client_info = 1;
    }
    sqlquery.dbname = dbname;
    while (isspace(*sql))
        sql++;
    sqlquery.sql_query = sql;
#if _LINUX_SOURCE
    sqlquery.little_endian = 1;
#else
    sqlquery.little_endian = 0;
#endif

    sqlquery.n_bindvars = n_bindvars;
    sqlquery.bindvars = bindvars;
    sqlquery.n_types = ntypes;
    sqlquery.types = types;
    sqlquery.tzname = (hndl) ? hndl->env_tz : DB_TZNAME_DEFAULT;
    sqlquery.mach_class = cdb2_default_cluster;


    if (hndl && hndl->debug_trace) {
        char *host = "NOT-CONNECTED";
        if (hndl->connected_host >= 0)
            host = hndl->hosts[hndl->connected_host];

        fprintf(stderr, "td %u %s:%d sending to %s '%s' from-line %d retries is"
                        " %d do_append is %d\n",
                (uint32_t)pthread_self(), __func__, __LINE__, host,  sql,
                fromline, retries_done, do_append);
    }

    query.sqlquery = &sqlquery;

    sqlquery.n_set_flags = n_set_commands - n_set_commands_sent;
    if (sqlquery.n_set_flags)
        sqlquery.set_flags = &set_commands[n_set_commands_sent];

    if (hndl && hndl->is_retry) {
        sqlquery.has_retry = 1;
        sqlquery.retry = hndl->is_retry;
    }

    if (hndl && !(hndl->flags & CDB2_READ_INTRANS_RESULTS) && is_begin) {
        features[n_features] = CDB2_CLIENT_FEATURES__SKIP_ROWS;
        n_features++;
    }

#if WITH_SSL
    features[n_features] = CDB2_CLIENT_FEATURES__SSL;
    n_features++;
#endif
    if (hndl) {
        features[n_features] = CDB2_CLIENT_FEATURES__ALLOW_MASTER_DBINFO;
        n_features++;
        if ((hndl->flags & CDB2_DIRECT_CPU) ||
            (retries_done && hndl->master == hndl->connected_host)) {
            features[n_features] = CDB2_CLIENT_FEATURES__ALLOW_MASTER_EXEC;
            n_features++;
        }
        if (retries_done >= hndl->num_hosts) {
            features[n_features] = CDB2_CLIENT_FEATURES__ALLOW_QUEUING;
            n_features++;
        }
    } else if (retries_done) {
        features[n_features] = CDB2_CLIENT_FEATURES__ALLOW_MASTER_DBINFO;
        n_features++;
        features[n_features] = CDB2_CLIENT_FEATURES__ALLOW_MASTER_EXEC;
        n_features++;
        features[n_features] = CDB2_CLIENT_FEATURES__ALLOW_QUEUING;
        n_features++;
    }

    if (hndl && hndl->cnonce_len > 0) {
        /* Have a query id associated with each transaction/query */
        sqlquery.has_cnonce = 1;
        sqlquery.cnonce.data = (uint8_t*)hndl->cnonce;
        sqlquery.cnonce.len = hndl->cnonce_len;
    }

    CDB2SQLQUERY__Snapshotinfo snapshotinfo = CDB2__SQLQUERY__SNAPSHOTINFO__INIT;
    if (hndl && hndl->snapshot_file) {
        snapshotinfo.file = hndl->snapshot_file;
        snapshotinfo.offset = hndl->snapshot_offset;
        sqlquery.snapshot_info = &snapshotinfo;
    }

    if (n_features) {
        sqlquery.n_features = n_features;
        sqlquery.features = features;
    }

    if (skip_nrows) {
        sqlquery.has_skip_rows = 1;
        sqlquery.skip_rows = skip_nrows;
    }

    if (hndl && hndl->context_msgs.has_changed == 1 &&
        hndl->context_msgs.count > 0) {
        sqlquery.n_context = hndl->context_msgs.count;
        sqlquery.context = hndl->context_msgs.message;
        /* Reset the has_changed flag. */
        hndl->context_msgs.has_changed = 0;
    }

    int len = cdb2__query__get_packed_size(&query);
    unsigned char *buf = malloc(len + 1);

    cdb2__query__pack(&query, buf);

    struct newsqlheader hdr;

    hdr.type = ntohl(CDB2_REQUEST_TYPE__CDB2QUERY);
    hdr.compression = ntohl(0);
    hdr.length = ntohl(len);

    sbuf2write((char *)&hdr, sizeof(hdr), sb);
    sbuf2write((char *)buf, len, sb);

    int rc = sbuf2flush(sb);

    if (rc < 0) {
        free(buf);
        return -1;
    }

    if (hndl && hndl->in_trans && do_append) {
        /* Retry number of transaction is different from that of query.*/
        cdb2_query_list *item = malloc(sizeof(cdb2_query_list));
        item->buf = buf;
        item->len = len;
        item->is_read = hndl->is_read;
        item->next = NULL;
        item->sql = strdup(sql);
        cdb2_query_list *last = hndl->query_list;
        if (last == NULL) {
            hndl->query_list = item;
        } else {
            while (last->next != NULL)
                last = last->next;
            last->next = item;
        }
    } else {
        free(buf);
    }

    return 0;
}

/* All "soft" errors are retryable .. constraint violation are not */
static int is_retryable(cdb2_hndl_tp *hndl, int err_val)
{
    switch (err_val) {
    case CDB2ERR_CHANGENODE:
    case CDB2ERR_NOMASTER:
    case CDB2ERR_TRAN_IO_ERROR:
    case CDB2ERR_REJECTED:
    case CDB2__ERROR_CODE__MASTER_TIMEOUT:
        return 1;

    default:
        return 0;
    }
}

static int retry_queries_and_skip(cdb2_hndl_tp *hndl, int num_retry,
                                  int skip_nrows);

#define PRINT_RETURN(rcode)                                                    \
    {                                                                          \
        if (hndl->debug_trace)                                                 \
            fprintf(stderr, "%std %u %s:%d cnonce '%s' [%d][%d] "              \
                            "returning %d\n",                                  \
                    rcode == 0 ? "" : "XXX ", (uint32_t)pthread_self(),        \
                    __func__, __LINE__, hndl->cnonce ? hndl->cnonce : "(nil)", \
                    hndl->snapshot_file, hndl->snapshot_offset, rcode);        \
        return (rcode);                                                        \
    }
#define PRINT_RETURN_OK(rcode)                                                 \
    {                                                                          \
        if (hndl->debug_trace)                                                 \
            fprintf(stderr, "td %u %s:%d cnonce '%s' [%d][%d] "                \
                            "returning %d\n",                                  \
                    (uint32_t)pthread_self(), __func__, __LINE__,              \
                    hndl->cnonce ? hndl->cnonce : "(nil)",                     \
                    hndl->snapshot_file, hndl->snapshot_offset, rcode);        \
        return (rcode);                                                        \
    }

static int cdb2_next_record_int(cdb2_hndl_tp *hndl, int shouldretry)
{
    int len;
    int rc;
    int num_retry = 0;

    if (hndl->ack)
        ack(hndl);

retry_next_record:
    if (hndl->first_buf == NULL || hndl->sb == NULL)
        PRINT_RETURN_OK(CDB2_OK_DONE);

    if (hndl->firstresponse->error_code)
        PRINT_RETURN_OK(hndl->firstresponse->error_code);

    if (hndl->lastresponse) {
        if (hndl->lastresponse->response_type == RESPONSE_TYPE__LAST_ROW) {
            PRINT_RETURN_OK(CDB2_OK_DONE);
        }

        if (hndl->lastresponse->response_type == RESPONSE_TYPE__COLUMN_VALUES &&
                hndl->lastresponse->error_code != 0) {
            int rc = cdb2_convert_error_code(hndl->lastresponse->error_code);
            if (hndl->in_trans) {
                /* Give the same error for every query until commit/rollback */
                hndl->error_in_trans = rc;
            }
            PRINT_RETURN_OK(rc);
        }
    }

    rc = cdb2_read_record(hndl, &hndl->last_buf, &len, NULL);
    if (rc) {
        newsql_disconnect(hndl, hndl->sb, __LINE__);
        sprintf(hndl->errstr, "%s: Timeout while reading response from server",
                __func__);
    retry:
        if (hndl->debug_trace) {
            fprintf(stderr, "td %p %s:%d retry: shouldretry=%d, "
                            "hndl->snapshot_file=%p, num_retry=%d\n",
                    (void *)pthread_self(), __func__, __LINE__, shouldretry,
                    hndl->snapshot_file, num_retry);
        }
        /* AZ: remove  hndl->snapshot_file dependency and always retry */
        if (shouldretry && num_retry < hndl->max_retries) {
            num_retry++;
            if (num_retry > hndl->num_hosts) {
                int tmsec;
                tmsec = (num_retry - hndl->num_hosts) * 100;
                if (tmsec > 1000)
                    tmsec = 1000;
                poll(NULL, 0, tmsec);
            }
            cdb2_connect_sqlhost(hndl);
            if (hndl->sb == NULL) {
#if WITH_SSL
                if (hndl->sslerr != 0)
                    PRINT_RETURN_OK(-1);
#endif
                goto retry;
            }
            rc = retry_queries_and_skip(hndl, num_retry, hndl->rows_read);
            if (rc) {
                newsql_disconnect(hndl, hndl->sb, __LINE__);
                goto retry;
            }
            //AZ: this seems wrong -- we get a good rc, we should just return!!
            goto retry_next_record;
        }
        PRINT_RETURN_OK(-1);
    }

    if (hndl->last_buf == NULL) {
        newsql_disconnect(hndl, hndl->sb, __LINE__);
        sprintf(hndl->errstr, "%s: No response from server", __func__);
        PRINT_RETURN_OK(-1);
    }

    if (hndl->lastresponse)
        cdb2__sqlresponse__free_unpacked(hndl->lastresponse, NULL);

    hndl->lastresponse = cdb2__sqlresponse__unpack(NULL, len, hndl->last_buf);

    if (hndl->lastresponse->snapshot_info &&
        hndl->lastresponse->snapshot_info->file) {
        hndl->snapshot_file = hndl->lastresponse->snapshot_info->file;
        hndl->snapshot_offset = hndl->lastresponse->snapshot_info->offset;
    }

    if (hndl->lastresponse->response_type == RESPONSE_TYPE__COLUMN_VALUES) {
        // "Good" rcodes are not retryable
        // AZ: snapshot_file here
        if (is_retryable(hndl, hndl->lastresponse->error_code)) {
            newsql_disconnect(hndl, hndl->sb, __LINE__);
            sprintf(hndl->errstr,
                    "%s: Timeout while reading response from server", __func__);
            goto retry;
        }

        hndl->rows_read++;
        if (hndl->in_trans) {
            /* Give the same error for every query until commit/rollback */
            hndl->error_in_trans =
                cdb2_convert_error_code(hndl->lastresponse->error_code);
        }

        if (hndl->debug_trace) {
            fprintf(stderr, "td %p %s line %d error_string=%s\n",
                (void *)pthread_self(), __func__, __LINE__,
                hndl->lastresponse->error_string);
        }
        rc = cdb2_convert_error_code(hndl->lastresponse->error_code);
        PRINT_RETURN_OK(rc);
    }

    if (hndl->lastresponse->response_type == RESPONSE_TYPE__LAST_ROW) {
        int ii = 0;

        // check for begin that couldn't retrieve the durable lsn from master
        if (is_retryable(hndl, hndl->lastresponse->error_code)) {
            newsql_disconnect(hndl, hndl->sb, __LINE__);
            sprintf(hndl->errstr,
                    "%s: Timeout while reading response from server", __func__);
            return hndl->lastresponse->error_code;
        }

        if (hndl->num_set_commands) {
            hndl->num_set_commands_sent = hndl->num_set_commands;
        }
        for (ii = 0; ii < hndl->lastresponse->n_features; ii++) {
            if (hndl->in_trans && CDB2_SERVER_FEATURES__SKIP_ROWS &&
                hndl->lastresponse->features[ii])
                hndl->skip_feature = 1;
        }

        PRINT_RETURN_OK(CDB2_OK_DONE);
    }

    PRINT_RETURN_OK(-1);
}

int cdb2_next_record(cdb2_hndl_tp *hndl)
{
    int rc = 0;

    pthread_once(&init_once, do_init_once);

    if (hndl->in_trans && hndl->skip_feature && !hndl->is_read) {
        rc = CDB2_OK_DONE;
    } else if (hndl->lastresponse && hndl->first_record_read == 0) {
        hndl->first_record_read = 1;
        if (hndl->lastresponse->response_type == RESPONSE_TYPE__COLUMN_VALUES) {
            rc = hndl->lastresponse->error_code;
        } else if (hndl->lastresponse->response_type ==
                   RESPONSE_TYPE__LAST_ROW) {
            if (hndl->num_set_commands) {
                hndl->num_set_commands_sent = hndl->num_set_commands;
            }
            rc = CDB2_OK_DONE;
        } else {
            rc = -1;
        }
    } else {
        rc = cdb2_next_record_int(hndl, 1);
    }

    if (log_calls)
        fprintf(stderr, "%p> cdb2_next_record(%p) = %d\n",
                (void *)pthread_self(), hndl, rc);
    return rc;
}

int cdb2_get_effects(cdb2_hndl_tp *hndl, cdb2_effects_tp *effects)
{
    int rc = 0;
    pthread_once(&init_once, do_init_once);

    while (cdb2_next_record_int(hndl, 0) == CDB2_OK)
        ;

    if (hndl->lastresponse == NULL) {
        int lrc = cdb2_effects_request(hndl);
        if (lrc) {
            rc = -1;
        } else if (hndl->firstresponse && hndl->firstresponse->effects) {
            effects->num_affected = hndl->firstresponse->effects->num_affected;
            effects->num_selected = hndl->firstresponse->effects->num_selected;
            effects->num_updated = hndl->firstresponse->effects->num_updated;
            effects->num_deleted = hndl->firstresponse->effects->num_deleted;
            effects->num_inserted = hndl->firstresponse->effects->num_inserted;
            cdb2__sqlresponse__free_unpacked(hndl->firstresponse, NULL);
            free((void *)hndl->first_buf);
            hndl->first_buf = NULL;
            hndl->firstresponse = NULL;
            rc = 0;
        } else {
            rc = -1;
        }
    } else if (hndl->lastresponse->effects) {
        effects->num_affected = hndl->lastresponse->effects->num_affected;
        effects->num_selected = hndl->lastresponse->effects->num_selected;
        effects->num_updated = hndl->lastresponse->effects->num_updated;
        effects->num_deleted = hndl->lastresponse->effects->num_deleted;
        effects->num_inserted = hndl->lastresponse->effects->num_inserted;
        rc = 0;
    } else {
        rc = -1;
    }

    if (log_calls) {
        fprintf(stderr, "%p> cdb_get_effects(%p) = %d", (void *)pthread_self(),
                hndl, rc);
        if (rc == 0)
            fprintf(stderr, " => affected %d, selected %d, updated %d, deleted "
                            "%d, inserted %d\n",
                    effects->num_affected, effects->num_selected,
                    effects->num_updated, effects->num_deleted,
                    effects->num_inserted);
    }

    return rc;
}

int cdb2_close(cdb2_hndl_tp *hndl)
{
    pthread_once(&init_once, do_init_once);
    if (log_calls)
        fprintf(stderr, "%p> cdb2_close(%p)\n", (void *)pthread_self(), hndl);

    if (!hndl)
        return 0;

    if (hndl->ack)
        ack(hndl);

    if (hndl->sb)
        newsql_disconnect(hndl, hndl->sb, __LINE__);

    if (hndl->firstresponse) {
        cdb2__sqlresponse__free_unpacked(hndl->firstresponse, NULL);
        free((void *)hndl->first_buf);
        hndl->first_buf = NULL;
    }

    if (hndl->lastresponse) {
        cdb2__sqlresponse__free_unpacked(hndl->lastresponse, NULL);
        free((void *)hndl->last_buf);
    }
    if (hndl->num_set_commands) {
        while (hndl->num_set_commands) {
            hndl->num_set_commands--;
            free(hndl->commands[hndl->num_set_commands]);
        }
        free(hndl->commands);
        hndl->commands = NULL;
    }

    if (hndl->query)
        free(hndl->query);

    if (hndl->query_hint)
        free(hndl->query_hint);

    if (hndl->hint)
        free(hndl->hint);

    cdb2_clearbindings(hndl);
    cdb2_free_context_msgs(hndl);
#if WITH_SSL
    free(hndl->sslpath);
    free(hndl->cert);
    free(hndl->key);
    free(hndl->ca);
    if (hndl->sess_list) {
        /* This is correct - we don't have to do it under lock. */
        hndl->sess_list->ref = 0;
    }
#endif

    free(hndl);
    return 0;
}

/* make_random_str() will return a randomly generated string
 * this is used to get a cnonce, composed of four components:
 * the first part is the id of this host machine
 * the second part is the PID of this client process
 * the third part is the current time usec portion
 * the fourth part is a [pseudo]random number
 */
static void make_random_str(char *str, size_t max_len, int *len)
{
    static __thread char cached_portion[23] = {0}; // 2*10 digits + 2 '-' + '\n'
    static __thread size_t cached_portion_len = 0;
    if (cached_portion_len == 0) {
        cached_portion_len = snprintf(cached_portion, sizeof(cached_portion),
                                      "%d-%d-", cdb2_hostid(), _PID);
    }
    struct timeval tv;
    gettimeofday(&tv, NULL);
    int randval = cdb2_random_int();
    strncpy(str, cached_portion, cached_portion_len);
    *len = cached_portion_len;
    *len += snprintf(str + cached_portion_len, max_len - cached_portion_len,
                     "%d-%d", (int)tv.tv_usec, randval);
    return;
}

#define SQLCACHEHINT "/*+ RUNCOMDB2SQL "
#define SQLCACHEHINTLENGTH 17

static inline const char *cdb2_skipws(const char *str)
{
    if (str) {
        while (*str && isspace(*str))
            str++;
    }
    return str;
}

static int cdb2_query_with_hint(cdb2_hndl_tp *hndl, const char *sqlquery,
                                char *short_identifier, char **hint,
                                char **query_hint)
{
    const char *sqlstr = cdb2_skipws(sqlquery);
    const char *sql_start = sqlstr;
    int len = strlen(sqlstr);
    int len_id = strlen(short_identifier);
    if (len_id > 128) {
        sprintf(hndl->errstr, "Short identifier is too long.");
        return -1;
    }

    int fw_end = 1;
    while (*sql_start != '\0' && *sql_start != ' ') {
        fw_end++;
        sql_start++;
    }

    /* short string will be something like this
       select <* RUNCOMDB2SQL <short_identifier> *>
       */
    *hint = malloc(fw_end + SQLCACHEHINTLENGTH + 4 + len_id + 1);
    strncpy(*hint, sqlstr, fw_end);
    /* Add the SQL HINT */
    strncpy(*hint + fw_end, SQLCACHEHINT, SQLCACHEHINTLENGTH);
    strncpy(*hint + fw_end + SQLCACHEHINTLENGTH, short_identifier, len_id);
    strncpy(*hint + fw_end + SQLCACHEHINTLENGTH + len_id, " */ ", 5);
    /* short string will be something like this
       select <* RUNCOMDB2SQL <short_identifier> *> <rest of the sql>
       */
    *query_hint = malloc(len + SQLCACHEHINTLENGTH + 4 + len_id + 1);
    strncpy(*query_hint, *hint, fw_end + SQLCACHEHINTLENGTH + 4 + len_id);
    strcpy(*query_hint + fw_end + SQLCACHEHINTLENGTH + 4 + len_id,
           sqlstr + fw_end);
    return 0;
}

int cdb2_run_statement(cdb2_hndl_tp *hndl, const char *sql)
{
    return cdb2_run_statement_typed(hndl, sql, 0, NULL);
}

static void parse_dbresponse(CDB2DBINFORESPONSE *dbinfo_response,
                             char valid_hosts[][64], int *valid_ports,
                             int *master_node, int *num_valid_hosts,
                             int *num_valid_sameroom_hosts
#if WITH_SSL
                             , peer_ssl_mode *s_mode
#endif
                             )
{
    if (log_calls)
        fprintf(stderr, "td %d %s:%d\n", (uint32_t)pthread_self(), __func__,
                __LINE__);
    int num_hosts = dbinfo_response->n_nodes;
    *num_valid_hosts = 0;
    if (num_valid_sameroom_hosts)
        *num_valid_sameroom_hosts = 0;
    int myroom = 0;
    int i = 0;
    for (i = 0; i < num_hosts; i++) {
        CDB2DBINFORESPONSE__Nodeinfo *currnode = dbinfo_response->nodes[i];
        if (!myroom) {
            if (currnode->has_room) {
                myroom = currnode->room;
            } else {
                myroom = -1;
            }
        }
        if (currnode->incoherent)
            continue;

        strcpy(valid_hosts[*num_valid_hosts], currnode->name);
        if (currnode->has_port) {
            valid_ports[*num_valid_hosts] = currnode->port;
        } else {
            valid_ports[*num_valid_hosts] = -1;
        }
        if (strcmp(currnode->name, dbinfo_response->master->name) == 0)
            *master_node = *num_valid_hosts;

        if (log_calls)
            fprintf(stderr, "td %d %s:%d, %d) host=%s(%d)%s\n",
                    (uint32_t)pthread_self(), __func__, __LINE__,
                    num_valid_hosts, valid_hosts[*num_valid_hosts],
                    valid_ports[*num_valid_hosts],
                    (*master_node == *num_valid_hosts) ? "*" : "");

        if (num_valid_sameroom_hosts && (myroom == currnode->room))
            (*num_valid_sameroom_hosts)++;

        (*num_valid_hosts)++;
    }

    /* Add incoherent nodes too, don't count them for same room hosts. */
    for (i = 0; i < num_hosts; i++) {
        CDB2DBINFORESPONSE__Nodeinfo *currnode = dbinfo_response->nodes[i];
        if (!currnode->incoherent)
            continue;
        strcpy(valid_hosts[*num_valid_hosts], currnode->name);
        if (currnode->has_port) {
            valid_ports[*num_valid_hosts] = currnode->port;
        } else {
            valid_ports[*num_valid_hosts] = -1;
        }
        if (currnode->number == dbinfo_response->master->number)
            *master_node = *num_valid_hosts;

        (*num_valid_hosts)++;
    }

#if WITH_SSL
    if (!dbinfo_response->has_require_ssl)
        *s_mode = PEER_SSL_UNSUPPORTED;
    else if (dbinfo_response->require_ssl)
        *s_mode = PEER_SSL_REQUIRE;
    else
        *s_mode = PEER_SSL_ALLOW;
#endif
}

static int retry_query_list(cdb2_hndl_tp *hndl, int num_retry, int run_last)
{
    if (hndl->debug_trace) {
        fprintf(stderr, "td %u %s():%d, retry_all %d, intran %d\n",
                (uint32_t)pthread_self(), __func__, __LINE__, hndl->retry_all,
                hndl->in_trans);
    }

    if (!hndl->retry_all || !hndl->in_trans)
        return 0;

    int rc = 0;
    if (!(hndl->snapshot_file || hndl->query_no <= 1)) {
        if (hndl->debug_trace) {
            fprintf(stderr,
                    "td %u %s:%d in_trans=%d snapshot_file=%d query_no=%d\n",
                    (uint32_t)pthread_self(), __func__, __LINE__,
                    hndl->in_trans, hndl->snapshot_file, hndl->query_no);
        }
        sprintf(hndl->errstr, "%s: Database disconnected while in transaction.",
                __func__);
        return CDB2ERR_TRAN_IO_ERROR; /* Fail if disconnect happens in
                                         transaction which doesn't have snapshot
                                         info.*/
    }

    /* Replay all the queries. */
    char *host = "NOT-CONNECTED";
    if (hndl->connected_host >= 0)
        host = hndl->hosts[hndl->connected_host];

    /*Send Begin. */
    hndl->is_retry = num_retry;

    clear_responses(hndl);
    hndl->skip_feature = 0;

    hndl->in_trans = 0;
    if (hndl->debug_trace) {
        fprintf(stderr, "td %u %s:%d setting in_trans to 0\n",
                (uint32_t)pthread_self(), __func__, __LINE__);
        fprintf(stderr, "td %u %s:%d sending 'begin' to %s\n",
                (uint32_t)pthread_self(), __func__, __LINE__, host);
    }
    rc = cdb2_send_query(hndl, hndl->sb, hndl->dbname, "begin",
                         hndl->num_set_commands, hndl->num_set_commands_sent,
                         hndl->commands, 0, NULL, 0, NULL, 1, 0, num_retry, 0,
                         __LINE__);
    hndl->in_trans = 1;
    if (hndl->debug_trace) {
        fprintf(stderr, "td %u %s:%d setting in_trans to 1\n",
                (uint32_t)pthread_self(), __func__, __LINE__);
    }

    if (rc != 0) {
        sbuf2close(hndl->sb);
        hndl->sb = NULL;
        if (hndl->debug_trace) {
            fprintf(stderr, "td %u %s:%d send_query rc=%d returning 1\n",
                    (uint32_t)pthread_self(), host, __LINE__, rc);
        }
        return 1;
    }
    int len = 0;
    int type = 0;
    rc = cdb2_read_record(hndl, &hndl->first_buf, &len, &type);

    if (hndl->debug_trace) {
        fprintf(stderr, "td %u line %d reading response from %s rc=%d\n",
                (uint32_t)pthread_self(), __LINE__, host, rc);
    }

    if (rc) {
        sbuf2close(hndl->sb);
        hndl->sb = NULL;
        if (hndl->debug_trace) {
            fprintf(
                stderr,
                "td %u line %d reading response from %s rc=%d returning 1\n",
                (uint32_t)pthread_self(), __LINE__, host, rc);
        }
        return 1;
    }
    if (type == RESPONSE_HEADER__DBINFO_RESPONSE) {
        if (hndl->flags & CDB2_DIRECT_CPU) {
            if (hndl->debug_trace) {
                fprintf(stderr, "td %u %s() directcpu will ignore dbinfo\n",
                        (uint32_t)pthread_self(), __func__);
            }
            return 1;
        }
        /* The master sent info about nodes that might be coherent. */
        sbuf2close(hndl->sb);
        hndl->sb = NULL;
        CDB2DBINFORESPONSE *dbinfo_response = NULL;
        dbinfo_response =
            cdb2__dbinforesponse__unpack(NULL, len, hndl->first_buf);
        parse_dbresponse(dbinfo_response, hndl->hosts, hndl->ports,
                         &hndl->master, &hndl->num_hosts,
                         &hndl->num_hosts_sameroom
#if WITH_SSL
                         ,
                         &hndl->s_sslmode
#endif
                         );
        cdb2__dbinforesponse__free_unpacked(dbinfo_response, NULL);

        if (hndl->debug_trace) {
            fprintf(stderr, "td %u host %s:%d type=%d returning 1\n",
                    (uint32_t)pthread_self(), host, __LINE__, type);
        }

#if WITH_SSL
        /* Clear cached SSL sessions - Hosts may have changed. */
        if (hndl->sess_list != NULL) {
            cdb2_ssl_sess_list *sl = hndl->sess_list;
            for (int i = 0; i != sl->n; ++i)
                SSL_SESSION_free(sl->list[i].sess);
            free(sl->list);
            sl->list = NULL;
        }
#endif
        return 1;
    }
    if (hndl->first_buf != NULL) {
        hndl->firstresponse =
            cdb2__sqlresponse__unpack(NULL, len, hndl->first_buf);
    } else {
        fprintf(stderr, "td %u %s:%d: Can't read response from DB\n",
                (uint32_t)pthread_self(), __func__, __LINE__);
        sbuf2close(hndl->sb);
        hndl->sb = NULL;
        return 1;
    }
    while ((rc = cdb2_next_record_int(hndl, 0)) == CDB2_OK)
        ;

    if (hndl->sb == NULL) {
        if (hndl->debug_trace) {
            fprintf(stderr, "td %u %s:%d: sb is NULL, next_record "
                            "returns %d, returning 1\n",
                    (uint32_t)pthread_self(), __func__, __LINE__, rc);
        }
        return 1;
    }

    cdb2_query_list *item = hndl->query_list;
    int i = 0;
    while (item != NULL) { /* Send all but the last query. */

        /* This is the case when we got disconnected while reading the
           query.
           In that case retry all the queries and skip their results,
           except the last one. */
        if (run_last == 0 && item->next == NULL)
            break;

        struct newsqlheader hdr;
        hdr.type = ntohl(CDB2_REQUEST_TYPE__CDB2QUERY);
        hdr.compression = ntohl(0);
        hdr.length = ntohl(item->len);
        if (hndl->debug_trace) {
            fprintf(stderr, "td %u:%d %s resending '%s' to %s\n",
                    (uint32_t)pthread_self(), __func__, __LINE__, item->sql,
                    host);
        }
        sbuf2write((char *)&hdr, sizeof(hdr), hndl->sb);
        sbuf2write((char *)item->buf, item->len, hndl->sb);
        sbuf2flush(hndl->sb);

        clear_responses(hndl);

        int len = 0;
        i++;

        if (hndl->skip_feature && !item->is_read) {
            item = item->next;
            continue;
        }
        /* This is for select queries, we send just the last row. */
        rc = cdb2_read_record(hndl, &hndl->first_buf, &len, NULL);
        if (rc) {
            if (hndl->debug_trace) {
                fprintf(stderr, "td %u %s:%d: Can't read response "
                                "from the db node %s\n",
                        (uint32_t)pthread_self(), __func__, __LINE__, host);
            }
            sbuf2close(hndl->sb);
            hndl->sb = NULL;
            return 1;
        }
        if (hndl->first_buf != NULL) {
            hndl->firstresponse =
                cdb2__sqlresponse__unpack(NULL, len, hndl->first_buf);
        } else {
            if (hndl->debug_trace) {
                fprintf(stderr, "td %u %s:%d: Can't read response "
                                "from the db node %s\n",
                        (uint32_t)pthread_self(), __func__, __LINE__, host);
            }
            sbuf2close(hndl->sb);
            hndl->sb = NULL;
            return 1;
        }
        int num_read = 0;
        int read_rc;

        while ((read_rc = cdb2_next_record_int(hndl, 0)) == CDB2_OK) {
            num_read++;
        }

        if (hndl->sb == NULL) {
            if (hndl->debug_trace) {
                fprintf(stderr,
                        "td %u %s:%d: sb is NULL, next_record_int returns "
                        "%d, returning 1\n",
                        (uint32_t)pthread_self(), __func__, __LINE__, read_rc);
            }
            return 1;
        }

        item = item->next;
    }
    clear_responses(hndl);
    return 0;
}

static int retry_queries_and_skip(cdb2_hndl_tp *hndl, int num_retry,
                                  int skip_nrows)
{
    if (hndl->debug_trace) {
        fprintf(stderr, "td %p %s line %d num_retry=%d, skip_nrows=%d\n", 
                (void *)pthread_self(), __func__, __LINE__,
                num_retry, skip_nrows);
    }

    int rc = 0, len;
    /* AZ:
    if (!(hndl->snapshot_file))
        return -1;
        */

    hndl->retry_all = 1;

    if (hndl->in_trans) {
        rc = retry_query_list(hndl, num_retry, 0);
        if (rc) {
            PRINT_RETURN_OK(rc);
        }
    }
    hndl->is_retry = num_retry;

    rc = cdb2_send_query(hndl, hndl->sb, hndl->dbname, hndl->sql,
                         hndl->num_set_commands, hndl->num_set_commands_sent,
                         hndl->commands, hndl->n_bindvars, hndl->bindvars,
                         hndl->ntypes, hndl->types, 0, skip_nrows, num_retry, 0,
                         __LINE__);
    if (rc) {
        PRINT_RETURN_OK(rc);
    }

    rc = cdb2_read_record(hndl, &hndl->first_buf, &len, NULL);

    if (rc) {
        PRINT_RETURN_OK(rc);
    }

    if (hndl->first_buf != NULL) {
        hndl->firstresponse =
            cdb2__sqlresponse__unpack(NULL, len, hndl->first_buf);
    }

    PRINT_RETURN_OK(rc);
}

static int is_hasql(const char *set_command, int *value)
{
    const char *p = &set_command[0];

    assert(strncasecmp(p, "set", 3) == 0);

    while (*p && *p != ' ')
        p++;

    while (*p && *p == ' ')
        p++;

    if (strncasecmp(p, "hasql", 5))
        return 0;

    while (*p && *p != ' ')
        p++;

    while (*p && *p == ' ')
        p++;

    if (!strncasecmp(p, "on", 2))
        *value = 1;
    else
        *value = 0;

    return 1;
}

static inline void cleanup_query_list(cdb2_hndl_tp *hndl,
                                      cdb2_query_list *commit_query_list,
                                      int line)
{
    if (hndl->debug_trace && line)
        fprintf(stderr, "%s:%d called from line %d\n", __func__, __LINE__,
                line);
    hndl->skip_feature = 0;
    hndl->snapshot_file = 0;
    hndl->snapshot_offset = 0;
    hndl->is_retry = 0;
    hndl->error_in_trans = 0;
    hndl->in_trans = 0;
    if (hndl->debug_trace) {
        fprintf(stderr, "td %u %s:%d setting in_trans to 0\n",
                (uint32_t)pthread_self(), __func__, __LINE__);
    }

    cdb2_query_list *item = hndl->query_list;
    while (item != NULL) {
        cdb2_query_list *ditem = item;
        item = item->next;
        free(ditem->sql);
        free(ditem->buf);
        free(ditem);
    }

    item = commit_query_list;
    while (item != NULL) {
        cdb2_query_list *ditem = item;
        item = item->next;
        free(ditem->sql);
        free(ditem->buf);
        free(ditem);
    }

    hndl->query_list = NULL;
}

static inline void clear_snapshot_info(cdb2_hndl_tp *hndl, int line)
{
    hndl->clear_snap_line = line;
    hndl->snapshot_file = 0;
    hndl->snapshot_offset = 0;
    hndl->is_retry = 0;
}

static int process_set_command(cdb2_hndl_tp *hndl, const char *sql)
{
    int i, j, k;
    if (hndl->in_trans) {
        sprintf(hndl->errstr, "Can't run set query inside transaction.");
        hndl->error_in_trans = CDB2ERR_BADREQ;
        hndl->client_side_error = 1;
        return CDB2ERR_BADREQ;
    }
    i = hndl->num_set_commands;
    if (i > 0) {
        int skip_len = 4;
        char *dup_sql = strdup(sql + skip_len);
        char *rest;
        char *set_tok = strtok_r(dup_sql, " ", &rest);
        /* special case for spversion */
        if (set_tok && strcasecmp(set_tok, "spversion") == 0) {
            skip_len += 10;
            set_tok = strtok_r(rest, " ", &rest);
        }
        if (!set_tok) {
            free(dup_sql);
            return 0;
        }
        int len = strlen(set_tok);

        for (j = 0; j < i; j++) {
            /* If this matches any of the previous commands. */
            if ((strncasecmp(&hndl->commands[j][skip_len], set_tok, len) ==
                 0) &&
                (hndl->commands[j][len + skip_len] == ' ')) {
                free(dup_sql);
                if (j == (i - 1)) {
                    if (strcmp(hndl->commands[j], sql) == 0) {
                        /* Do Nothing. */
                    } else {
                        hndl->commands[i - 1] =
                            realloc(hndl->commands[i - 1], strlen(sql) + 1);
                        strcpy(hndl->commands[i - 1], sql);
                    }
                } else {
                    char *cmd = hndl->commands[j];
                    /* Move all the commands down the array. */
                    for (k = j; k < i - 1; k++) {
                        hndl->commands[k] = hndl->commands[k + 1];
                    }
                    if (strcmp(cmd, sql) == 0) {
                        hndl->commands[i - 1] = cmd;
                    } else {
                        hndl->commands[i - 1] = realloc(cmd, strlen(sql) + 1);
                        strcpy(hndl->commands[i - 1], sql);
                    }
                }
                if (hndl->num_set_commands_sent)
                    hndl->num_set_commands_sent--;
                return 0;
            }
        }
        free(dup_sql);
    }
    hndl->num_set_commands++;
    hndl->commands =
        realloc(hndl->commands, sizeof(char *) * hndl->num_set_commands);
    hndl->commands[i] = malloc(strlen(sql) + 1);
    strcpy(hndl->commands[i], sql);
    int hasql_val;
    if (is_hasql(sql, &hasql_val)) {
        hndl->is_hasql = hasql_val;
    }
    return 0;
}

static inline void consume_previous_query(cdb2_hndl_tp *hndl)
{
    while (cdb2_next_record_int(hndl, 0) == CDB2_OK)
        ;

    clear_responses(hndl);
    hndl->rows_read = 0;
}

#define GOTO_RETRY_QUERIES()                                                   \
    do {                                                                       \
        if (hndl->debug_trace) {                                               \
            fprintf(stderr, "td %u %s:%d goto retry_queries\n",                \
                    (uint32_t)pthread_self(), __func__, __LINE__);             \
        }                                                                      \
        goto retry_queries;                                                    \
    } while (0);

static int cdb2_run_statement_typed_int(cdb2_hndl_tp *hndl, const char *sql,
                                        int ntypes, int *types, int line)
{
    int return_value;
    int using_hint = 0;
    int rc = 0;
    int is_begin = 0;
    int is_commit = 0;
    int is_hasql_commit = 0;
    int commit_file = 0;
    int commit_offset = 0;
    int commit_is_retry = 0;
    cdb2_query_list *commit_query_list = NULL;
    int is_rollback = 0;
    int retries_done = 0;

    if (hndl->debug_trace) {
        fprintf(stderr, "%s running '%s' from line %d\n", __func__, sql, line);
    }

    consume_previous_query(hndl);
    sql = cdb2_skipws(sql);
    if (!sql)
        return 0;

    /* sniff out 'set hasql on' here */
    if (strncasecmp(sql, "set", 3) == 0) {
        rc = process_set_command(hndl, sql);
        return rc;
    }

    if (strncasecmp(sql, "begin", 5) == 0) {
        if (hndl->debug_trace) {
            fprintf(stderr, "td %u:%d setting is_begin flag\n",
                    (uint32_t)pthread_self(), __LINE__);
        }
        is_begin = 1;
    } else if (strncasecmp(sql, "commit", 6) == 0) {
        if (hndl->debug_trace) {
            fprintf(stderr, "td %u:%d setting is_commit flag\n",
                    (uint32_t)pthread_self(), __LINE__);
        }
        is_commit = 1;
    } else if (strncasecmp(sql, "rollback", 8) == 0) {
        if (hndl->debug_trace) {
            fprintf(stderr, "td %u:%d setting is_commit & is_rollback "
                            "flag for rollback\n",
                    (uint32_t)pthread_self(), __LINE__);
        }
        is_commit = 1;
        is_rollback = 1;
    }
    if (hndl->client_side_error == 1 && hndl->in_trans && !is_commit) {
        return hndl->error_in_trans;
    } else if (hndl->client_side_error == 1 && hndl->in_trans && is_commit) {
        sql = "rollback";
    }

    if ((is_begin && hndl->in_trans) || (is_commit && !hndl->in_trans)) {
        if (hndl->debug_trace) {
            if (is_commit && !hndl->in_trans) {
                fprintf(
                    stderr,
                    "XXX td %u line %d: i am committing but not 'in-trans'\n",
                    (uint32_t)pthread_self(), __LINE__);
            } else {
                fprintf(stderr,
                        "XXX td %u line %d i am beginning but not 'in-trans'\n",
                        (uint32_t)pthread_self(), __LINE__);
            }
        }

        sprintf(hndl->errstr, "Wrong sql handle state");
        PRINT_RETURN(CDB2ERR_BADSTATE);
    }

    hndl->is_read = is_sql_read(sql);

    if (hndl->use_hint) {
        if (hndl->query && (strcmp(hndl->query, sql) == 0)) {
            sql = hndl->hint;
            using_hint = 1;
        } else {

            if (hndl->query) {
                free(hndl->query);
                hndl->query = NULL;
            }

            if (hndl->query_hint) {
                free(hndl->query_hint);
                hndl->query_hint = NULL;
            }

            if (hndl->hint) {
                free(hndl->hint);
                hndl->hint = NULL;
            }

            int len = strlen(sql);
            if (len > 100) {
                hndl->query = malloc(len + 1);
                strcpy(hndl->query, sql);

                char c_hint[128];
                int length;
                make_random_str(c_hint, sizeof(c_hint), &length);

                cdb2_query_with_hint(hndl, sql, c_hint, &hndl->hint,
                                     &hndl->query_hint);

                sql = hndl->query_hint;
            }
        }
    }

    if (!hndl->in_trans) { /* only one cnonce for a transaction. */
        clear_snapshot_info(hndl, __LINE__);
        make_random_str(hndl->cnonce, MAX_CNONCE_LEN, &hndl->cnonce_len);
    }
    hndl->retry_all = 1;
    int run_last = 1;

retry_queries:
    if (hndl->debug_trace) {
        fprintf(stderr, "td %u %s:%d retry_queries: hndl->host=%d (%s)\n",
                (uint32_t)pthread_self(), __func__, __LINE__,
                hndl->connected_host,
                (hndl->connected_host >= 0 ? hndl->hosts[hndl->connected_host]
                                           : ""));
    }

    hndl->first_record_read = 0;

    retries_done++;

#if WITH_SSL
    if (hndl->sslerr != 0)
        PRINT_RETURN(CDB2ERR_CONNECT_ERROR);
#endif

    if (retries_done > hndl->max_retries) {
        sprintf(hndl->errstr, "%s: Maximum number of retries done.", __func__);
        if (is_hasql_commit) {
            cleanup_query_list(hndl, commit_query_list, __LINE__);
        }
        if (is_begin) {
            hndl->in_trans = 0;
        }
        PRINT_RETURN(CDB2ERR_TRAN_IO_ERROR);
    }

    if (!hndl->sb) {
        if (is_rollback) {
            cleanup_query_list(hndl, NULL, __LINE__);
            if (hndl->debug_trace) {
                fprintf(stderr,
                        "td %u %s:%d returning 0 on unconnected rollback\n",
                        (uint32_t)pthread_self(), __func__, __LINE__);
            }
            PRINT_RETURN(0);
        }

        if (retries_done > hndl->num_hosts) {
<<<<<<< HEAD
            int tmsec = (retries_done - hndl->num_hosts) * 100;
=======
            int tmsec;

            if (!hndl->is_hasql && (retries_done > hndl->min_retries)) {
                if (hndl->debug_trace) {
                    fprintf(stderr, "td %u %s:%d returning cannot-connect, "
                                    "retries_done=%d, num_hosts=%d\n",
                            (uint32_t)pthread_self(), __func__, __LINE__,
                            retries_done, hndl->num_hosts);
                }
                sprintf(hndl->errstr, "%s: Cannot connect to db", __func__);
                PRINT_RETURN(CDB2ERR_CONNECT_ERROR);
            }

            tmsec = (retries_done - hndl->num_hosts) * 100;
>>>>>>> b02e5800
            if (tmsec >= 1000) {
                tmsec = 1000;
                if (!hndl->debug_trace) {
                    fprintf(stderr, "%s: cannot connect: sleep on retry\n", 
                            __func__);
                }
            }

            if (hndl->debug_trace) {
                fprintf(stderr, "td %u %s:%d polling for %d ms\n",
                        (uint32_t)pthread_self(), __func__, __LINE__, tmsec);
            }

            poll(NULL, 0, tmsec);
        }
        cdb2_connect_sqlhost(hndl);
        if (hndl->sb == NULL) {
            if (hndl->debug_trace) {
                fprintf(stderr,
                        "td %u %s:%d rc=%d goto retry_queries on connect "
                        "failure\n",
                        (uint32_t)pthread_self(), __func__, __LINE__, rc);
            }
            goto retry_queries;
        }
        if (!is_begin) {
            hndl->retry_all = 1;
            rc = retry_query_list(hndl, (retries_done - 1), run_last);
            if (rc > 0) {
                newsql_disconnect(hndl, hndl->sb, __LINE__);
                hndl->retry_all = 1;
                if (hndl->debug_trace) {
                    fprintf(stderr, "td %u %s:%d rc=%d goto retry_queries\n",
                            (uint32_t)pthread_self(), __func__, __LINE__, rc);
                }
                goto retry_queries;
            }
            else if (rc < 0) {
                sprintf(hndl->errstr, "Can't retry query to db");
                PRINT_RETURN(rc);
            }
        }
    }

    hndl->sql = (char *)sql;
    hndl->ntypes = ntypes;
    hndl->types = types;

    if (!hndl->in_trans || is_begin) {
        hndl->query_no = 0;
        rc = cdb2_send_query(
            hndl, hndl->sb, hndl->dbname, (char *)sql, hndl->num_set_commands,
            hndl->num_set_commands_sent, hndl->commands, hndl->n_bindvars,
            hndl->bindvars, ntypes, types, is_begin, 0, retries_done - 1,
            is_begin ? 0 : run_last, __LINE__);
    } else {
        hndl->query_no += run_last;
        rc = cdb2_send_query(hndl, hndl->sb, hndl->dbname, (char *)sql, 0, 0,
                             NULL, hndl->n_bindvars, hndl->bindvars, ntypes,
                             types, 0, 0, 0, run_last, __LINE__);
        if (rc != 0) 
            hndl->query_no -= run_last;
    }
    if (rc != 0) {
        sprintf(hndl->errstr, "%s: Can't send query to the db", __func__);
        newsql_disconnect(hndl, hndl->sb, __LINE__);
        hndl->retry_all = 1;
        GOTO_RETRY_QUERIES();
    }
    run_last = 0;

    int len;
    int type = 0;
    int err_val = hndl->error_in_trans;
    int skip_feature = hndl->skip_feature;

    if (is_rollback || is_commit) {
        if (is_commit && hndl->snapshot_file) {
            commit_file = hndl->snapshot_file;
            commit_offset = hndl->snapshot_offset;
            commit_is_retry = hndl->is_retry;
            commit_query_list = hndl->query_list;
            hndl->query_list = NULL;
            is_hasql_commit = 1;
        }
        hndl->skip_feature = 0;
        clear_snapshot_info(hndl, __LINE__);
        hndl->error_in_trans = 0;
        if (hndl->debug_trace) {
            fprintf(stderr, "td %u %s:%d setting in_trans to 0\n",
                    (uint32_t)pthread_self(), __func__, __LINE__);
        }
        hndl->in_trans = 0;

        cdb2_query_list *item = hndl->query_list;
        while (item != NULL) {
            cdb2_query_list *ditem = item;
            item = item->next;
            free(ditem->sql);
            free(ditem->buf);
            free(ditem);
        }
        hndl->query_list = NULL;

        if (skip_feature && !hndl->client_side_error) {
            if (err_val) {
                if (is_rollback) {
                    PRINT_RETURN(0);
                } else {
                    PRINT_RETURN(err_val);
                }
            }
        } else if (err_val) {
            hndl->client_side_error = 0;
            /* With skip_feature off, we need to read the 1st response
               of commit/rollback even if there is an in-trans error. */
            goto read_record;
        }
    }

    if (err_val) {
        PRINT_RETURN(err_val);
    }

    if (hndl->skip_feature && !hndl->is_read && hndl->in_trans) {
        if (hndl->debug_trace) {
            fprintf(stderr, "td %u %s:%d in_trans=%d is_hasql=%d\n",
                    (uint32_t)pthread_self(), __func__, __LINE__,
                    hndl->in_trans, hndl->is_hasql);
        }
        return (0);
    }

read_record:

    rc = cdb2_read_record(hndl, &hndl->first_buf, &len, &type);
    if (hndl->debug_trace) {
        char *host = "NOT-CONNECTED";
        if (hndl && hndl->connected_host >= 0)
            host = hndl->hosts[hndl->connected_host];
        fprintf(stderr, "td %p line %d reading from %s rc=%d type:%d\n",
                (void *)pthread_self(), __LINE__, host, rc, type);
    }

    if (type == RESPONSE_HEADER__SQL_RESPONSE_SSL) {
#if WITH_SSL
        hndl->s_sslmode = PEER_SSL_REQUIRE;
        /* server wants us to use ssl so turn ssl on in same connection */
        try_ssl(hndl, hndl->sb, hndl->connected_host);

        /* Decrement retry counter: It is not a real retry. */
        --retries_done;
        GOTO_RETRY_QUERIES();
#else
        sprintf(hndl->errstr, "%s: The database requires SSL connections.",
                __func__);
        PRINT_RETURN(-1);
#endif
    }

    /* Dbinfo .. go to new node */
    if (type == RESPONSE_HEADER__DBINFO_RESPONSE) {
        if (hndl->flags & CDB2_DIRECT_CPU) {
            /* direct cpu should not do anything with dbinfo, just retry */
            GOTO_RETRY_QUERIES();
        }
        /* We got back info about nodes that might be coherent. */
        CDB2DBINFORESPONSE *dbinfo_resp = NULL;
        dbinfo_resp = cdb2__dbinforesponse__unpack(NULL, len, hndl->first_buf);
        parse_dbresponse(dbinfo_resp, hndl->hosts, hndl->ports, &hndl->master,
                         &hndl->num_hosts, &hndl->num_hosts_sameroom
#if WITH_SSL
                         ,
                         &hndl->s_sslmode
#endif
                         );
        cdb2__dbinforesponse__free_unpacked(dbinfo_resp, NULL);

        newsql_disconnect(hndl, hndl->sb, __LINE__);
        hndl->connected_host = -1;
        hndl->retry_all = 1;

#if WITH_SSL
        /* Clear cached SSL sessions - Hosts may have changed. */
        if (hndl->sess_list != NULL) {
            cdb2_ssl_sess_list *sl = hndl->sess_list;
            for (int i = 0; i != sl->n; ++i)
                SSL_SESSION_free(sl->list[i].sess);
            free(sl->list);
            sl->list = NULL;
        }
#endif

        GOTO_RETRY_QUERIES();
    }

    if (rc) {
        if (err_val) {
            /* we get here because skip feature is off
               and the sql is either commit or rollback.
               don't retry because the transaction would
               fail anyway. Also if the sql is rollback,
               suppress any error. */
            if (is_rollback) {
                PRINT_RETURN(0);
            }
            else if (is_retryable(hndl, err_val)) {
                hndl->error_in_trans = 0;
                newsql_disconnect(hndl, hndl->sb, __LINE__);
                hndl->retry_all=1;
                if (hndl->debug_trace) {
                    fprintf(stderr, "td %u %s:%d goto retry_queries "
                                    "err_val=%d\n",
                            (uint32_t)pthread_self(), __func__, __LINE__,
                            err_val);
                }
                goto retry_queries;
            } else {
                if (is_commit) {
                    cleanup_query_list(hndl, commit_query_list, __LINE__);
                }
                sprintf(hndl->errstr,
                        "%s: Timeout while reading response from server", __func__);
                PRINT_RETURN(err_val);
            }
        }

        if (!is_commit || hndl->snapshot_file) {
            newsql_disconnect(hndl, hndl->sb, __LINE__);
            hndl->sb = NULL;
            hndl->retry_all = 1;
            if (hndl->debug_trace) {
                fprintf(stderr, "td %u %s:%d goto retry_queries read-record "
                                "rc=%d err_val=%d\n",
                        (uint32_t)pthread_self(), __func__, __LINE__, rc,
                        err_val);
            }
            goto retry_queries;
        }
        newsql_disconnect(hndl, hndl->sb, __LINE__);

<<<<<<< HEAD
        if (commit_file) {
            if (hndl->debug_trace) {
                fprintf(stderr,
                        "td %u line %d: i am retrying, retries_done %d\n",
                        (uint32_t)pthread_self(), __LINE__, retries_done);
                fprintf(stderr, "td %u %s line %d setting in_trans to 1\n",
                        (uint32_t)pthread_self(), __func__, __LINE__);
=======
        if (hndl->is_hasql || commit_file) {
            if (commit_file) {
                if (hndl->debug_trace) {
                    fprintf(stderr,
                            "td %u:%d: i am retrying, retries_done %d\n",
                            (uint32_t)pthread_self(), __LINE__, retries_done);
                    fprintf(stderr, "td %u %s:%d setting in_trans to 1\n",
                            (uint32_t)pthread_self(), __func__, __LINE__);
                }
                hndl->in_trans = 1;
                hndl->snapshot_file = commit_file;
                hndl->snapshot_offset = commit_offset;
                hndl->is_retry = commit_is_retry;
                hndl->query_list = commit_query_list;
                commit_query_list = NULL;
                commit_file = 0;
            }
            hndl->retry_all = 1;
            if (hndl->debug_trace) {
                fprintf(stderr,
                        "td %u %s:%d goto retry_queries rc=%d, err_val=%d\n",
                        (uint32_t)pthread_self(), __func__, __LINE__, rc,
                        err_val);
>>>>>>> b02e5800
            }
            hndl->in_trans = 1;
            hndl->snapshot_file = commit_file;
            hndl->snapshot_offset = commit_offset;
            hndl->is_retry = commit_is_retry;
            hndl->query_list = commit_query_list;
            commit_query_list = NULL;
            commit_file = 0;
        }
        hndl->retry_all = 1;
        if (hndl->debug_trace) {
<<<<<<< HEAD
            fprintf(stderr, "td %u %s line %d goto retry_queries rc=%d, err_val=%d\n", 
                    (uint32_t) pthread_self(), __func__, __LINE__, rc, err_val);
=======
            fprintf(stderr, "%s:%d returning, clear_snap_line is %d\n",
                    __func__, __LINE__, hndl->clear_snap_line);
>>>>>>> b02e5800
        }
        goto retry_queries;
    }

    if (hndl->first_buf != NULL) {
        hndl->firstresponse =
            cdb2__sqlresponse__unpack(NULL, len, hndl->first_buf);
        if (err_val) {
            /* we've read the 1st response of commit/rollback.
               that is all we need so simply return here. 
               I dont think we should get here normally */
            if (hndl->debug_trace) {
                fprintf(stderr, "td %u %s:%d: err_val is %d\n",
                        (uint32_t)pthread_self(), __func__, __LINE__, err_val);
            }
            if (is_rollback) {
                PRINT_RETURN(0);
            } else {
                if (is_hasql_commit) {
                    cleanup_query_list(hndl, commit_query_list, __LINE__);
                }
                PRINT_RETURN(err_val);
            }
        }
    } else {
        if (err_val) {
            if (hndl->debug_trace) {
                fprintf(stderr, "td %u %s:%d: err_val is %d on null "
                                "first_buf\n",
                        (uint32_t)pthread_self(), __func__, __LINE__, err_val);
            }

            if (is_rollback) {
                PRINT_RETURN(0);
            } else if (is_retryable(hndl, err_val)) {
                hndl->error_in_trans = 0;
                newsql_disconnect(hndl, hndl->sb, __LINE__);
                hndl->retry_all=1;
                if (hndl->debug_trace) {
                    fprintf(stderr, "td %u %s:%d goto retry_queries "
                                    "err_val=%d\n",
                            (uint32_t)pthread_self(), __func__, __LINE__,
                            err_val);
                }
                goto retry_queries;
            } else {
                if (is_hasql_commit) {
                    cleanup_query_list(hndl, commit_query_list, __LINE__);
                }
                PRINT_RETURN(err_val);
            }
        }
        if (!is_commit || hndl->snapshot_file) {
            if (hndl->debug_trace) {
                fprintf(stderr, "td %u %s:%d: disconnect & retry on null "
                                "first_buf\n",
                        (uint32_t)pthread_self(), __func__, __LINE__);
            }
            newsql_disconnect(hndl, hndl->sb, __LINE__);
            hndl->sb = NULL;
            hndl->retry_all = 1;
            if (hndl->debug_trace) {
                fprintf(stderr, "td %u %s:%d goto retry_queries err_val=%d\n",
                        (uint32_t)pthread_self(), __func__, __LINE__, err_val);
            }
            goto retry_queries;
        }
        /* Changes here to retry commit and goto retry queries. */
        if (hndl->debug_trace) {
            fprintf(stderr, "td %u %s:%d: Can't read response from the db\n",
                    (uint32_t)pthread_self(), __func__, __LINE__);
        }
        sprintf(hndl->errstr, "%s: Can't read response from the db", 
                __func__);
        if (is_hasql_commit) {
            cleanup_query_list(hndl, commit_query_list, __LINE__);
        }
        PRINT_RETURN(-1);
    }

    if (using_hint) {
        if (hndl->firstresponse->error_code ==
                CDB2__ERROR_CODE__PREPARE_ERROR_OLD ||
            hndl->firstresponse->error_code ==
                CDB2__ERROR_CODE__PREPARE_ERROR) {
            sql = hndl->query;
            hndl->retry_all = 1;
            if (hndl->debug_trace) {
                fprintf(stderr,
                        "td %u %s:%d goto retry_queries error_code=%d\n",
                        (uint32_t)pthread_self(), __func__, __LINE__,
                        hndl->firstresponse->error_code);
            }
            goto retry_queries;
        }
    } else if (hndl->firstresponse->error_code == CDB2__ERROR_CODE__WRONG_DB && !hndl->in_trans) {
        newsql_disconnect(hndl, hndl->sb, __LINE__);
        hndl->sb = NULL;
        hndl->retry_all = 1;
        for (int i = 0; i < hndl->num_hosts; i++) {
            hndl->ports[i] = -1;
        }
        if (retries_done < MAX_RETRIES) {
            GOTO_RETRY_QUERIES();
        }
    }

    if (hndl->firstresponse->error_code == CDB2__ERROR_CODE__MASTER_TIMEOUT ||
        hndl->firstresponse->error_code == CDB2ERR_CHANGENODE) {
        newsql_disconnect(hndl, hndl->sb, __LINE__);
        hndl->sb = NULL;
        hndl->retry_all = 1;
        if (commit_file) {
            if (hndl->debug_trace) {
                fprintf(stderr, "td %u %s:%d setting in_trans to 1\n",
                        (uint32_t)pthread_self(), __func__, __LINE__);
            }
            hndl->in_trans = 1;
            hndl->snapshot_file = commit_file;
            hndl->snapshot_offset = commit_offset;
            hndl->is_retry = commit_is_retry;
            hndl->query_list = commit_query_list;
            commit_query_list = NULL;
            commit_file = 0;
        }
        if (hndl->debug_trace) {
            fprintf(stderr, "td %u %s:%d goto retry_queries error_code=%d\n",
                    (uint32_t)pthread_self(), __func__, __LINE__,
                    hndl->firstresponse->error_code);
        }
        goto retry_queries;
    }

    if (is_begin) {
        if (hndl->debug_trace) {
            fprintf(stderr, "td %u %s:%d setting in_trans to 1\n",
                    (uint32_t)pthread_self(), __func__, __LINE__);
        }
        hndl->in_trans = 1;
    } else if (!is_hasql_commit && (is_rollback || is_commit)) {
        cleanup_query_list(hndl, commit_query_list, __LINE__);
    }

    hndl->node_seq = 0;
    bzero(hndl->hosts_connected, sizeof(hndl->hosts_connected));

    if (is_commit) {
        clear_snapshot_info(hndl, __LINE__);
    }

    if (hndl->firstresponse->response_type == RESPONSE_TYPE__COLUMN_NAMES) {
        /* Handle rejects from Server. */
        if (is_retryable(hndl, hndl->firstresponse->error_code)) {
            newsql_disconnect(hndl, hndl->sb, __LINE__);
            hndl->sb = NULL;
            hndl->retry_all = 1;

            if (commit_file) {
                hndl->in_trans = 1;
                hndl->snapshot_file = commit_file;
                hndl->snapshot_offset = commit_offset;
                hndl->is_retry = commit_is_retry;
                hndl->query_list = commit_query_list;
                commit_query_list = NULL;
                commit_file = 0;
            }
            if (hndl->debug_trace) {
                fprintf(stderr,
                        "td %d %s:%d: goto retry_queries error_code=%d\n",
                        (uint32_t)pthread_self(), __func__, __LINE__,
                        hndl->firstresponse->error_code);
            }

            goto retry_queries;
        }

        if (hndl->firstresponse->error_code) {
            if (hndl->in_trans) {
                /* Give the same error for every query until commit/rollback */
                hndl->error_in_trans =
                    cdb2_convert_error_code(hndl->firstresponse->error_code);
            }
            return_value =
                cdb2_convert_error_code(hndl->firstresponse->error_code);
            if (is_hasql_commit)
                cleanup_query_list(hndl, commit_query_list, __LINE__);
            PRINT_RETURN(return_value);
        }
        int rc = cdb2_next_record_int(hndl, 1);
        if (rc == CDB2_OK_DONE || rc == CDB2_OK) {
            return_value = 
                cdb2_convert_error_code(hndl->firstresponse->error_code);
            if (is_hasql_commit)
                cleanup_query_list(hndl, commit_query_list, __LINE__);
            PRINT_RETURN(return_value);
        }

        if (((is_retryable(hndl, rc) && hndl->snapshot_file) || is_begin) || 
            (!hndl->sb && ((hndl->in_trans && hndl->snapshot_file) || commit_file))
           ) {

            if (hndl->sb)
                sbuf2close(hndl->sb);

            hndl->sb = NULL;

            if (commit_file) {
                if (hndl->debug_trace) {
                    fprintf(stderr, "td %u %s:%d setting in_trans to 1\n",
                            (uint32_t)pthread_self(), __func__, __LINE__);
                }
                hndl->in_trans = 1;
                hndl->snapshot_file = commit_file;
                hndl->snapshot_offset = commit_offset;
                hndl->is_retry = commit_is_retry;
                hndl->query_list = commit_query_list;
                commit_query_list = NULL;
                commit_file = 0;
            }

            hndl->retry_all = 1;

            if (hndl->debug_trace) {
                fprintf(stderr, "td %d %s:%d: goto retry_queries retry-begin, "
                                "error_code=%d\n",
                        (uint32_t)pthread_self(), __func__, __LINE__,
                        hndl->firstresponse->error_code);
            }

            clear_responses(hndl);
            goto retry_queries;
        } else if (is_retryable(hndl, rc)) {
            newsql_disconnect(hndl, hndl->sb, __LINE__);
            GOTO_RETRY_QUERIES();
        }

        return_value = cdb2_convert_error_code(rc);

        if (is_hasql_commit)
            cleanup_query_list(hndl, commit_query_list, __LINE__);

        PRINT_RETURN(return_value);
    }

    sprintf(hndl->errstr, "%s: Unknown response type %d", __func__,
            hndl->firstresponse->response_type);
    if (is_hasql_commit)
        cleanup_query_list(hndl, commit_query_list, __LINE__);
    PRINT_RETURN(-1);
}

static char *cdb2_type_str(int type)
{
    switch (type) {
    case CDB2_INTEGER:
        return "CDB2_INTEGER";
    case CDB2_REAL:
        return "CDB2_REAL";
    case CDB2_CSTRING:
        return "CDB2_CSTRING";
    case CDB2_BLOB:
        return "CDB2_BLOB";
    case CDB2_DATETIME:
        return "CDB2_DATETIME";
    case CDB2_INTERVALYM:
        return "CDB2_INTERVALYM";
    case CDB2_INTERVALDS:
        return "CDB2_INTERVALDS";
    case CDB2_DATETIMEUS:
        return "CDB2_DATETIMEUS";
    case CDB2_INTERVALDSUS:
        return "CDB2_INTERVALDSUS";
    default:
        return "???";
    }
}

int cdb2_run_statement_typed(cdb2_hndl_tp *hndl, const char *sql, int ntypes,
                             int *types)
{
    int rc = 0, commit_rc;

    pthread_once(&init_once, do_init_once);

    if (hndl->temp_trans && hndl->in_trans) {
        cdb2_run_statement_typed_int(hndl, "rollback", 0, NULL, __LINE__);
    }

    hndl->temp_trans = 0;

    if (hndl->is_hasql && !hndl->in_trans &&
        (strncasecmp(sql, "set", 3) != 0 && strncasecmp(sql, "begin", 5) != 0 &&
         strncasecmp(sql, "commit", 6) != 0 &&
         strncasecmp(sql, "rollback", 8) != 0)) {
        rc = cdb2_run_statement_typed_int(hndl, "begin", 0, NULL, __LINE__);
        if (rc != 0) {
            return rc;
        }
        hndl->temp_trans = 1;
    }

    rc = cdb2_run_statement_typed_int(hndl, sql, ntypes, types, __LINE__);

    // XXX This code does not work correctly for WITH statements
    // (they can be either read or write)
    if (hndl->temp_trans && !is_sql_read(sql)) {
        if (rc == 0) {
            commit_rc =
                cdb2_run_statement_typed_int(hndl, "commit", 0, NULL, __LINE__);
            rc = commit_rc;
        } else {
            cdb2_run_statement_typed_int(hndl, "rollback", 0, NULL, __LINE__);
        }
        hndl->temp_trans = 0;
    }
    if (log_calls) {
        if (ntypes == 0)
            fprintf(stderr, "%p> cdb2_run_statement(%p, \"%s\") = %d\n",
                    (void *)pthread_self(), hndl, sql, rc);
        else {
            fprintf(stderr, "%p> cdb2_run_statement_typed(%p, \"%s\", [",
                    (void *)pthread_self(), hndl, sql);
            for (int i = 0; i < ntypes; i++) {
                fprintf(stderr, "%s%s", cdb2_type_str(types[i]),
                        i == ntypes - 1 ? "" : ", ");
            }
            fprintf(stderr, "] = %d\n", rc);
        }
    }
    return rc;
}

int cdb2_numcolumns(cdb2_hndl_tp *hndl)
{
    int rc;
    pthread_once(&init_once, do_init_once);
    if (hndl->firstresponse == NULL)
        rc = 0;
    else
        rc = hndl->firstresponse->n_value;
    if (log_calls) {
        fprintf(stderr, "%p> cdb2_numcolumns(%p) = %d\n",
                (void *)pthread_self(), hndl, rc);
    }
    return rc;
}

const char *cdb2_column_name(cdb2_hndl_tp *hndl, int col)
{
    const char *ret;
    pthread_once(&init_once, do_init_once);
    if (hndl->firstresponse == NULL)
        ret = NULL;
    else
        ret = (const char *)hndl->firstresponse->value[col]->value.data;
    if (log_calls)
        fprintf(stderr, "%p> cdb2_column_name(%p, %d) = \"%s\"\n",
                (void *)pthread_self(), hndl, col, ret == NULL ? "NULL" : ret);
    return ret;
}

int cdb2_snapshot_file(cdb2_hndl_tp *hndl, int *snapshot_file,
                       int *snapshot_offset)
{
    char *ret;

    if (hndl == NULL) {
        (*snapshot_file) = -1;
        (*snapshot_offset) = -1;
        return -1;
    }

    (*snapshot_file) = hndl->snapshot_file;
    (*snapshot_offset) = hndl->snapshot_offset;
    return 0;
}

void cdb2_getinfo(cdb2_hndl_tp *hndl, int *intrans, int *hasql)
{
    (*intrans) = hndl->in_trans;
    (*hasql) = hndl->is_hasql;
}

void cdb2_set_debug_trace(cdb2_hndl_tp *hndl) 
{ 
    hndl->debug_trace = 1; 
}

void cdb2_dump_ports(cdb2_hndl_tp *hndl, FILE *out)
{
    int i;
    for (i = 0; i < hndl->num_hosts; i++) {
        fprintf(out, "%s %d\n", hndl->hosts[i], hndl->ports[i]);
    }
}

void cdb2_cluster_info(cdb2_hndl_tp *hndl, char **cluster, int *ports, int max,
                       int *count)
{
    int i, target;
    if (count)
        *count = hndl->num_hosts;

    target = (max < hndl->num_hosts ? max : hndl->num_hosts);
    for (i = 0; i < target; i++) {
        if (cluster)
            cluster[i] = strdup(hndl->hosts[i]);
        if (ports)
            (ports[i]) = hndl->ports[i];
    }
}

const char *cdb2_cnonce(cdb2_hndl_tp *hndl)
{
    char *ret;

    if (hndl == NULL)
        return "unallocated cdb2 handle";

    return hndl->cnonce;
}

const char *cdb2_errstr(cdb2_hndl_tp *hndl)
{
    char *ret;

    pthread_once(&init_once, do_init_once);

    if (hndl == NULL)
        ret = "unallocated cdb2 handle";
    else if (hndl->firstresponse == NULL) {
        ret = hndl->errstr;
    } else if (hndl->lastresponse == NULL) {
        ret = hndl->firstresponse->error_string;
    } else {
        ret = hndl->lastresponse->error_string;
    }

    if (!ret)
        ret = hndl->errstr;
    if (log_calls)
        fprintf(stderr, "%p> cdb2_errstr(%p) = \"%s\"\n",
                (void *)pthread_self(), hndl, ret ? ret : "NULL");
    return ret;
}

int cdb2_column_type(cdb2_hndl_tp *hndl, int col)
{
    int ret;
    if (hndl->firstresponse == NULL)
        ret = 0;
    else
        ret = hndl->firstresponse->value[col]->type;
    if (log_calls) {
        fprintf(stderr, "%p> cdb2_column_type(%p, %d) = %s\n",
                (void *)pthread_self(), hndl, col, cdb2_type_str(ret));
    }
    return ret;
}

int cdb2_column_size(cdb2_hndl_tp *hndl, int col)
{
    if (hndl->lastresponse == NULL)
        return -1;
    return hndl->lastresponse->value[col]->value.len;
}

void *cdb2_column_value(cdb2_hndl_tp *hndl, int col)
{
    if (hndl->lastresponse == NULL)
        return NULL;
    if (hndl->lastresponse->value[col]->value.len == 0 &&
        hndl->lastresponse->value[col]->has_isnull != 1 &&
        hndl->lastresponse->value[col]->isnull != 1) {
        return (void *)"";
    }
    return hndl->lastresponse->value[col]->value.data;
}

int cdb2_bind_param(cdb2_hndl_tp *hndl, const char *varname, int type,
                    const void *varaddr, int length)
{
    pthread_once(&init_once, do_init_once);
    hndl->n_bindvars++;
    hndl->bindvars = realloc(hndl->bindvars, sizeof(CDB2SQLQUERY__Bindvalue *) *
                                                 hndl->n_bindvars);
    CDB2SQLQUERY__Bindvalue *bindval = malloc(sizeof(CDB2SQLQUERY__Bindvalue));
    cdb2__sqlquery__bindvalue__init(bindval);
    bindval->type = type;
    bindval->varname = (char *)varname;
    bindval->value.data = (void *)varaddr;
    if (varaddr == NULL) {
        bindval->value.len = 0;
        bindval->has_isnull = 1;
        bindval->isnull = 1;
    } else if (type == CDB2_CSTRING && length == 0) {
        bindval->value.data = (unsigned char *)"";
        bindval->value.len = 1;
    } else if (type == CDB2_BLOB && length == 0) {
        bindval->value.data = (unsigned char *)"";
        bindval->value.len = 0;
        bindval->has_isnull = 1;
        bindval->isnull = 0;
    } else {
        bindval->value.len = length;
    }
    hndl->bindvars[hndl->n_bindvars - 1] = bindval;
    if (log_calls)
        fprintf(stderr, "%p> cdb2_bind_param(%p, \"%s\", %s, %p, %d) = 0\n",
                (void *)pthread_self(), hndl, varname, cdb2_type_str(type),
                varaddr, length);
    return 0;
}

int cdb2_bind_index(cdb2_hndl_tp *hndl, int index, int type,
                    const void *varaddr, int length)
{
    pthread_once(&init_once, do_init_once);
    if (log_calls)
        fprintf(stderr, "%p> cdb2_bind_index(%p, %d, %s, %p, %d)\n",
                (void *)pthread_self(), hndl, index, cdb2_type_str(type),
                varaddr, length);

    if (index <= 0) {
        sprintf(hndl->errstr, "%s: bind index starts at value 1", __func__);
        return -1;
    }
    hndl->n_bindvars++;
    hndl->bindvars = realloc(hndl->bindvars, sizeof(CDB2SQLQUERY__Bindvalue *) *
                                                 hndl->n_bindvars);
    CDB2SQLQUERY__Bindvalue *bindval = malloc(sizeof(CDB2SQLQUERY__Bindvalue));
    cdb2__sqlquery__bindvalue__init(bindval);
    bindval->type = type;
    bindval->varname = NULL;
    bindval->value.data = (void *)varaddr;
    bindval->has_index = 1;
    bindval->index = index;
    if (varaddr == NULL) {
        bindval->value.len = 0;
    } else if (type == CDB2_CSTRING && length == 0) {
        bindval->value.data = (unsigned char *)"";
        bindval->value.len = 1;
    } else {
        bindval->value.len = length;
    }
    hndl->bindvars[hndl->n_bindvars - 1] = bindval;

    return 0;
}

int cdb2_clearbindings(cdb2_hndl_tp *hndl)
{
    pthread_once(&init_once, do_init_once);
    if (log_calls)
        fprintf(stderr, "%p> cdb2_clearbindings(%p)\n", (void *)pthread_self(),
                hndl);
    if (hndl->bindvars == NULL)
        return 0;
    for (int i = 0; i < hndl->n_bindvars; i++) {
        free(hndl->bindvars[i]);
    }
    free(hndl->bindvars);
    hndl->bindvars = NULL;
    hndl->n_bindvars = 0;
    return 0;
}

static int comdb2db_get_dbhosts(cdb2_hndl_tp *hndl, char *comdb2db_name,
                                int comdb2db_num, char *host, int port,
                                char hosts[][64], int *num_hosts, char *dbname,
                                char *cluster, int *dbnum, int *num_same_room,
                                int num_retries)
{
    char sql_query[256];
    *dbnum = 0;
    int n_bindvars = 3;
    sprintf(sql_query, "select M.name, D.dbnum, M.room from machines M join "
                       "databases D where M.cluster IN (select cluster_machs "
                       "from clusters where name=@dbname and "
                       "cluster_name=@cluster) and D.name=@dbname order by "
                       "(room = @room) desc");
    CDB2SQLQUERY__Bindvalue **bindvars =
        malloc(sizeof(CDB2SQLQUERY__Bindvalue *) * n_bindvars);
    CDB2SQLQUERY__Bindvalue *bind_dbname =
        malloc(sizeof(CDB2SQLQUERY__Bindvalue));
    CDB2SQLQUERY__Bindvalue *bind_cluster =
        malloc(sizeof(CDB2SQLQUERY__Bindvalue));
    CDB2SQLQUERY__Bindvalue *bind_room =
        malloc(sizeof(CDB2SQLQUERY__Bindvalue));

    cdb2__sqlquery__bindvalue__init(bind_dbname);
    cdb2__sqlquery__bindvalue__init(bind_cluster);
    cdb2__sqlquery__bindvalue__init(bind_room);

    bind_dbname->type = CDB2_CSTRING;
    bind_dbname->varname = "dbname";
    bind_dbname->value.data = (unsigned char *)dbname;
    bind_dbname->value.len = strlen(dbname);

    bind_cluster->type = CDB2_CSTRING;
    bind_cluster->varname = "cluster";
    bind_cluster->value.data = (unsigned char *)cluster;
    bind_cluster->value.len = strlen(cluster);

    bind_room->type = CDB2_CSTRING;
    bind_room->varname = "room";
    bind_room->value.data = (unsigned char *)cdb2_machine_room;
    bind_room->value.len = strlen(cdb2_machine_room);

    bindvars[0] = bind_dbname;
    bindvars[1] = bind_cluster;
    bindvars[2] = bind_room;
    char newsql_typestr[128];
    int is_sockfd = 1;

    if (num_same_room)
        *num_same_room = 1;

    int rc = snprintf(newsql_typestr, sizeof(newsql_typestr),
                      "comdb2/%s/%s/newsql/%s", comdb2db_name, cluster,
                      hndl->policy);
    if ((rc < 1 || rc >= sizeof(newsql_typestr)) && hndl->debug_trace) {
        fprintf(stderr,
                "ERROR: can not fit entire string 'comdb2/%s/%s/newsql/%s'\n",
                comdb2db_name, cluster, hndl->policy);
    }

    int fd = cdb2_socket_pool_get(newsql_typestr, comdb2db_num, NULL);
    if (fd < 0) {
        if (!cdb2_allow_pmux_route) {
            fd = cdb2_tcpconnecth_to(host, port, 0, CDB2_CONNECT_TIMEOUT);
        } else {
            fd = cdb2portmux_route(host, "comdb2", "replication", comdb2db_name,
                                   hndl->debug_trace);
        }
        is_sockfd = 0;
    }

    if (fd < 0) {
        int i = 0;
        for (i = 0; i < 3; i++) {
            free(bindvars[i]);
        }
        free(bindvars);
        return -1;
    }
    SBUF2 *ss = sbuf2open(fd, 0);
    if (ss == 0) {
        close(fd);
        int i = 0;
        for (i = 0; i < n_bindvars; i++) {
            free(bindvars[i]);
        }
        free(bindvars);
        return -1;
    }
    sbuf2settimeout(ss, 5000, 5000);
    if (is_sockfd == 0) {
        sbuf2printf(ss, "newsql\n");
        sbuf2flush(ss);
    }
    rc = cdb2_send_query(NULL, ss, comdb2db_name, sql_query, 0, 0, NULL, 3,
                         bindvars, 0, NULL, 0, 0, num_retries, 0, __LINE__);
    int i = 0;
    for (i = 0; i < 3; i++) {
        free(bindvars[i]);
    }
    free(bindvars);

    if (rc != 0) {
        sprintf(hndl->errstr, "%s: Can't send query to comdb2db", __func__);
        sbuf2close(ss);
        return -1;
    }
    uint8_t *p = NULL;
    int len;
    CDB2SQLRESPONSE *sqlresponse = NULL;
    cdb2_hndl_tp tmp = {.sb = ss};
    rc = cdb2_read_record(&tmp, &p, &len, NULL);
    if (rc) {
        sbuf2close(ss);
        return -1;
    }
    if ((p != NULL) && (len != 0)) {
        sqlresponse =
            cdb2__sqlresponse__unpack(NULL, len, (const unsigned char *)p);
    }
    if ((len == 0) || (sqlresponse == NULL) || (sqlresponse->error_code != 0) ||
        (sqlresponse->response_type != RESPONSE_TYPE__COLUMN_NAMES &&
         sqlresponse->n_value != 1 && sqlresponse->value[0]->has_type != 1 &&
         sqlresponse->value[0]->type != 3)) {
        sprintf(hndl->errstr,
                "%s: Got bad response for comdb2db query. Reply len: %d",
                __func__, len);
        sbuf2close(ss);
        return -1;
    }

    *num_hosts = 0;
    while (sqlresponse->response_type <= RESPONSE_TYPE__COLUMN_VALUES) {
        cdb2__sqlresponse__free_unpacked(sqlresponse, NULL);
        rc = cdb2_read_record(&tmp, &p, &len, NULL);
        if (rc) {
            sbuf2close(ss);
            return -1;
        }
        if (p != NULL) {
            sqlresponse =
                cdb2__sqlresponse__unpack(NULL, len, (const unsigned char *)p);
        }
        if (sqlresponse->error_code)
            break;
        if (sqlresponse->response_type == RESPONSE_TYPE__COLUMN_VALUES &&
            (sqlresponse->value != NULL)) {
            strcpy(hosts[*num_hosts],
                   (const char *)sqlresponse->value[0]->value.data);
            if (*dbnum == 0) {
                *dbnum = *((long long *)sqlresponse->value[1]->value.data);
            }
            if (num_same_room && sqlresponse->value[2]->value.data &&
                strcasecmp(cdb2_machine_room,
                           sqlresponse->value[2]->value.data) == 0) {
                (*num_same_room)++;
            }
            (*num_hosts)++;
        }
    }
    cdb2__sqlresponse__free_unpacked(sqlresponse, NULL);
    free(p);
    int timeoutms = 10 * 1000;
    cdb2_socket_pool_donate_ext(newsql_typestr, fd, timeoutms / 1000,
                                comdb2db_num, 5, NULL, NULL);

    sbuf2free(ss);
    return 0;
}

static int cdb2_dbinfo_query(cdb2_hndl_tp *hndl, char *type, char *dbname,
                             int dbnum, char *host, char valid_hosts[][64],
                             int *valid_ports, int *master_node,
                             int *num_valid_hosts,
                             int *num_valid_sameroom_hosts)
{
    char newsql_typestr[128];
    SBUF2 *sb = NULL;

    if (hndl->debug_trace)
        fprintf(stderr, "td %d %s:%d\n", (uint32_t)pthread_self(), __func__,
                __LINE__);

    int rc = snprintf(newsql_typestr, sizeof(newsql_typestr),
                      "comdb2/%s/%s/newsql/%s", dbname, type, hndl->policy);
    if (rc < 1 || rc >= sizeof(newsql_typestr)) {
        if (hndl->debug_trace)
            fprintf(
                stderr,
                "ERROR: can not fit entire string 'comdb2/%s/%s/newsql/%s'\n",
                dbname, type, hndl->policy);
        return -1;
    }
    int port = 0;
    int fd = cdb2_socket_pool_get(newsql_typestr, dbnum, NULL);
    if (hndl->debug_trace)
        fprintf(stderr, "td %d %s:%d, cdb2_socket_pool_get fd %d, host '%s'\n",
                (uint32_t)pthread_self(), __func__, __LINE__, fd, host);
    if (fd < 0) {
        if (host == NULL)
            return -1;

        if (!cdb2_allow_pmux_route) {
            if (!port) {
                port = cdb2portmux_get(host, "comdb2", "replication", dbname,
                                       hndl->debug_trace);
                if (hndl->debug_trace)
                    fprintf(stderr, "cdb2portmux_get port=%d'\n", port);
            }
            if (port < 0)
                return -1;
            fd = cdb2_tcpconnecth_to(host, port, 0, CDB2_CONNECT_TIMEOUT);
        } else {
            fd = cdb2portmux_route(host, "comdb2", "replication", dbname,
                                   hndl->debug_trace);
            if (hndl->debug_trace)
                fprintf(stderr, "cdb2portmux_route fd=%d'\n", fd);
        }
        if (fd < 0)
            return -1;
        sb = sbuf2open(fd, 0);
        if (sb == 0) {
            close(fd);
            return -1;
        }
        sbuf2printf(sb, "newsql\n");
        sbuf2flush(sb);
    } else {
        sb = sbuf2open(fd, 0);
        if (sb == 0) {
            close(fd);
            return -1;
        }
    }

    sbuf2settimeout(sb, COMDB2DB_TIMEOUT, COMDB2DB_TIMEOUT);

    CDB2QUERY query = CDB2__QUERY__INIT;

    CDB2DBINFO dbinfoquery = CDB2__DBINFO__INIT;
    dbinfoquery.dbname = dbname;
    query.dbinfo = &dbinfoquery;

    int len = cdb2__query__get_packed_size(&query);
    unsigned char *buf = malloc(len + 1);
    cdb2__query__pack(&query, buf);

    struct newsqlheader hdr;

    hdr.type = ntohl(CDB2_REQUEST_TYPE__CDB2QUERY);
    hdr.compression = ntohl(0);
    hdr.length = ntohl(len);

    sbuf2write((char *)&hdr, sizeof(hdr), sb);
    sbuf2write((char *)buf, len, sb);

    sbuf2flush(sb);
    free(buf);

    rc = sbuf2fread((char *)&hdr, 1, sizeof(hdr), sb);
    if (rc != sizeof(hdr)) {
        sbuf2close(sb);
        return -1;
    }

    hdr.type = ntohl(hdr.type);
    hdr.compression = ntohl(hdr.compression);
    hdr.length = ntohl(hdr.length);

    CDB2DBINFORESPONSE *dbinfo_response = NULL;
    char *p = NULL;
    p = malloc(hdr.length);
    if (!p) {
        sprintf(hndl->errstr, "%s: out of memory", __func__);
        sbuf2close(sb);
        free(p);
        return -1;
    }

    rc = sbuf2fread(p, 1, hdr.length, sb);
    if (rc != hdr.length) {
        sbuf2close(sb);
        free(p);
        return -1;
    }
    dbinfo_response = cdb2__dbinforesponse__unpack(NULL, hdr.length,
                                                   (const unsigned char *)p);

    if (dbinfo_response == NULL) {
        sprintf(hndl->errstr, "%s: Got no dbinfo response from comdb2 database",
                __func__);
        sbuf2close(sb);
        free(p);
        return -1;
    }

    parse_dbresponse(dbinfo_response, valid_hosts, valid_ports, master_node,
                     num_valid_hosts, num_valid_sameroom_hosts
#if WITH_SSL
                     , &hndl->s_sslmode
#endif
                     );

    cdb2__dbinforesponse__free_unpacked(dbinfo_response, NULL);

    free(p);

    int timeoutms = 10 * 1000;

    cdb2_socket_pool_donate_ext(newsql_typestr, fd, timeoutms / 1000, dbnum, 5,
                                NULL, NULL);

    sbuf2free(sb);
    if ((*num_valid_hosts) > 0)
        return 0;

    return -1;
}

static inline void only_read_config()
{
    read_available_comdb2db_configs(NULL, NULL, NULL, NULL, NULL, NULL, NULL,
                                    NULL, NULL, NULL, NULL);
}

static int cdb2_get_dbhosts(cdb2_hndl_tp *hndl)
{
    char comdb2db_hosts[MAX_NODES][64];
    int comdb2db_ports[MAX_NODES];
    int num_comdb2db_hosts;
    int master = -1, rc = 0;
    int num_retry = 0;
    int comdb2db_num = COMDB2DB_NUM;
    char comdb2db_name[32] = COMDB2DB;

    if (hndl->debug_trace)
        fprintf(stderr, "td %d %s:%d\n", (uint32_t)pthread_self(), __func__,
                __LINE__);

    /* Try dbinfo query without any host info. */
    if (cdb2_dbinfo_query(hndl, hndl->type, hndl->dbname, hndl->dbnum, NULL,
                          hndl->hosts, hndl->ports, &hndl->master,
                          &hndl->num_hosts, &hndl->num_hosts_sameroom) == 0) {
        /* We get a plaintext socket from sockpool.
           We still need to read SSL config */
        only_read_config();
        return 0;
    }

    get_comdb2db_hosts(hndl, comdb2db_hosts, comdb2db_ports, &master,
                       comdb2db_name, &num_comdb2db_hosts, &comdb2db_num,
                       hndl->dbname, hndl->cluster, hndl->hosts,
                       &(hndl->num_hosts), &hndl->dbnum, 1);

    if ((cdb2_default_cluster[0] != '\0') && (cdb2_comdb2dbname[0] != '\0')) {
        strcpy(comdb2db_name, cdb2_comdb2dbname);
    }

    if (strcasecmp(hndl->cluster, "default") == 0) {
        if (cdb2_default_cluster[0] == '\0') {
            sprintf(hndl->errstr, "cdb2_get_dbhosts: no default_type "
                                  "entry in comdb2db config.");
            return -1;
        }
        strncpy(hndl->cluster, cdb2_default_cluster, sizeof(hndl->cluster) - 1);
    }

    if (strcasecmp(hndl->cluster, "local") == 0) {
        hndl->num_hosts = 1;
        strcpy(hndl->hosts[0], "localhost");
        hndl->ports[0] = cdb2portmux_get("localhost", "comdb2", "replication",
                                         hndl->dbname, hndl->debug_trace);
        hndl->flags |= CDB2_DIRECT_CPU;
    } else {
        rc = get_comdb2db_hosts(
            hndl, comdb2db_hosts, comdb2db_ports, &master, comdb2db_name,
            &num_comdb2db_hosts, &comdb2db_num, hndl->dbname, hndl->cluster,
            hndl->hosts, &(hndl->num_hosts), &hndl->dbnum, 0);
        if (rc != 0 || (num_comdb2db_hosts == 0 && hndl->num_hosts == 0)) {
            sprintf(hndl->errstr, "cdb2_get_dbhosts: no %s hosts found.",
                    comdb2db_name);
            return -1;
        }
    }

retry:
    if (rc) {
        if (num_retry >= MAX_RETRIES)
            return rc;

        num_retry++;
        poll(NULL, 0, 250); // Sleep for 250ms everytime and total of 5 seconds
        rc = 0;
    }
    if (hndl->debug_trace)
        fprintf(stderr, "td %d %s:%d: num_retry=%d hndl->num_hosts=%d "
                        "num_comdb2db_hosts=%d\n",
                (uint32_t)pthread_self(), __func__, __LINE__, num_retry,
                hndl->num_hosts, num_comdb2db_hosts);

    if (hndl->num_hosts == 0) {
        if (master == -1) {
            for (int i = 0; i < num_comdb2db_hosts; i++) {
                rc = cdb2_dbinfo_query(
                    hndl, cdb2_default_cluster, comdb2db_name, comdb2db_num,
                    comdb2db_hosts[i], comdb2db_hosts, comdb2db_ports, &master,
                    &num_comdb2db_hosts, NULL);
                if (rc == 0) {
                    break;
                }
            }
            if (rc != 0) {
                sprintf(hndl->errstr, "cdb2_get_dbhosts: can't do dbinfo "
                                      "query on comdb2db hosts.");
                goto retry;
            }
        }

        rc = -1;
        for (int i = 0; i < num_comdb2db_hosts; i++) {
            if (i == master)
                continue;
            rc = comdb2db_get_dbhosts(hndl, comdb2db_name, comdb2db_num,
                                      comdb2db_hosts[i], comdb2db_ports[i],
                                      hndl->hosts, &hndl->num_hosts,
                                      hndl->dbname, hndl->cluster, &hndl->dbnum,
                                      &hndl->num_hosts_sameroom, num_retry);
            if (rc == 0) {
                break;
            }
        }
        if (rc == -1) {
            rc = comdb2db_get_dbhosts(
                hndl, comdb2db_name, comdb2db_num, comdb2db_hosts[master],
                comdb2db_ports[master], hndl->hosts, &hndl->num_hosts,
                hndl->dbname, hndl->cluster, &hndl->dbnum,
                &hndl->num_hosts_sameroom, num_retry);
        }

        if (rc != 0) {
            sprintf(hndl->errstr,
                    "cdb2_get_dbhosts: can't do newsql query on %s hosts.",
                    comdb2db_name);
            goto retry;
        }
    }

    if (hndl->num_hosts == 0) {
        sprintf(hndl->errstr, "cdb2_get_dbhosts: comdb2db has no entry of "
                              "db %s of cluster type %s.",
                hndl->dbname, hndl->cluster);
        return -1;
    }

    rc = -1;
    int i = 0;
    int node_seq = 0;
    if ((hndl->flags & CDB2_RANDOM) ||
        ((hndl->flags & CDB2_RANDOMROOM) && (hndl->num_hosts_sameroom == 0))) {
        node_seq = cdb2_random_int() % hndl->num_hosts;
    } else if ((hndl->flags & CDB2_RANDOMROOM) &&
               (hndl->num_hosts_sameroom > 0)) {
        node_seq = cdb2_random_int() % hndl->num_hosts_sameroom;
        /* Try dbinfo on same room first */
        for (i = 0; i < hndl->num_hosts_sameroom; i++) {
            int try_node = (node_seq + i) % hndl->num_hosts_sameroom;
            rc = cdb2_dbinfo_query(hndl, hndl->type, hndl->dbname, hndl->dbnum,
                                   hndl->hosts[try_node], hndl->hosts,
                                   hndl->ports, &hndl->master, &hndl->num_hosts,
                                   &hndl->num_hosts_sameroom);
            if (rc == 0) {
                goto done;
            }
        }
    }

    /* Try everything now */
    for (i = 0; i < hndl->num_hosts; i++) {
        int try_node = (node_seq + i) % hndl->num_hosts;
        rc = cdb2_dbinfo_query(hndl, hndl->type, hndl->dbname, hndl->dbnum,
                               hndl->hosts[try_node], hndl->hosts, hndl->ports,
                               &hndl->master, &hndl->num_hosts,
                               &hndl->num_hosts_sameroom);
        if (rc == 0) {
            break;
        }
    }

done:
    if (rc != 0) {
        sprintf(hndl->errstr,
                "cdb2_get_dbhosts: can't do dbinfo query on %s hosts.",
                hndl->dbname);
        if (hndl->num_hosts > 1) goto retry;
    }
    return rc;
}

const char *cdb2_dbname(cdb2_hndl_tp *hndl)
{
    if (hndl)
        return hndl->dbname;
    return NULL;
}

int cdb2_clone(cdb2_hndl_tp **handle, cdb2_hndl_tp *c_hndl)
{
    cdb2_hndl_tp *hndl;
    pthread_once(&init_once, do_init_once);
    *handle = hndl = calloc(1, sizeof(cdb2_hndl_tp));
    strncpy(hndl->dbname, c_hndl->dbname, sizeof(hndl->dbname) - 1);
    strncpy(hndl->cluster, c_hndl->cluster, sizeof(hndl->cluster) - 1);
    strncpy(hndl->type, c_hndl->type, sizeof(hndl->type) - 1);
    hndl->num_hosts = c_hndl->num_hosts;
    hndl->dbnum = c_hndl->dbnum;
    int i = 0;
    for (i = 0; i < c_hndl->num_hosts; i++) {
        strncpy(hndl->hosts[i], c_hndl->hosts[i], sizeof(hndl->hosts[i]) - 1);
        hndl->ports[i] = c_hndl->ports[i];
    }
    hndl->master = c_hndl->master;
    if (log_calls)
        fprintf(stderr, "%p> cdb2_clone(%p) => %p\n", (void *)pthread_self(),
                c_hndl, hndl);
    return 0;
}

static inline int is_machine_list(const char *type)
{
    const char *s = cdb2_skipws(type);
    return *s == '@';
}

struct machine {
    char *host;
    int port;
    int ourdc;
};

static int our_dc_first(const void *mp1, const void *mp2)
{
    const struct machine *m1 = (struct machine *)mp1,
                         *m2 = (struct machine *)mp2;
    if (m1->ourdc) {
        if (m2->ourdc)
            return 0;
        else
            return -1;
    } else if (m2->ourdc)
        return 1;
    else
        return 0;
}

/* wll configure comdb2 hosts based on cmdline parameters eg:
 *   @machine:port=123:dc=ZONE1,machine2:port=456:dc=ZONE2
 */
static int configure_from_literal(cdb2_hndl_tp *hndl, const char *type)
{
    char *type_copy = strdup(cdb2_skipws(type));
    char *eomachine;
    char *eooptions;
    int rc = 0;
    int port;
    char *dc;
    struct machine m[MAX_NODES];
    int num_hosts = 0;

    assert(type_copy[0] == '@');
    char *s = type_copy + 1; // advance past the '@'

    only_read_config();

    char *machine;
    machine = strtok_r(s, ",", &eomachine);
    while (machine) {
        char *options;
        char *hostname;

        port = -1;
        dc = NULL;

        hostname = strtok_r(machine, ":", &eooptions);
        if (hostname == NULL) {
            fprintf(stderr, "no machine name specified?\n");
            rc = 1;
            goto done;
        }
        options = strtok_r(NULL, ":", &eooptions);
        while (options) {
            char *option, *value, *eos;

            option = strtok_r(options, "=", &eos);
            if (option == NULL) {
                fprintf(stderr, "no option set, port or dc required.\n");
                rc = 1;
                goto done;
            }
            if (strcmp(option, "port") != 0 && strcmp(option, "dc") != 0) {
                fprintf(stderr, "port or dc expected instead of %s\n", option);
                rc = 1;
                goto done;
            }
            value = strtok_r(NULL, "=", &eos);
            if (value == NULL) {
                fprintf(stderr, "no value set for %s?\n", option);
                rc = 1;
                goto done;
            }

            if (strcmp(option, "port") == 0) {
                port = atoi(value);
            } else {
                dc = value;
            }

            options = strtok_r(NULL, ":", &eooptions);
        }

        if (num_hosts < MAX_NODES) {
            if (strlen(hostname) >= sizeof(hndl->hosts[0]))
                fprintf(stderr, "Hostname \"%s\" is too long, max %lu\n",
                        hostname, sizeof(hndl->hosts[0]));
            else if (port < -1 || port > USHRT_MAX)
                fprintf(stderr, "Hostname \"%s\" invalid port number %d\n",
                        hostname, port);
            else {
                m[num_hosts].host = hostname;
                m[num_hosts].port = port;
                if (dc)
                    m[num_hosts].ourdc =
                        strcmp(dc, cdb2_machine_room) == 0 ? 1 : 0;
                else
                    m[num_hosts].ourdc = 0;
                num_hosts++;
            }
        }

        machine = strtok_r(NULL, ",", &eomachine);
    }
    qsort(m, num_hosts, sizeof(struct machine), our_dc_first);
    for (int i = 0; i < num_hosts; i++) {
        strcpy(hndl->hosts[i], m[i].host);
        hndl->ports[i] = m[i].port;
        hndl->num_hosts++;
        if (m[i].ourdc)
            hndl->num_hosts_sameroom++;

        if (hndl && hndl->debug_trace)
            fprintf(stderr, "td %u %s host %s port %d\n",
                    (uint32_t)pthread_self(), __func__, m[i].host, m[i].port);
    }

    hndl->flags |= CDB2_DIRECT_CPU;

done:
    free(type_copy);
    if (log_calls)
        fprintf(stderr, "%p> %s() hosts=%d\n", (void *)pthread_self(), __func__,
                num_hosts);
    return rc;
}

#if WITH_SSL
#include <ssl_support.h>
static int set_up_ssl_params(cdb2_hndl_tp *hndl)
{
    /* In case that the application connects to multiple databases
       and uses different certificates, we must copy the global SSL
       parameters to the handle and reset them. It does not make
       cdb2_open() reentrant, but is better than nothing.
     */
    char *sslenv;

    if ((sslenv = getenv("SSL_MODE")) != NULL && sslenv[0] != '\0')
        hndl->c_sslmode = ssl_string_to_mode(sslenv);
    else
        hndl->c_sslmode = cdb2_c_ssl_mode;

    if ((sslenv = getenv("SSL_CERT_PATH")) != NULL && sslenv[0] != '\0') {
        hndl->sslpath = strdup(sslenv);
        if (hndl->sslpath == NULL)
            return ENOMEM;
    } else if (cdb2_sslcertpath[0] != '\0') {
        hndl->sslpath = strdup(cdb2_sslcertpath);
        if (hndl->sslpath == NULL)
            return ENOMEM;
    }

    if ((sslenv = getenv("SSL_CERT")) != NULL && sslenv[0] != '\0') {
        hndl->cert = strdup(sslenv);
        if (hndl->cert == NULL)
            return ENOMEM;
    } else if (cdb2_sslcert[0] != '\0') {
        hndl->cert = strdup(cdb2_sslcert);
        if (hndl->cert == NULL)
            return ENOMEM;
    }

    if ((sslenv = getenv("SSL_KEY")) != NULL && sslenv[0] != '\0') {
        hndl->key = strdup(sslenv);
        if (hndl->key == NULL)
            return ENOMEM;
    } else if (cdb2_sslkey[0] != '\0') {
        hndl->key = strdup(cdb2_sslkey);
        if (hndl->key == NULL)
            return ENOMEM;
    }

    if ((sslenv = getenv("SSL_CA")) != NULL && sslenv[0] != '\0') {
        hndl->ca = strdup(sslenv);
        if (hndl->ca == NULL)
            return ENOMEM;
    } else if (cdb2_sslca[0] != '\0') {
        hndl->ca = strdup(cdb2_sslca);
        if (hndl->ca == NULL)
            return ENOMEM;
    }

    /* If we are told to verify server, and cacert file is NULL,
       we explicitly make one with the default name so that
       ssl_new_ctx() would fail if it could not load the CA. */
    if (hndl->c_sslmode >= SSL_VERIFY_CA && hndl->ca == NULL) {
        if (hndl->sslpath == NULL) {
            snprintf(hndl->errstr, sizeof(hndl->errstr),
                     "A trusted CA certificate is required "
                     "to verify server certificates.");
            return EINVAL;
        }
        hndl->ca = malloc(strlen(hndl->sslpath) + sizeof("/" DEFAULT_CA));
        if (hndl->ca == NULL)
            return ENOMEM;
        /* overflow-safe */
        sprintf(hndl->ca, "%s/%s", hndl->sslpath, DEFAULT_CA);
    }

    /* Set up SSL sessions. */
    if ((sslenv = getenv("SSL_SESSION_CACHE")) != NULL)
        cdb2_cache_ssl_sess = !!atoi(sslenv);
    cdb2_set_ssl_sessions(hndl, cdb2_get_ssl_sessions(hndl));

    /* Reset for next cdb2_open() */
    cdb2_c_ssl_mode = SSL_ALLOW;
    cdb2_sslcertpath[0] = '\0';
    cdb2_sslcert[0] = '\0';
    cdb2_sslkey[0] = '\0';
    cdb2_sslca[0] = '\0';

    return 0;
}

static int cdb2_called_ssl_init = 0;
pthread_mutex_t fend_ssl_init_lock = PTHREAD_MUTEX_INITIALIZER;
int cdb2_init_ssl(int init_libssl, int init_libcrypto)
{
    int rc = 0;
    if (cdb2_called_ssl_init == 0 &&
        (rc = pthread_mutex_lock(&fend_ssl_init_lock)) == 0) {
        if (cdb2_called_ssl_init == 0) {
            rc = ssl_init(init_libssl, init_libcrypto,
                          0, NULL, 0);
            cdb2_called_ssl_init = 1;
        }
        if (rc == 0)
            rc = pthread_mutex_unlock(&fend_ssl_init_lock);
        else
            pthread_mutex_unlock(&fend_ssl_init_lock);
    }
    return rc;
}

int cdb2_is_ssl_encrypted(cdb2_hndl_tp *hndl)
{
    return hndl->sb == NULL ? 0 : sslio_has_ssl(hndl->sb);
}

static cdb2_ssl_sess_list *cdb2_get_ssl_sessions(cdb2_hndl_tp *hndl)
{
    cdb2_ssl_sess_list *pos;
    int rc = pthread_mutex_lock(&cdb2_ssl_sess_lock);
    if (rc != 0)
        return NULL;

    for (pos = cdb2_ssl_sess_cache.next; pos != NULL; pos = pos->next) {
        if (strcasecmp(hndl->dbname, pos->dbname) == 0 &&
            strcasecmp(hndl->cluster, pos->cluster) == 0) {
            /* Don't return if being used. */
            if (pos->ref)
                pos = NULL;
            else
                pos->ref = 1;
            break;
        }
    }

    pthread_mutex_unlock(&cdb2_ssl_sess_lock);
    return pos;
}

static int cdb2_set_ssl_sessions(cdb2_hndl_tp *hndl, cdb2_ssl_sess_list *arg)
{
    /* Worst practices of variable naming. */
    int i, j;
    cdb2_ssl_sess *p, *q, *r;

    if (arg == NULL)
        return EINVAL;

    /* Disallow if sess_list not nil to avoid any confusion. */
    if (hndl->sess_list != NULL)
        return EPERM;

    /* Transfer valid SSL sessions to the new list
       in case that the hosts have changed (re-ordering, migration and etc). */
    r = malloc(sizeof(cdb2_ssl_sess) * hndl->num_hosts);
    if (r == NULL)
        return ENOMEM;

    for (i = 0, p = r; i != hndl->num_hosts; ++i, ++p) {
        strncpy(p->host, hndl->hosts[i], sizeof(p->host));
        p->host[sizeof(p->host) - 1] = '\0';
        p->sess = NULL;
        for (j = 0, q = arg->list; j != arg->n; ++q) {
            if (strcasecmp(p->host, q->host) == 0) {
                p->sess = q->sess;
                break;
            }
        }
    }

    free(arg->list);
    arg->n = hndl->num_hosts;
    arg->list = r;

    hndl->sess_list = arg;

    return 0;
}

static void cdb2_free_ssl_sessions(cdb2_ssl_sess_list *p)
{
    int i, rc;
    cdb2_ssl_sess_list *pos;

    if (p == NULL)
        return;

    if (p->ref != 0)
        return;

    /* Remove from the linkedlist first. */
    rc = pthread_mutex_lock(&cdb2_ssl_sess_lock);
    if (rc != 0)
        return;

    if (p->ref == 0) {
        /* pos points to the element before p. */
        for (pos = &cdb2_ssl_sess_cache; pos->next != NULL; pos = pos->next) {
            if (pos->next == p) {
                pos->next = p->next;
                break;
            }
        }
    }

    pthread_mutex_unlock(&cdb2_ssl_sess_lock);

    for (i = 0; i != p->n; ++i)
        SSL_SESSION_free(p->list[i].sess);
    free(p->list);
    free(p);
}
#else /* WITH_SSL */
int cdb2_init_ssl(int init_libssl, int init_libcrypto)
{
    return 0;
}

int cdb2_is_ssl_encrypted(cdb2_hndl_tp *hndl)
{
    return 0;
}
#endif /* !WITH_SSL */

int comdb2_cheapstack_char_array(char *str, int maxln);

int cdb2_open(cdb2_hndl_tp **handle, const char *dbname, const char *type,
              int flags)
{
    cdb2_hndl_tp *hndl;
    int rc = 0;

    pthread_once(&init_once, do_init_once);

    *handle = hndl = calloc(1, sizeof(cdb2_hndl_tp));
    strncpy(hndl->dbname, dbname, sizeof(hndl->dbname) - 1);
    strncpy(hndl->cluster, type, sizeof(hndl->cluster) - 1);
    strncpy(hndl->type, type, sizeof(hndl->type) - 1);
    hndl->flags = flags;
    hndl->dbnum = 1;
    hndl->connected_host = -1;
    hndl->send_stack = 1;
#if WITH_SSL
    /* We don't do dbinfo if DIRECT_CPU. So we'd default peer SSL mode to
       ALLOW. We will find it out later when we send SSL negotitaion packet
       to the server. */
    hndl->s_sslmode = PEER_SSL_ALLOW;
#endif

    hndl->max_retries = MAX_RETRIES;
    hndl->min_retries = MIN_RETRIES;

    hndl->env_tz = getenv("COMDB2TZ");

    if (hndl->env_tz == NULL)
        hndl->env_tz = getenv("TZ");

    if (hndl->env_tz == NULL)
        hndl->env_tz = DB_TZNAME_DEFAULT;


    cdb2_init_context_msgs(hndl);

    if (getenv("CDB2_DEBUG")) {
        hndl->debug_trace = 1;
        fprintf(stderr, "td %u %s debug trace enabled \n",
                (uint32_t)pthread_self(), __func__, __LINE__);
    }

    if (hndl->flags & CDB2_RANDOM) {
        strcpy(hndl->policy, "random");
    } else if (hndl->flags & CDB2_RANDOMROOM) {
        strcpy(hndl->policy, "random_room");
    } else if (hndl->flags & CDB2_ROOM) {
        strcpy(hndl->policy, "room");
    } else {
        hndl->flags |= CDB2_RANDOMROOM;
        strcpy(hndl->policy, "random_room");
    }

    if (hndl->flags & CDB2_DIRECT_CPU) {
        hndl->num_hosts = 1;
        /* Get defaults from comdb2db.cfg */
        only_read_config();
        strncpy(hndl->hosts[0], type, sizeof(hndl->hosts[0]) - 1);
        char *p = strchr(hndl->hosts[0], ':');
        if (p) {
            *p = '\0';
            hndl->ports[0] = atoi(p + 1);
        } else {
            if (!cdb2_allow_pmux_route) {
                hndl->ports[0] = cdb2portmux_get(type, "comdb2", "replication",
                                                 dbname, hndl->debug_trace);
            } else {
                hndl->ports[0] = CDB2_PORTMUXPORT;
            }
        }
        if (hndl && hndl->debug_trace)
            fprintf(stderr, "td %u %s:%d host %s port %d\n",
                    (uint32_t)pthread_self(), __func__, __LINE__,
                    hndl->hosts[0], hndl->ports[0]);
    } else if (is_machine_list(type)) {
        rc = configure_from_literal(hndl, type);
    } else {
        rc = cdb2_get_dbhosts(hndl);
    }

#if WITH_SSL
    if (rc == 0)
        rc = set_up_ssl_params(hndl);
#endif

    if (hndl->send_stack)
        comdb2_cheapstack_char_array(hndl->stack, MAX_STACK);

    if (log_calls) {
        fprintf(stderr, "%p> cdb2_open(dbname: \"%s\", type: \"%s\", flags: "
                        "%x) = %d => %p\n",
                (void *)pthread_self(), dbname, type, hndl->flags, rc, *handle);
    }
    return rc;
}

/*
  Initialize the context messages object.
*/
static void cdb2_init_context_msgs(cdb2_hndl_tp *hndl)
{
    memset((void *)&hndl->context_msgs, 0, sizeof(struct context_messages));
}

/*
  Free the alloc-ed context messages.
*/
static int cdb2_free_context_msgs(cdb2_hndl_tp *hndl)
{
    int i = 0;

    while (i < hndl->context_msgs.count) {
        free(hndl->context_msgs.message[i]);
        hndl->context_msgs.message[i] = 0;
        i++;
    }

    hndl->context_msgs.count = 0;
    hndl->context_msgs.has_changed = 1;

    return 0;
}

/*
  Store the specified message in the handle. Return error if
  MAX_CONTEXTS number of messages have already been stored.

  @param hndl [IN]   Connection handle
  @param msg  [IN]   Context message

  @return
    0                Success
    1                Error
*/
int cdb2_push_context(cdb2_hndl_tp *hndl, const char *msg)
{
    /* Check for overflow. */
    if (hndl->context_msgs.count >= MAX_CONTEXTS) {
        return 1;
    }

    hndl->context_msgs.message[hndl->context_msgs.count] =
        strndup(msg, MAX_CONTEXT_LEN);
    hndl->context_msgs.count++;
    hndl->context_msgs.has_changed = 1;
    return 0;
}

/*
  Remove the last stored context message.
*/
int cdb2_pop_context(cdb2_hndl_tp *hndl)
{
    /* Check for underflow. */
    if (hndl->context_msgs.count == 0) {
        return 1;
    }

    hndl->context_msgs.count--;
    free(hndl->context_msgs.message[hndl->context_msgs.count]);
    hndl->context_msgs.message[hndl->context_msgs.count] = 0;
    hndl->context_msgs.has_changed = 1;

    return 0;
}

/*
  Clear/free all the stored context messages.
*/
int cdb2_clear_contexts(cdb2_hndl_tp *hndl)
{
    return cdb2_free_context_msgs(hndl);
}<|MERGE_RESOLUTION|>--- conflicted
+++ resolved
@@ -1648,13 +1648,8 @@
 {
 
     if (hndl->debug_trace) {
-<<<<<<< HEAD
-        fprintf(stderr, "td %u %s line %d newsql_connect host '%s:%d'\n",
-                (uint32_t)pthread_self(), __func__, __LINE__, host, port);
-=======
-        fprintf(stderr, "td %u %s:%d entering\n", (uint32_t)pthread_self(),
-                __func__, __LINE__);
->>>>>>> b02e5800
+        fprintf(stderr, "td %u %s:%d host '%s:%d'\n", (uint32_t)pthread_self(),
+                __func__, __LINE__, host, port);
     }
     int fd = -1;
     SBUF2 *sb = NULL;
@@ -1717,14 +1712,9 @@
         return 0;
 
     if (hndl->debug_trace) {
-<<<<<<< HEAD
-        fprintf(stderr, "td %p %s line %d disconnecting from %s\n",
+        fprintf(stderr, "td %p %s from line %d disconnecting from %s\n",
                 (void *)pthread_self(), __func__, line, 
                 hndl->hosts[hndl->connected_host]);
-=======
-        fprintf(stderr, "td %p %s from line %d disconnecting\n",
-                (void *)pthread_self(), __func__, line);
->>>>>>> b02e5800
     }
     int fd = sbuf2fileno(sb);
 
@@ -3464,11 +3454,6 @@
         }
 
         if (retries_done > hndl->num_hosts) {
-<<<<<<< HEAD
-            int tmsec = (retries_done - hndl->num_hosts) * 100;
-=======
-            int tmsec;
-
             if (!hndl->is_hasql && (retries_done > hndl->min_retries)) {
                 if (hndl->debug_trace) {
                     fprintf(stderr, "td %u %s:%d returning cannot-connect, "
@@ -3480,8 +3465,7 @@
                 PRINT_RETURN(CDB2ERR_CONNECT_ERROR);
             }
 
-            tmsec = (retries_done - hndl->num_hosts) * 100;
->>>>>>> b02e5800
+            int tmsec = (retries_done - hndl->num_hosts) * 100;
             if (tmsec >= 1000) {
                 tmsec = 1000;
                 if (!hndl->debug_trace) {
@@ -3723,15 +3707,6 @@
         }
         newsql_disconnect(hndl, hndl->sb, __LINE__);
 
-<<<<<<< HEAD
-        if (commit_file) {
-            if (hndl->debug_trace) {
-                fprintf(stderr,
-                        "td %u line %d: i am retrying, retries_done %d\n",
-                        (uint32_t)pthread_self(), __LINE__, retries_done);
-                fprintf(stderr, "td %u %s line %d setting in_trans to 1\n",
-                        (uint32_t)pthread_self(), __func__, __LINE__);
-=======
         if (hndl->is_hasql || commit_file) {
             if (commit_file) {
                 if (hndl->debug_trace) {
@@ -3755,7 +3730,6 @@
                         "td %u %s:%d goto retry_queries rc=%d, err_val=%d\n",
                         (uint32_t)pthread_self(), __func__, __LINE__, rc,
                         err_val);
->>>>>>> b02e5800
             }
             hndl->in_trans = 1;
             hndl->snapshot_file = commit_file;
@@ -3767,13 +3741,10 @@
         }
         hndl->retry_all = 1;
         if (hndl->debug_trace) {
-<<<<<<< HEAD
-            fprintf(stderr, "td %u %s line %d goto retry_queries rc=%d, err_val=%d\n", 
-                    (uint32_t) pthread_self(), __func__, __LINE__, rc, err_val);
-=======
-            fprintf(stderr, "%s:%d returning, clear_snap_line is %d\n",
-                    __func__, __LINE__, hndl->clear_snap_line);
->>>>>>> b02e5800
+            fprintf(stderr, "td %u %s line %d goto retry_queries rc=%d, "
+                    "err_val=%d clear_snap_line is %d\n", 
+                    (uint32_t) pthread_self(), __func__, __LINE__, rc, err_val,
+                    hndl->clear_snap_line);
         }
         goto retry_queries;
     }
