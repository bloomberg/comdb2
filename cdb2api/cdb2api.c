--- conflicted
+++ resolved
@@ -1995,13 +1995,8 @@
     CDB2SQLQUERY sqlquery = CDB2__SQLQUERY__INIT;
     CDB2SQLQUERY__Cinfo cinfo = CDB2__SQLQUERY__CINFO__INIT;
 
-<<<<<<< HEAD
     cinfo.pid = _PID;
-    cinfo.th_id = pthread_self();
-=======
-    cinfo.pid = getpid();
     cinfo.th_id = (int)pthread_self();
->>>>>>> 38e28559
     cinfo.host_id = cdb2_hostid();
 
     sqlquery.client_info = &cinfo;
