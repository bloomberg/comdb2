--- conflicted
+++ resolved
@@ -1755,15 +1755,10 @@
                 (uint32_t)pthread_self(), __func__, __LINE__);
     }
 
-<<<<<<< HEAD
     if ((hndl->node_seq == 0) &&
         ((hndl->flags & CDB2_RANDOM) || ((hndl->flags & CDB2_RANDOMROOM) &&
                                          (hndl->num_hosts_sameroom == 0)))) {
-        hndl->node_seq = random() % hndl->num_hosts;
-=======
-    if ((hndl->flags & CDB2_RANDOM) && (hndl->node_seq == 0)) {
         hndl->node_seq = cdb2_random_int() % hndl->num_hosts;
->>>>>>> a2fcd25b
     } else if ((hndl->flags & CDB2_RANDOMROOM) && (hndl->node_seq == 0) &&
                (hndl->num_hosts_sameroom > 0)) {
         hndl->node_seq = cdb2_random_int() % hndl->num_hosts_sameroom;
@@ -4588,10 +4583,10 @@
     int node_seq = 0;
     if ((hndl->flags & CDB2_RANDOM) ||
         ((hndl->flags & CDB2_RANDOMROOM) && (hndl->num_hosts_sameroom == 0))) {
-        node_seq = random() % hndl->num_hosts;
+        node_seq = cdb2_random_int() % hndl->num_hosts;
     } else if ((hndl->flags & CDB2_RANDOMROOM) &&
                (hndl->num_hosts_sameroom > 0)) {
-        node_seq = random() % hndl->num_hosts_sameroom;
+        node_seq = cdb2_random_int() % hndl->num_hosts_sameroom;
         /* Try dbinfo on same room first */
         for (i = 0; i < hndl->num_hosts_sameroom; i++) {
             int try_node = (node_seq + i) % hndl->num_hosts_sameroom;
