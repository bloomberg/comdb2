/*
   Copyright 2015 Bloomberg Finance L.P.

   Licensed under the Apache License, Version 2.0 (the "License");
   you may not use this file except in compliance with the License.
   You may obtain a copy of the License at

       http://www.apache.org/licenses/LICENSE-2.0

   Unless required by applicable law or agreed to in writing, software
   distributed under the License is distributed on an "AS IS" BASIS,
   WITHOUT WARRANTIES OR CONDITIONS OF ANY KIND, either express or implied.
   See the License for the specific language governing permissions and
   limitations under the License.
 */

#include <sbuf2.h>
#include <limits.h>
#include <unistd.h>
#include <errno.h>
#include <ctype.h>
#include <sys/time.h>
#include <sys/poll.h>
#include <sys/socket.h>
#include <stdio.h>
#include <string.h>
#include <strings.h>
#include <pthread.h>
#include <arpa/inet.h>
#include <netinet/tcp.h>
#include <limits.h>

#include "cdb2api.h"

#include "sqlquery.pb-c.h"
#include "sqlresponse.pb-c.h"

#define SOCKPOOL_SOCKET_NAME "/tmp/sockpool.socket"
#define COMDB2DB "comdb2db"
#define COMDB2DB_NUM 32432

static char CDB2DBCONFIG_NOBBENV[512] = "/opt/bb/etc/cdb2/config/comdb2db.cfg";
/* The real path is COMDB2_ROOT + CDB2DBCONFIG_NOBBENV_PATH  */
static char CDB2DBCONFIG_NOBBENV_PATH[] = "/etc/cdb2/config.d/";

static char CDB2DBCONFIG_TEMP_BB_BIN[512] = "/bb/bin/comdb2db.cfg";

static char *CDB2DBCONFIG_BUF = NULL;

static char cdb2_default_cluster[64] = "";
static char cdb2_comdb2dbname[32] = "";
static char cdb2_dnssuffix[255] = "";

static char cdb2_machine_room[16] = "";
static int CDB2_PORTMUXPORT = 5105;
static int MAX_RETRIES = 21; /* We are looping each node twice. */
static int MIN_RETRIES = 3;
static int CDB2_CONNECT_TIMEOUT = 100;
static int COMDB2DB_TIMEOUT = 500;
static int cdb2_tcpbufsz = 0;

#ifndef WITH_SSL
#  define WITH_SSL 1
#endif

#if WITH_SSL
static ssl_mode cdb2_c_ssl_mode = SSL_ALLOW;
static char cdb2_sslcertpath[PATH_MAX];
static char cdb2_sslcert[PATH_MAX];
static char cdb2_sslkey[PATH_MAX];
static char cdb2_sslca[PATH_MAX];
static int cdb2_cache_ssl_sess = 0;
static pthread_mutex_t cdb2_ssl_sess_lock = PTHREAD_MUTEX_INITIALIZER;
typedef struct cdb2_ssl_sess_list cdb2_ssl_sess_list;
static cdb2_ssl_sess_list cdb2_ssl_sess_cache;
static void cdb2_free_ssl_sessions(cdb2_ssl_sess_list *sessions);
static cdb2_ssl_sess_list *cdb2_get_ssl_sessions(cdb2_hndl_tp *hndl);
static int cdb2_set_ssl_sessions(cdb2_hndl_tp *hndl,
                                 cdb2_ssl_sess_list *sessions);
#endif

static int allow_pmux_route = 0;

#define DB_TZNAME_DEFAULT "America/New_York"

#define MAX_NODES 16

pthread_mutex_t cdb2_sockpool_mutex = PTHREAD_MUTEX_INITIALIZER;

#include <netdb.h>

static pthread_once_t init_once = PTHREAD_ONCE_INIT;
static int log_calls = 0;

static void do_init_once(void)
{
    char *do_log = getenv("CDB2_LOG_CALLS");
    if (do_log)
        log_calls = 1;
    char *config = getenv("CDB2_CONFIG_FILE");
    if (config) {
        /* can't call back cdb2_set_comdb2db_config from do_init_once */
        strncpy(CDB2DBCONFIG_NOBBENV, config, 511);
    }
}

static int is_sql_read(const char *sqlstr)
{
    const char sp_exec[] = "EXEC";
    const char with[] = "WITH";
    const char sel[] = "SELECT";
    const char explain[] = "EXPLAIN";

    if (sqlstr == NULL)
        return -1;
    while (sqlstr && isspace(*sqlstr))
        sqlstr++;
    int slen = strlen(sqlstr);
    if (slen) {
        if (slen < sizeof(sp_exec) - 1)
            return 0;
        if (!strncasecmp(sqlstr, sp_exec, sizeof(sp_exec) - 1))
            return 1;
        if (!strncasecmp(sqlstr, with, sizeof(with) - 1))
            return 1;
        if (slen < sizeof(sel) - 1)
            return 0;
        if (!strncasecmp(sqlstr, sel, sizeof(sel) - 1))
            return 1;
        if (slen < sizeof(explain) - 1)
            return 0;
        if (!strncasecmp(sqlstr, explain, sizeof(explain) - 1))
            return 1;
    }
    return 0;
}

/* PASSFD CODE */
#if defined(_IBM_SOURCE) || defined(_LINUX_SOURCE)
#define HAVE_MSGHDR_MSG_CONTROL
#endif

enum {
    PASSFD_SUCCESS = 0,
    PASSFD_RECVMSG = -1, /* error with recvmsg() */
    PASSFD_EOF = -2,     /* eof before message completely read */
    PASSFD_2FDS = -3,    /* received more than one file descriptor */
    PASSFD_BADCTRL = -4, /* received bad control message */
    PASSFD_TIMEOUT = -5, /* timed out */
    PASSFD_POLL = -6,    /* error with poll() */
    PASSFD_SENDMSG = -7  /* error with sendmsg() */
};

static int recv_fd_int(int sockfd, void *data, size_t nbytes, int *fd_recvd)
{
    ssize_t rc;
    size_t bytesleft;
    char *cdata;
    struct msghdr msg;
    struct iovec iov[1];
    int recvfd;
#ifdef HAVE_MSGHDR_MSG_CONTROL
    union {
        struct cmsghdr cm;
        char control[CMSG_SPACE(sizeof(int))];
    } control_un;
    struct cmsghdr *cmsgptr;
#endif

    *fd_recvd = -1;
    cdata = data;
    bytesleft = nbytes;

    while (bytesleft > 0) {
#ifdef HAVE_MSGHDR_MSG_CONTROL
        msg.msg_control = control_un.control;
        msg.msg_controllen = sizeof(control_un.control);
        msg.msg_flags = 0;
#else
        msg.msg_accrights = (caddr_t)&recvfd;
        msg.msg_accrightslen = sizeof(int);
#endif
        msg.msg_name = NULL;
        msg.msg_namelen = 0;
        msg.msg_iov = iov;
        msg.msg_iovlen = 1;
        iov[0].iov_base = cdata;
        iov[0].iov_len = bytesleft;

        rc = recvmsg(sockfd, &msg, 0);

        if (rc == -1) {
            if (errno == EINTR || errno == EAGAIN)
                continue;
            return PASSFD_RECVMSG;
        }

        if (rc == 0) {
            /* Premature eof */
            return PASSFD_EOF;
        }

        cdata += rc;
        bytesleft -= rc;

/* See if we got a descriptor with this message */
#ifdef HAVE_MSGHDR_MSG_CONTROL
        cmsgptr = CMSG_FIRSTHDR(&msg);
        if (cmsgptr) {
            if (cmsgptr->cmsg_len != CMSG_LEN(sizeof(int)) ||
                cmsgptr->cmsg_level != SOL_SOCKET ||
                cmsgptr->cmsg_type != SCM_RIGHTS) {
                return PASSFD_BADCTRL;
            }
            recvfd = *((int *)CMSG_DATA(cmsgptr));
            if (*fd_recvd != -1) {
                if (close(recvfd) == -1) {
                    fprintf(stderr, "%s: error closing second fd %d: %d %s\n",
                            __func__, recvfd, errno, strerror(errno));
                }
                return PASSFD_2FDS;
            }
            *fd_recvd = recvfd;

            if (CMSG_NXTHDR(&msg, cmsgptr)) {
                return PASSFD_BADCTRL;
            }
        }
#else
        if (msg.msg_accrightslen == sizeof(int)) {
            if (*fd_recvd != -1) {
                if (close(recvfd) == -1) {
                    fprintf(stderr, "%s: error closing second fd %d: %d %s\n",
                            __func__, recvfd, errno, strerror(errno));
                }
                return PASSFD_2FDS;
            }
            *fd_recvd = recvfd;
        }
#endif
    }

    return PASSFD_SUCCESS;
}

/* This wrapper ensures that on error we close any file descriptor that we
 * may have received before the error occured.  Alse we make sure that we
 * preserve the value of errno which may be needed if the error was
 * PASSFD_RECVMSG. */
static int recv_fd(int sockfd, void *data, size_t nbytes, int *fd_recvd)
{
    int rc;
    rc = recv_fd_int(sockfd, data, nbytes, fd_recvd);
    if (rc != 0 && *fd_recvd != -1) {
        int errno_save = errno;
        if (close(*fd_recvd) == -1) {
            fprintf(stderr, "%s: close(%d) error: %d %s\n", __func__, *fd_recvd,
                    errno, strerror(errno));
        }
        *fd_recvd = -1;
        errno = errno_save;
    }
    return rc;
}

static int send_fd_to(int sockfd, const void *data, size_t nbytes,
                      int fd_to_send, int timeoutms)
{
    ssize_t rc;
    size_t bytesleft;
    struct msghdr msg;
    struct iovec iov[1];
    const char *cdata;
#ifdef HAVE_MSGHDR_MSG_CONTROL
    union {
        struct cmsghdr cm;
        char control[CMSG_SPACE(sizeof(int))];
    } control_un;
    struct cmsghdr *cmsgptr;
#endif

    bytesleft = nbytes;
    cdata = data;

    while (bytesleft > 0) {
        if (timeoutms > 0) {
            struct pollfd pol;
            int pollrc;
            pol.fd = sockfd;
            pol.events = POLLOUT;
            pollrc = poll(&pol, 1, timeoutms);
            if (pollrc == 0) {
                return PASSFD_TIMEOUT;
            } else if (pollrc == -1) {
                /* error will be in errno */
                return PASSFD_POLL;
            }
        }

        if (fd_to_send != -1) {
#ifdef HAVE_MSGHDR_MSG_CONTROL
            msg.msg_control = control_un.control;
            msg.msg_controllen = sizeof(control_un.control);
            msg.msg_flags = 0;
            cmsgptr = CMSG_FIRSTHDR(&msg);
            cmsgptr->cmsg_len = CMSG_LEN(sizeof(int));
            cmsgptr->cmsg_level = SOL_SOCKET;
            cmsgptr->cmsg_type = SCM_RIGHTS;
            *((int *)CMSG_DATA(cmsgptr)) = fd_to_send;
#else
            msg.msg_accrights = (caddr_t)&fd_to_send;
            msg.msg_accrightslen = sizeof(int);
#endif
        } else {
#ifdef HAVE_MSGHDR_MSG_CONTROL
            msg.msg_control = NULL;
            msg.msg_controllen = 0;
            msg.msg_flags = 0;
#else
            msg.msg_accrights = NULL;
            msg.msg_accrightslen = 0;
#endif
        }
        msg.msg_name = NULL;
        msg.msg_namelen = 0;
        msg.msg_iov = iov;
        msg.msg_iovlen = 1;
        iov[0].iov_base = (caddr_t)cdata;
        iov[0].iov_len = bytesleft;

        rc = sendmsg(sockfd, &msg, 0);
        if (rc == -1) {
            if (errno == EINTR || errno == EAGAIN)
                continue;
            return PASSFD_SENDMSG;
        }

        if (rc == 0) {
            return PASSFD_EOF;
        }

        /* We didn't get an error, so the fd must have been sent. */
        fd_to_send = -1;

        cdata += rc;
        bytesleft -= rc;
    }

    return PASSFD_SUCCESS;
}

static int send_fd(int sockfd, const void *data, size_t nbytes, int fd_to_send)
{
    return send_fd_to(sockfd, data, nbytes, fd_to_send, 0);
}

static int cdb2_tcpresolve(const char *host, struct in_addr *in, int *port)
{
    /*RESOLVE AN ADDRESS*/
    in_addr_t inaddr;

    int len;
    char tmp[8192];
    int tmplen = 8192;
    int herr;
    struct hostent hostbuf, *hp = NULL;
    char tok[128], *cc;
    cc = strchr(host, (int)':');
    if (cc == 0) {
        len = strlen(host);
        if (len >= sizeof(tok))
            return -2;
        memcpy(tok, host, len);
        tok[len] = 0;
    } else {
        *port = atoi(cc + 1);
        len = (int)(cc - host);
        if (len >= sizeof(tok))
            return -2;
        memcpy(tok, host, len);
        tok[len] = 0;
    }
    if ((inaddr = inet_addr(tok)) != (in_addr_t)-1) {
        /* it's dotted-decimal */
        memcpy(&in->s_addr, &inaddr, sizeof(inaddr));
    } else {
#ifdef _LINUX_SOURCE
        gethostbyname_r(tok, &hostbuf, tmp, tmplen, &hp, &herr);
#elif _SUN_SOURCE
        hp = gethostbyname_r(tok, &hostbuf, tmp, tmplen, &herr);
#else
        hp = gethostbyname(tok);
#endif
        if (hp == NULL) {
            fprintf(stderr, "%s:gethostbyname(%s): errno=%d err=%s\n", __func__,
                    tok, errno, strerror(errno));
            return -1;
        }
        memcpy(&in->s_addr, hp->h_addr, hp->h_length);
    }
    return 0;
}

#include <fcntl.h>
static int lclconn(int s, const struct sockaddr *name, int namelen,
                   int timeoutms)
{
    /* connect with timeout */
    struct pollfd pfd;
    int flags, rc;
    int err;
#ifdef _AIX
    socklen_t len;
#else
    int len;
#endif
    if (timeoutms <= 0)
        return connect(s, name, namelen); /*no timeout specified*/
    flags = fcntl(s, F_GETFL, 0);
    if (flags < 0)
        return -1;
    if (fcntl(s, F_SETFL, flags | O_NONBLOCK) < 0) {
        return -1;
    }

    rc = connect(s, name, namelen);
    if (rc == -1 && errno == EINPROGRESS) {
        /*wait for connect event */
        pfd.fd = s;
        pfd.events = POLLOUT;
        rc = poll(&pfd, 1, timeoutms);
        if (rc == 0) {
            /*timeout*/
            /*fprintf(stderr,"connect timed out\n");*/
            return -2;
        }
        if (rc != 1) { /*poll failed?*/
            return -1;
        }
        if ((pfd.revents & POLLOUT) == 0) { /*wrong event*/
            /*fprintf(stderr,"poll event %d\n",pfd.revents);*/
            return -1;
        }
    } else if (rc == -1) {
        /*connect failed?*/
        return -1;
    }
    if (fcntl(s, F_SETFL, flags) < 0) {
        return -1;
    }
    len = sizeof(err);
    if (getsockopt(s, SOL_SOCKET, SO_ERROR, &err, &len)) {
        return -1;
    }
    errno = err;
    if (errno != 0)
        return -1;
    return 0;
}

static int cdb2_do_tcpconnect(struct in_addr in, int port, int myport,
                              int timeoutms)
{
    int sockfd, rc;
    int sendbuff;
    struct sockaddr_in tcp_srv_addr; /* server's Internet socket addr */
    struct sockaddr_in my_addr;      /* my Internet address */
    bzero((char *)&tcp_srv_addr, sizeof tcp_srv_addr);
    tcp_srv_addr.sin_family = AF_INET;
    if (port <= 0) {
        return -1;
    }
    tcp_srv_addr.sin_port = htons(port);
    memcpy(&tcp_srv_addr.sin_addr, &in.s_addr, sizeof(in.s_addr));
    if ((sockfd = socket(AF_INET, SOCK_STREAM, 0)) < 0) {
        fprintf(stderr, "tcpconnect_to: can't create TCP socket\n");
        return -1;
    }
#if 0
 	/* Allow connect port to be re-used */
 	sendbuff = 1;		/* enable option */
 	if (setsockopt( sockfd, SOL_SOCKET, SO_REUSEADDR, (char *)&sendbuff,
 	sizeof sendbuff ) < 0)
 	{
 		fprintf(stderr,"tcpconnect_to: setsockopt failure\n" );
 		close( sockfd );
 		return -1;
 	}
#endif
    sendbuff = 1; /* enable option */
    if (setsockopt(sockfd, IPPROTO_TCP, TCP_NODELAY, (char *)&sendbuff,
                   sizeof sendbuff) < 0) {
        fprintf(stderr, "tcpconnect_to: setsockopt failure\n");
        close(sockfd);
        return -1;
    }
    struct linger ling;
    ling.l_onoff = 1;
    ling.l_linger = 0;
    if (setsockopt(sockfd, SOL_SOCKET, SO_LINGER, (char *)&ling, sizeof(ling)) <
        0) {
        fprintf(stderr, "tcpconnect_to: setsockopt failure:%s",
                strerror(errno));
        close(sockfd);
        return -1;
    }

    if (cdb2_tcpbufsz) {
        int tcpbufsz = cdb2_tcpbufsz;
        if (setsockopt(sockfd, SOL_SOCKET, SO_RCVBUF, (char *)&tcpbufsz,
                       sizeof(tcpbufsz)) < 0) {
            fprintf(stderr, "tcpconnect_to: setsockopt failure:%s",
                    strerror(errno));
            close(sockfd);
            return -1;
        }
    }

    if (myport > 0) { /* want to use specific port on local host */
        bzero((char *)&my_addr, sizeof my_addr);
        my_addr.sin_family = AF_INET;
        my_addr.sin_addr.s_addr = INADDR_ANY;
        my_addr.sin_port = htons((u_short)myport);
        if (bind(sockfd, (struct sockaddr *)&my_addr, sizeof my_addr) < 0) {
            fprintf(stderr, "tcpconnect_to: bind failed on local port %d: %s",
                    myport, strerror(errno));
            close(sockfd);
            return -1;
        }
    }
    /* Connect to the server.  */
    rc = lclconn(sockfd, (struct sockaddr *)&tcp_srv_addr, sizeof(tcp_srv_addr),
                 timeoutms);

    if (rc < 0) {
        close(sockfd);
        return rc;
    }
    return (sockfd); /* all OK */
}

static int cdb2_tcpconnecth_to(const char *host, int port, int myport,
                               int timeoutms)
{
    int rc;
    struct in_addr in;
    if ((rc = cdb2_tcpresolve(host, &in, &port)) != 0)
        return rc;
    return cdb2_do_tcpconnect(in, port, myport, timeoutms);
}

/* Make it equal to FSQL header. */
struct newsqlheader {
    int type;
    int compression;
    int dummy;
    int length;
};

typedef struct cdb2_query_list_item {
    void *buf;
    int len;
    int is_read;
    char *sql;
    struct cdb2_query_list_item *next;
} cdb2_query_list;

#if WITH_SSL
typedef struct cdb2_ssl_sess {
    char host[64];
    SSL_SESSION *sess;
} cdb2_ssl_sess;

typedef struct cdb2_ssl_sess_list {
    struct cdb2_ssl_sess_list *next;
    char dbname[64];
    char cluster[64];
    int ref;
    int n;
    /* We need to malloc the list separately as
       the list may change due to SSL re-negotiation
       or database migration. */
    cdb2_ssl_sess *list;
} cdb2_ssl_sess_list;
#endif

struct cdb2_hndl {
    char dbname[64];
    char cluster[64];
    char type[64];
    char hosts[MAX_NODES][64];
    int ports[MAX_NODES];
    int hosts_connected[MAX_NODES];
    SBUF2 *sb;
    int dbnum;
    int num_hosts;
    int num_hosts_sameroom;
    int node_seq;
    int in_trans;
    int temp_trans;
    int is_retry;
    char newsql_typestr[64];
    char dbinfo_typestr[64];
    char policy[24];
    int master;
    int connected_host;
    char *query;
    char *query_hint;
    char *hint;
    int use_hint;
    int flags;
    char errstr[1024];
    char cnonce[100];
    int cnonce_len;
    char *sql;
    int ntypes;
    int *types;
    const unsigned char *last_buf;
    CDB2SQLRESPONSE *lastresponse;
    const unsigned char *first_buf;
    CDB2SQLRESPONSE *firstresponse;
    int error_in_trans;
    int client_side_error;
    int n_bindvars;
    CDB2SQLQUERY__Bindvalue **bindvars;
    cdb2_query_list *query_list;
    int snapshot_file;
    int snapshot_offset;
    int query_no;
    int retry_all;
    int num_set_commands;
    int num_set_commands_sent;
    int is_read;
    unsigned long long rows_read;
    int skip_feature;
    int first_record_read;
    char **commands;
    int ack;
    int is_hasql;
    int clear_snap_line;
    int debug_trace;
    int max_retries;
    int min_retries;
#if WITH_SSL
    ssl_mode c_sslmode; /* client SSL mode */
    peer_ssl_mode s_sslmode; /* server SSL mode */
    int sslerr; /* 1 if unrecoverable SSL error. */
    char *sslpath; /* SSL certificates */
    char *cert;
    char *key;
    char *ca;
    cdb2_ssl_sess_list *sess_list;
#endif
};

void cdb2_set_min_retries(int min_retries)
{
    if (min_retries > 0) {
        MIN_RETRIES = min_retries;
    }
}

void cdb2_set_max_retries(int max_retries)
{
    if (max_retries > 0) {
        MAX_RETRIES = max_retries;
    }
}

void cdb2_hndl_set_min_retries(cdb2_hndl_tp *hndl, int min_retries)
{
    if (min_retries > 0) {
        hndl->min_retries = min_retries;
    }
}

void cdb2_hndl_set_max_retries(cdb2_hndl_tp *hndl, int max_retries)
{
    if (max_retries > 0) {
        hndl->max_retries = max_retries;
    }
}

void cdb2_set_comdb2db_config(const char *cfg_file)
{
    pthread_once(&init_once, do_init_once);
    if (log_calls)
        fprintf(stderr, "%p> cdb2_set_comdb2db_config(\"%s\")\n",
                (void *)pthread_self(), cfg_file);
    strncpy(CDB2DBCONFIG_NOBBENV, cfg_file, 511);
}

void cdb2_set_comdb2db_info(const char *cfg_info)
{
    int len = strlen(cfg_info) + 1;
    if (CDB2DBCONFIG_BUF != NULL)
        free(CDB2DBCONFIG_BUF);
    CDB2DBCONFIG_BUF = malloc(len);
    strncpy(CDB2DBCONFIG_BUF, cfg_info, len);
    pthread_once(&init_once, do_init_once);
    if (log_calls)
        fprintf(stderr, "%p> cdb2_set_comdb2db_info(\"%s\")\n",
                (void *)pthread_self(), cfg_info);
}

static inline char get_char(FILE *fp, char *buf, int *chrno)
{
    int ch;
    if (fp) {
        ch = getc(fp);
    } else {
        ch = buf[*chrno];
        *chrno += 1;
    }
    return ch;
}

static int read_line(char *line, int *len, int maxlen, FILE *fp, char *buf,
                     int *chrno)
{
    int ch = get_char(fp, buf, chrno);
    while (ch == ' ' || ch == '\n')
        ch = get_char(fp, buf, chrno); // consume empty lines

    int count = 0;
    while ((ch != '\n') && (ch != EOF) && (ch != '\0')) {
        line[count] = ch;
        count++;
        if (count >= maxlen)
            return count;
        ch = get_char(fp, buf, chrno);
    }
    if (count == 0)
        return -1;
    line[count + 1] = '\0';
    return count + 1;
}

int is_valid_int(const char *str)
{
    while (*str) {
        if (!isdigit(*str))
            return 0;
        else
            ++str;
    }
    return 1;
}

#if WITH_SSL
static ssl_mode ssl_string_to_mode(const char *s) {
    if (strcasecmp(SSL_MODE_REQUIRE, s) == 0)
        return SSL_REQUIRE;
    if (strcasecmp(SSL_MODE_VERIFY_CA, s) == 0)
        return SSL_VERIFY_CA;
    if (strcasecmp(SSL_MODE_VERIFY_HOST, s) == 0)
        return SSL_VERIFY_HOSTNAME;
    return SSL_ALLOW;
}
#endif

static void read_comdb2db_cfg(cdb2_hndl_tp *hndl, FILE *fp, char *comdb2db_name,
                              char *buf, char comdb2db_hosts[][64],
                              int *num_hosts, int *comdb2db_num, char *dbname,
                              char db_hosts[][64], int *num_db_hosts,
                              int *dbnum, int *dbname_found,
                              int *comdb2db_found)
{
    char line[PATH_MAX > 2048 ? PATH_MAX : 2048] = {0};
    int len = 0;
    int line_no = 0;

    while (read_line((char *)&line, &len, sizeof(line), fp, buf, &line_no) != -1) {
        if (len >= sizeof(line))
            return;

        char *last = NULL;
        char *tok = NULL;
        tok = strtok_r(line, " :", &last);
        if (tok == NULL)
            continue;
        else if (comdb2db_name && strcasecmp(comdb2db_name, tok) == 0) {
            tok = strtok_r(NULL, " :,", &last);
            if (tok && is_valid_int(tok)) {
                *comdb2db_num = atoi(tok);
                tok = strtok_r(NULL, " :,", &last);
            }
            while (tok != NULL) {
                sprintf(comdb2db_hosts[*num_hosts], tok);
                (*num_hosts)++;
                tok = strtok_r(NULL, " :,", &last);
                *comdb2db_found = 1;
            }
        } else if (dbname && (strcasecmp(dbname, tok) == 0)) {
            tok = strtok_r(NULL, " :,", &last);
            if (tok && is_valid_int(tok)) {
                *dbnum = atoi(tok);
                tok = strtok_r(NULL, " :,", &last);
            }
            while (tok != NULL) {
                sprintf(db_hosts[*num_db_hosts], tok);
                tok = strtok_r(NULL, " :,", &last);
                (*num_db_hosts)++;
                *dbname_found = 1;
            }
        } else if (strcasecmp("comdb2_config", tok) == 0) {
            pthread_mutex_lock(&cdb2_sockpool_mutex);
            tok = strtok_r(NULL, " =:,", &last);
            if (tok && strcasecmp("default_type", tok) == 0) {
                tok = strtok_r(NULL, " :,", &last);
                if (tok) {
                    if (hndl) {
                        strcpy(hndl->cluster, tok);
                    } else {
                        strcpy(cdb2_default_cluster, tok);
                    }
                }
            } else if (strcasecmp("room", tok) == 0) {
                tok = strtok_r(NULL, " :,", &last);
                if (tok)
                    strcpy(cdb2_machine_room, tok);
            } else if (strcasecmp("portmuxport", tok) == 0 || strcasecmp("pmuxport", tok) == 0) {
                tok = strtok_r(NULL, " :,", &last);
                if (tok)
                    CDB2_PORTMUXPORT = atoi(tok);
            } else if (strcasecmp("connect_timeout", tok) == 0) {
                tok = strtok_r(NULL, " :,", &last);
                if (tok)
                    CDB2_CONNECT_TIMEOUT = atoi(tok);
            } else if (strcasecmp("comdb2db_timeout", tok) == 0) {
                tok = strtok_r(NULL, " :,", &last);
                if (tok)
                    COMDB2DB_TIMEOUT = atoi(tok);
            } else if (strcasecmp("comdb2dbname", tok) == 0) {
                tok = strtok_r(NULL, " :,", &last);
                if (tok)
                    strcpy(cdb2_comdb2dbname, tok);
            } else if (strcasecmp("tcpbufsz", tok) == 0) {
                tok = strtok_r(NULL, " :,", &last);
                if (tok)
                    cdb2_tcpbufsz = atoi(tok);
            } else if (strcasecmp("dnssufix", tok) == 0) {
                tok = strtok_r(NULL, " :,", &last);
                if (tok)
                    strcpy(cdb2_dnssuffix, tok);
#if WITH_SSL
            } else if (strcasecmp("ssl_mode", tok) == 0) {
                tok = strtok_r(NULL, " :,", &last);
                if (tok != NULL) {
                    if (strcasecmp(SSL_MODE_ALLOW, tok) == 0)
                        cdb2_c_ssl_mode = SSL_ALLOW;
                    else if (strcasecmp(SSL_MODE_REQUIRE, tok) == 0)
                        cdb2_c_ssl_mode = SSL_REQUIRE;
                    else if (strcasecmp(SSL_MODE_VERIFY_CA, tok) == 0)
                        cdb2_c_ssl_mode = SSL_VERIFY_CA;
                    else if (strcasecmp(SSL_MODE_VERIFY_HOST, tok) == 0)
                        cdb2_c_ssl_mode = SSL_VERIFY_HOSTNAME;
                }
            } else if (strcasecmp(SSL_CERT_PATH_OPT, tok) == 0) {
                tok = strtok_r(NULL, " :,", &last);
                if (tok) {
                    strncpy(cdb2_sslcertpath, tok, PATH_MAX);
                    cdb2_sslcertpath[PATH_MAX - 1] = '\0';
                }
            } else if (strcasecmp(SSL_CERT_OPT, tok) == 0) {
                tok = strtok_r(NULL, " :,", &last);
                if (tok) {
                    strncpy(cdb2_sslcert, tok, PATH_MAX);
                    cdb2_sslcert[PATH_MAX - 1] = '\0';
                }
            } else if (strcasecmp(SSL_KEY_OPT, tok) == 0) {
                tok = strtok_r(NULL, " :,", &last);
                if (tok) {
                    strncpy(cdb2_sslkey, tok, PATH_MAX);
                    cdb2_sslkey[PATH_MAX - 1] = '\0';
                }
            } else if (strcasecmp(SSL_CA_OPT, tok) == 0) {
                tok = strtok_r(NULL, " :,", &last);
                if (tok) {
                    strncpy(cdb2_sslca, tok, PATH_MAX);
                    cdb2_sslca[PATH_MAX - 1] = '\0';
                }
            } else if (strcasecmp("ssl_session_cache", tok) == 0) {
                tok = strtok_r(NULL, " :,", &last);
                if (tok)
                    cdb2_cache_ssl_sess = !!atoi(tok);
            } else if (strcasecmp("allow_pmux_route", tok) == 0) {
                tok = strtok_r(NULL, " :,", &last);
                if (strncasecmp(tok, "true", 4) == 0) {
                    allow_pmux_route = 1;
                } else {
                    allow_pmux_route = 0;
                }
#endif
            }
            pthread_mutex_unlock(&cdb2_sockpool_mutex);
        }
        bzero(line, sizeof(line));
    }
}

static int cdb2_dbinfo_query(cdb2_hndl_tp *hndl, char *type, char *dbname,
                             int dbnum, char *host, char valid_hosts[][64],
                             int *valid_ports, int *master_node,
                             int *num_valid_hosts,
                             int *num_valid_sameroom_hosts);
#define QUOTE_(x) #x
#define QUOTE(x) QUOTE_(x)
static int get_config_file(const char *dbname, char *f, size_t s)
{
    char *root = getenv("COMDB2_ROOT");
    if (root == NULL)
        root = QUOTE(COMDB2_ROOT);
    size_t n;
    n = snprintf(f, s, "%s%s%s.cfg", root, CDB2DBCONFIG_NOBBENV_PATH, dbname);
    if (n >= s)
        return -1;
    return 0;
}
static int get_comdb2db_hosts(cdb2_hndl_tp *hndl, char comdb2db_hosts[][64],
                              int *comdb2db_ports, int *master,
                              char *comdb2db_name, int *num_hosts,
                              int *comdb2db_num, char *dbname, char *dbtype,
                              char db_hosts[][64], int *num_db_hosts,
                              int *dbnum, int just_defaults)
{
    FILE *fp = NULL;
    char filename[PATH_MAX];
    int comdb2db_found = 0;
    int dbname_found = 0;
    int fallback_on_bb_bin = 1;

    if (get_config_file(dbname, filename, sizeof(filename)) != 0)
        return -1; // set error string?
    if (num_hosts)
        *num_hosts = 0;
    if (num_db_hosts)
        *num_db_hosts = 0;
    if (master)
        *master = 0;

    if (CDB2DBCONFIG_BUF != NULL) {
        read_comdb2db_cfg(NULL, NULL, comdb2db_name, CDB2DBCONFIG_BUF,
                          comdb2db_hosts, num_hosts, comdb2db_num, dbname,
                          db_hosts, num_db_hosts, dbnum, &dbname_found,
                          &comdb2db_found);
        fallback_on_bb_bin = 0;
    }

    fp = fopen(CDB2DBCONFIG_NOBBENV, "r");
    if (fp != NULL) {
        read_comdb2db_cfg(NULL, fp, comdb2db_name, NULL, comdb2db_hosts,
                          num_hosts, comdb2db_num, dbname, db_hosts,
                          num_db_hosts, dbnum, &dbname_found, &comdb2db_found);
        fclose(fp);
        fallback_on_bb_bin = 0;
    }

    /* This is a temporary solution.  There's no clear plan for how comdb2db.cfg
     * will be deployed to non-dbini machines. In the meantime, we have
     * programmers who want to use the API on dbini/mini machines. So if we
     * can't find the file in any standard location, look at /bb/bin
     * Once deployment details for comdb2db.cfg solidify, this will go away. */
    if (fallback_on_bb_bin) {
        fp = fopen(CDB2DBCONFIG_TEMP_BB_BIN, "r");
        if (fp != NULL) {
            read_comdb2db_cfg(NULL, fp, comdb2db_name, NULL, comdb2db_hosts,
                              num_hosts, comdb2db_num, dbname, db_hosts,
                              num_db_hosts, dbnum, &dbname_found,
                              &comdb2db_found);
            fclose(fp);
        }
    }

    fp = fopen(filename, "r");
    if (fp != NULL) {
        read_comdb2db_cfg(hndl, fp, comdb2db_name, NULL, comdb2db_hosts,
                          num_hosts, comdb2db_num, dbname, db_hosts,
                          num_db_hosts, dbnum, &dbname_found, &comdb2db_found);
        fclose(fp);
    }

    if (just_defaults == 1)
        return 0;

    if (comdb2db_found || dbname_found) {
        return 0;
    } else {
        int ret = cdb2_dbinfo_query(hndl, cdb2_default_cluster, comdb2db_name,
                                    *comdb2db_num, NULL, comdb2db_hosts,
                                    comdb2db_ports, master, num_hosts, NULL);
        if (ret != 0) {
            char tmp[8192];
            int tmplen = 8192;
            int herr;
            struct hostent hostbuf, *hp = NULL;

            char dns_name[256];

            if (cdb2_default_cluster[0] == '\0') {
                snprintf(dns_name, 256, "%s.%s", comdb2db_name, cdb2_dnssuffix);
            } else {
                snprintf(dns_name, 256, "%s-%s.%s", cdb2_default_cluster,
                         comdb2db_name, cdb2_dnssuffix);
            }

#ifdef _LINUX_SOURCE
            gethostbyname_r(dns_name, &hostbuf, tmp, tmplen, &hp, &herr);
#elif _SUN_SOURCE
            hp = gethostbyname_r(dns_name, &hostbuf, tmp, tmplen, &herr);
#else
            hp = gethostbyname(dns_name);
#endif
            if (hp) {
                int rc = -1;
                int i = 0;
                struct in_addr **addr_list = (struct in_addr **)hp->h_addr_list;
                for (i = 0; addr_list[i] != NULL; i++) {
                    strcpy(comdb2db_hosts[i], inet_ntoa(*addr_list[i]));
                    (*num_hosts)++;
                    rc = 0;
                }
                return rc;
            }
            fprintf(stderr, "%s:gethostbyname(%s): errno=%d err=%s\n", __func__,
                    dns_name, errno, strerror(errno));
            return -1;
        } else {
            return 0;
        }
        return -1;
    }
    return -1;
}

/* SOCKPOOL CODE START */

static int sockpool_enabled = 1;
static int sockpool_fd = -1;

struct sockaddr_sun {
    short sun_family;
    char sun_path[108];
};

struct sockpool_hello {
    char magic[4];
    int protocol_version;
    int pid;
    int slot;
};

struct sockpool_msg_vers0 {
    unsigned char request;
    char padding[3];
    int dbnum;
    int timeout;
    char typestr[48];
};

enum { SOCKPOOL_DONATE = 0, SOCKPOOL_REQUEST = 1 };

static int open_sockpool_ll(void)
{

    struct sockaddr_sun addr;
    int fd;
    struct sockpool_hello hello;
    const char *ptr;
    size_t bytesleft;
    fd = socket(AF_UNIX, SOCK_STREAM, 0);
    if (fd == -1) {
        fprintf(stderr, "%s:socket: %d %s\n", __func__, errno, strerror(errno));
        return -1;
    }

    bzero(&addr, sizeof(addr));
    addr.sun_family = AF_UNIX;
    strncpy(addr.sun_path, SOCKPOOL_SOCKET_NAME, sizeof(addr.sun_path));

    if (connect(fd, (const struct sockaddr *)&addr, sizeof(addr)) == -1) {
        close(fd);
        return -1;
    }

    /* Connected - write hello message */
    memcpy(hello.magic, "SQLP", 4);
    hello.protocol_version = 0;
    hello.pid = getpid();
    hello.slot = 0;

    ptr = (const char *)&hello;
    bytesleft = sizeof(hello);
    while (bytesleft > 0) {
        ssize_t nbytes;
        nbytes = write(fd, ptr, bytesleft);
        if (nbytes == -1) {
            fprintf(stderr, "%s:error writing hello: %d %s\n", __func__, errno,
                    strerror(errno));
            close(fd);
            return -1;
        } else if (nbytes == 0) {
            fprintf(stderr, "%s:unexpected eof writing hello\n", __func__);
            close(fd);
            return -1;
        }
        bytesleft -= nbytes;
        ptr += nbytes;
    }

    return fd;
}

/* Get the file descriptor of a socket matching the given type string from
 * the pool.  Returns -1 if none is available or the file descriptor on
 * success. */
int cdb2_socket_pool_get(const char *typestr, int dbnum, int *port)
{
    int fd = -1;

    pthread_mutex_lock(&cdb2_sockpool_mutex);
    /* If we couldn't get this socket locally it may be available from the
     * global socket pool. */
    if (fd == -1 && sockpool_enabled) {
        if (sockpool_fd == -1) {
            sockpool_fd = open_sockpool_ll();
            if (sockpool_fd == -1) {
                sockpool_enabled = 0;
                pthread_mutex_unlock(&cdb2_sockpool_mutex);
                return -1;
            }
        }
        if (sockpool_fd != -1) {
            struct sockpool_msg_vers0 msg;
            int rc;

            /* Please may I have a file descriptor */
            bzero(&msg, sizeof(msg));
            msg.request = SOCKPOOL_REQUEST;
            msg.dbnum = dbnum;
            strncpy(msg.typestr, typestr, sizeof(msg.typestr) - 1);

            errno = 0;
            rc = send_fd(sockpool_fd, &msg, sizeof(msg), -1);
            if (rc != PASSFD_SUCCESS) {
                fprintf(stderr, "%s: send_fd rc %d errno %d %s\n", __func__, rc,
                        errno, strerror(errno));
                close(sockpool_fd);
                sockpool_fd = -1;
                fd = -1;
            } else {
                /* Read reply from server.  It can legitimately not send
                 * us a file descriptor. */
                errno = 0;
                rc = recv_fd(sockpool_fd, &msg, sizeof(msg), &fd);
                if (rc != PASSFD_SUCCESS) {
                    fprintf(stderr, "%s: recv_fd rc %d errno %d %s\n", __func__,
                            rc, errno, strerror(errno));
                    close(sockpool_fd);
                    sockpool_fd = -1;
                    fd = -1;
                }
                if (fd == -1 && port) {
                    short gotport;
                    memcpy((char *)&gotport, (char *)&msg.padding[1], 2);
                    *port = ntohs(gotport);
                }
            }
        }
    }
    pthread_mutex_unlock(&cdb2_sockpool_mutex);
    return fd;
}

void cdb2_socket_pool_donate_ext(const char *typestr, int fd, int ttl,
                                 int dbnum, int flags, void *destructor,
                                 void *voidarg)
{
    pthread_mutex_lock(&cdb2_sockpool_mutex);
    if (sockpool_enabled) {
        /* Donate this socket to the global socket pool.  We know that the
         * mutex is held. */
        if (sockpool_fd == -1) {
            sockpool_fd = open_sockpool_ll();
            if (sockpool_fd == -1) {
                sockpool_enabled = 0;
                fprintf(stderr, "\n Sockpool not present");
            }
        }
        if (sockpool_fd != -1) {
            struct sockpool_msg_vers0 msg;
            int rc;
            bzero(&msg, sizeof(msg));
            msg.request = SOCKPOOL_DONATE;
            msg.dbnum = dbnum;
            msg.timeout = ttl;
            strncpy(msg.typestr, typestr, sizeof(msg.typestr) - 1);

            errno = 0;
            rc = send_fd(sockpool_fd, &msg, sizeof(msg), fd);
            if (rc != PASSFD_SUCCESS) {
                fprintf(stderr, "%s: send_fd rc %d errno %d %s\n", __func__, rc,
                        errno, strerror(errno));
                close(sockpool_fd);
                sockpool_fd = -1;
            }
        }
    }

    if (close(fd) == -1) {
        fprintf(stderr, "%s: close error for '%s' fd %d: %d %s\n", __func__,
                typestr, fd, errno, strerror(errno));
    }
    pthread_mutex_unlock(&cdb2_sockpool_mutex);
}

/* SOCKPOOL CODE ENDS */

static int send_reset(SBUF2 *sb)
{
    int rc = 0;
    struct newsqlheader hdr;
    hdr.type = ntohl(CDB2_REQUEST_TYPE__RESET);
    hdr.compression = 0;
    hdr.length = 0;
    rc = sbuf2fwrite((char *)&hdr, sizeof(hdr), 1, sb);
    if (rc != 1) {
        return -1;
    }
    return 0;
}

#if WITH_SSL
static int try_ssl(cdb2_hndl_tp *hndl, SBUF2 *sb, int indx)
{
    /*
     *                   |<---------------- CLIENT ---------------->|
     *                   |------------------------------------------|
     *                   |    REQUIRE    |    ALLOW    |    < R7    |
     * -------|-----------------------------------------------------|
     *   ^    | REQUIRE  |     SSL[1]    |    SSL[1]   |    X[2]    |
     *   |    |-----------------------------------------------------|
     * SERVER | ALLOW    |     SSL[1]    |  PLAINTEXT  |  PLAINTEXT |
     *   |    |-----------------------------------------------------|
     *   v    | < R7     |     X[3]      |  PLAINTEXT  |  PLAINTEXT |
     * -------|-----------------------------------------------------|
     *        [1] The client writes an SSL negotiation packet first.
     *        [2] Rejected by the server.
     *        [3] Rejected by the client API.
     */

    /* An application may use different certificates.
       So we allocate an SSL context for each handle. */
    SSL_CTX *ctx;
    int rc, i, dossl = 0;
    cdb2_ssl_sess *p;
    cdb2_ssl_sess_list *store;
    SSL_SESSION *sess;

    if (hndl->c_sslmode >= SSL_REQUIRE) {
        switch (hndl->s_sslmode) {
        case PEER_SSL_UNSUPPORTED:
            sprintf(hndl->errstr, "The database does not support SSL.");
            hndl->sslerr = 1;
            return -1;
        case PEER_SSL_ALLOW:
        case PEER_SSL_REQUIRE:
            dossl = 1;
            break;
        default:
            sprintf(hndl->errstr,
                    "Unrecognized peer SSL mode: %d", hndl->s_sslmode);
            hndl->sslerr = 1;
            return -1;
        }
    } else {
        switch (hndl->s_sslmode) {
        case PEER_SSL_ALLOW:
        case PEER_SSL_UNSUPPORTED:
            dossl = 0;
            break;
        case PEER_SSL_REQUIRE:
            dossl = 1;
            break;
        default:
            sprintf(hndl->errstr,
                    "Unrecognized peer SSL mode: %d", hndl->s_sslmode);
            hndl->sslerr = 1;
            return -1;
        }
    }

    hndl->sslerr = 0;

    /* fast return if SSL is not needed. */
    if (!dossl)
        return 0;

    if ((rc = cdb2_init_ssl(1, 1)) != 0) {
        hndl->sslerr = 1;
        return rc;
    }

    /* If negotiation fails, let API retry. */
    struct newsqlheader hdr;
    hdr.type = ntohl(CDB2_REQUEST_TYPE__SSLCONN);
    hdr.compression = 0;
    hdr.length = 0;
    rc = sbuf2fwrite((char *)&hdr, sizeof(hdr), 1, sb);
    if (rc != 1)
        return -1;
    if ((rc = sbuf2flush(sb)) < 0 || (rc = sbuf2getc(sb)) < 0)
        return rc;

    /* The node does not agree with dbinfo. This usually happens
       during the downgrade from SSL to non-SSL. */
    if (rc == 'N') {
        if (hndl->c_sslmode <= SSL_ALLOW)
            return 0;

        /* We reach here only if the server is mistakenly downgraded
           before the client. */
        sprintf(hndl->errstr, "The database does not support SSL.");
        hndl->sslerr = 1;
        return -1;
    }

    rc = ssl_new_ctx(&ctx, hndl->sslpath,
                     &hndl->cert, &hndl->key, &hndl->ca,
                     hndl->num_hosts, hndl->errstr, sizeof(hndl->errstr));
    if (rc != 0) {
        hndl->sslerr = 1;
        return -1;
    }

    p = (hndl->sess_list == NULL) ? NULL : &(hndl->sess_list->list[indx]);

    rc = sslio_connect(sb, ctx, hndl->c_sslmode,
                       hndl->errstr, sizeof(hndl->errstr),
                       ((p != NULL) ? p->sess : NULL), &hndl->sslerr);

    SSL_CTX_free(ctx);
    if (rc != 1) {
        /* If SSL_connect() fails, invalidate the session. */
        if (p != NULL)
            p->sess = NULL;
        return -1;
    }

    if (cdb2_cache_ssl_sess) {
        if (hndl->sess_list == NULL) {
            hndl->sess_list = malloc(sizeof(cdb2_ssl_sess_list));
            if (hndl->sess_list == NULL)
                return ENOMEM;
            hndl->sess_list->list = NULL;
            strncpy(hndl->sess_list->dbname,
                    hndl->dbname, sizeof(hndl->dbname) - 1);
            hndl->sess_list->dbname[sizeof(hndl->dbname) - 1] = '\0';
            strncpy(hndl->sess_list->cluster,
                    hndl->cluster, sizeof(hndl->cluster) - 1);
            hndl->sess_list->cluster[sizeof(hndl->cluster) - 1] = '\0';
            hndl->sess_list->ref = 1;
            hndl->sess_list->n = hndl->num_hosts;

            /* Append it to our internal linkedlist. */
            rc = pthread_mutex_lock(&cdb2_ssl_sess_lock);
            if (rc != 0) {
                /* If we fail to lock (which is quite rare), don't error out. 
                   we lose the caching ability, and that's it. */
                free(hndl->sess_list);
                hndl->sess_list = NULL;
                cdb2_cache_ssl_sess = 0;
                return 0;
            } else {
                /* move store to the last element. */
                for (store = &cdb2_ssl_sess_cache; store->next != NULL;
                     store = store->next) {
                    /* right, blank. */
                };
                hndl->sess_list->next = NULL;
                store->next = hndl->sess_list;
                pthread_mutex_unlock(&cdb2_ssl_sess_lock);
            }
        }

        if (hndl->sess_list->list == NULL) {
            p = malloc(sizeof(cdb2_ssl_sess) * hndl->num_hosts);
            if (p == NULL)
                return ENOMEM;
            hndl->sess_list->list = p;

            for (i = 0; i != hndl->num_hosts; ++i, ++p) {
                strncpy(p->host, hndl->hosts[i], sizeof(p->host));
                p->host[sizeof(p->host) - 1] = '\0';
                p->sess = NULL;
            }
        }

        /* Refresh in case of renegotiation. */
        p = &(hndl->sess_list->list[indx]);
        sess = p->sess;
        p->sess = SSL_get1_session(sslio_get_ssl(sb));
        if (sess != NULL)
            SSL_SESSION_free(p->sess);
    }
    return 0;
}
#endif

static int cdb2portmux_route(const char *remote_host, char *app, char *service,
                             const char *instance)
{
    char name[64];
    char res[32];
    SBUF2 *ss = NULL;
    int rc, fd;
    bzero(name, sizeof(name));
    rc = snprintf(name, sizeof(name), "%s/%s/%s", app, service, instance);
    if (rc < 1 || rc >= sizeof(name))
        return -1;
    fd = cdb2_tcpconnecth_to(remote_host, CDB2_PORTMUXPORT, 0,
                             CDB2_CONNECT_TIMEOUT);
    if (fd < 0)
        return -1;
    ss = sbuf2open(fd, 0);
    if (ss == 0) {
        close(fd);
        return -1;
    }
    sbuf2printf(ss, "rte %s\n", name);
    sbuf2flush(ss);
    res[0] = 0;
    sbuf2gets(res, sizeof(res), ss);
    if (res[0] == 0) {
        sbuf2close(ss);
        return -1;
    }
    sbuf2free(ss);
    return fd;
}

/* Tries to connect to specified node using sockpool,
    if there is none, then makes a new socket connection. */
static int newsql_connect(cdb2_hndl_tp *hndl, char *host, int port, int myport,
                          int timeoutms, int indx)
{
    int fd = -1;
    SBUF2 *sb = NULL;
    snprintf(hndl->newsql_typestr, sizeof(hndl->newsql_typestr),
             "comdb2/%s/%s/newsql/%s", hndl->dbname, hndl->type, hndl->policy);
retry_newsql_connect:
    fd = cdb2_socket_pool_get(hndl->newsql_typestr, hndl->dbnum, NULL);

    if (hndl->debug_trace)
        fprintf(stderr, "fd %d\n", fd);
    if (fd < 0) {
        if (!allow_pmux_route) {
            fd = cdb2_tcpconnecth_to(host, port, 0, CDB2_CONNECT_TIMEOUT);
            if (fd < 0)
                return -1;
        } else {
            fd = cdb2portmux_route(host, "comdb2", "replication", hndl->dbname);
            if (fd < 0)
                return -1;
        }
        sb = sbuf2open(fd, 0);
        if (sb == 0) {
            close(fd);
            return -1;
        }
        sbuf2printf(sb, "newsql\n");
        sbuf2flush(sb);
    } else {
        sb = sbuf2open(fd, 0);
        if (sb == 0) {
            close(fd);
            return -1;
        }
        if (send_reset(sb) != 0) {
            sbuf2close(sb);
            goto retry_newsql_connect;
        }
    }

#if WITH_SSL
    if (try_ssl(hndl, sb, indx) != 0) {
        sbuf2close(sb);
        return -1;
    }
#endif

    sbuf2settimeout(sb, 5000, 5000);
    hndl->sb = sb;
    hndl->num_set_commands_sent = 0;
    return 0;
}

static int newsql_disconnect(cdb2_hndl_tp *hndl, SBUF2 *sb, int line)
{
    if (sb == NULL)
        return 0;

    if (hndl->debug_trace) {
        fprintf(stderr, "td %u %s line %d disconnecting\n", pthread_self(),
                __func__, line);
    }
    int fd = sbuf2fileno(sb);

    int timeoutms = 10 * 1000;
    if ((hndl->firstresponse &&
         (!hndl->lastresponse ||
          (hndl->lastresponse->response_type != RESPONSE_TYPE__LAST_ROW))) ||
        (!hndl->firstresponse)) {
        sbuf2close(sb);
    } else {
        sbuf2free(sb);
        cdb2_socket_pool_donate_ext(hndl->newsql_typestr, fd, timeoutms / 1000,
                                    hndl->dbnum, 5, NULL, NULL);
    }
    hndl->use_hint = 0;
    hndl->sb = NULL;
    return 0;
}

/* returns port number, or -1 for error*/
static int cdb2portmux_get(const char *remote_host, char *app, char *service,
                           const char *instance)
{
    char name[64];
    char res[32];
    SBUF2 *ss = NULL;
    int rc, fd, port;
    bzero(name, sizeof(name));
    rc = snprintf(name, sizeof(name), "%s/%s/%s", app, service, instance);
    if (rc < 1 || rc >= sizeof(name))
        return -1;
    fd = cdb2_tcpconnecth_to(remote_host, CDB2_PORTMUXPORT, 0,
                             CDB2_CONNECT_TIMEOUT);
    if (fd < 0)
        return -1;
    ss = sbuf2open(fd, 0);
    if (ss == 0) {
        close(fd);
        return -1;
    }
    sbuf2printf(ss, "get %s\n", name);
    sbuf2flush(ss);
    res[0] = 0;
    sbuf2gets(res, sizeof(res), ss);
    if (res[0] == 0) {
        sbuf2close(ss);
        return -1;
    }
    port = atoi(res);
    if (port <= 0)
        port = -1;
    sbuf2close(ss);
    return port;
}

void cdb2_use_hint(cdb2_hndl_tp *hndl)
{
    pthread_once(&init_once, do_init_once);
    hndl->use_hint = 1;
    if (log_calls) {
        fprintf(stderr, "%p> cdb2_use_hint(%p)\n", (void *)pthread_self(),
                hndl);
    }
}

static int cdb2_get_dbhosts(cdb2_hndl_tp *hndl);

static int cdb2_connect_sqlhost(cdb2_hndl_tp *hndl)
{
    if (hndl->sb) {
        newsql_disconnect(hndl, hndl->sb, __LINE__);
    }

    int i = 0;
    int requery_done = 0;

retry_connect:
    if ((hndl->flags & CDB2_RANDOM) && (hndl->node_seq == 0)) {
        hndl->node_seq = random() % hndl->num_hosts;
    } else if ((hndl->flags & CDB2_RANDOMROOM) && (hndl->node_seq == 0) &&
               (hndl->num_hosts_sameroom > 0)) {
        hndl->node_seq = random() % hndl->num_hosts_sameroom;
        /* First try on same room. */
        for (i = 0; i < hndl->num_hosts_sameroom; i++) {
            int try_node = (hndl->node_seq + i) % hndl->num_hosts_sameroom;
            if (try_node == hndl->master || hndl->ports[try_node] <= 0 ||
                try_node == hndl->connected_host ||
                hndl->hosts_connected[i] == 1)
                continue;
            int ret = newsql_connect(hndl, hndl->hosts[try_node],
                                     hndl->ports[try_node], 0, 100, i);
            if (ret != 0)
                continue;
            hndl->hosts_connected[try_node] = 1;
            hndl->connected_host = try_node;
            return 0;
        }
    }

    int start_seq = hndl->node_seq;

    /* have hosts but no ports?  try to resolve ports */
    if (hndl->flags & CDB2_DIRECT_CPU) {
        for (i = 0; i < hndl->num_hosts; i++) {
            if (hndl->ports[i] <= 0) {
                if (!allow_pmux_route) {
                    hndl->ports[i] = cdb2portmux_get(
                        hndl->hosts[i], "comdb2", "replication", hndl->dbname);
                } else {
                    hndl->ports[i] = CDB2_PORTMUXPORT;
                }
            }
        }
    }

    for (i = start_seq; i < hndl->num_hosts; i++) {
        hndl->node_seq = i + 1;
        if (i == hndl->master || hndl->ports[i] <= 0 ||
            i == hndl->connected_host || hndl->hosts_connected[i] == 1)
            continue;
        int ret = newsql_connect(hndl, hndl->hosts[i], hndl->ports[i],
                                 0, 100, i);
        if (ret != 0)
            continue;
        hndl->connected_host = i;
        hndl->hosts_connected[i] = 1;
        return 0;
    }

    for (i = 0; i < start_seq; i++) {
        hndl->node_seq = i + 1;
        if (i == hndl->master || hndl->ports[i] <= 0 ||
            i == hndl->connected_host || hndl->hosts_connected[i] == 1)
            continue;
        int ret = newsql_connect(hndl, hndl->hosts[i],
                                 hndl->ports[i], 0, 100, i);
        if (ret != 0)
            continue;
        hndl->connected_host = i;
        hndl->hosts_connected[i] == 1;
        return 0;
    }

    if (hndl->sb == NULL) {
        /* Can't connect to any of the non-master nodes, try connecting to
         * master.*/
        /* After this retry on other nodes. */
        bzero(hndl->hosts_connected, sizeof(hndl->hosts_connected));
        if (hndl->ports[hndl->master] > 0) {
            int ret = newsql_connect(hndl, hndl->hosts[hndl->master],
                                     hndl->ports[hndl->master], 0, 100,
                                     hndl->master);
            if (ret == 0) {
                hndl->connected_host = hndl->master;
                return 0;
            }
        }
    }

    /* have hosts but no ports?  try to resolve ports */
    if (hndl->flags & CDB2_DIRECT_CPU) {
        int found_a_port = 0;
        for (i = 0; i < hndl->num_hosts; i++) {
            if (hndl->ports[i] <= 0) {
                hndl->ports[i] = cdb2portmux_get(hndl->hosts[i], "comdb2",
                                                 "replication", hndl->dbname);
                if (hndl->ports[i] > 0) {
                    found_a_port = 1;
                    break;
                }
            }
        }
        if (found_a_port) {
            requery_done = 1;
            goto retry_connect;
        }
    }

    /* Can't connect to any of the nodes.
       Re-check information about db. */
    if (!(hndl->flags & CDB2_DIRECT_CPU)) {
        if (requery_done == 0) {
            if (cdb2_get_dbhosts(hndl) == 0) {
                requery_done = 1;
                goto retry_connect;
            }
        }
    }
    hndl->connected_host = -1;

    return -1;
}

static void ack(cdb2_hndl_tp *hndl)
{
    hndl->ack = 0;
    struct newsqlheader hdr = {0};
    hdr.type = htonl(RESPONSE_HEADER__SQL_RESPONSE_PONG);
    sbuf2write((void *)&hdr, sizeof(hdr), hndl->sb);
    sbuf2flush(hndl->sb);
}

static int cdb2_read_record(cdb2_hndl_tp *hndl, char **buf, int *len, int *type)
{
    /* Got response */
    SBUF2 *sb = hndl->sb;
    struct newsqlheader hdr;
    int rc;

retry:
    rc = sbuf2fread((char *)&hdr, 1, sizeof(hdr), sb);
    if (rc != sizeof(hdr)) {
        if (hndl->debug_trace) {
            fprintf(stderr, "td %u %s line %d returning bad rcode for bad read,"
                    " rc=%d, sizeof(hdr)=(%d):\n", (uint32_t)pthread_self(), __func__,
                    __LINE__, rc, sizeof(hdr));
        }
        return -1;
    }

    hdr.type = ntohl(hdr.type);
    hdr.compression = ntohl(hdr.compression);
    hdr.length = ntohl(hdr.length);
    hndl->ack = (hdr.type == RESPONSE_HEADER__SQL_RESPONSE_PING);

    /* Server requires SSL. Return the header type in `type'.
       We may reach here under DIRECT_CPU mode where we skip DBINFO lookup. */
    if (hdr.type == RESPONSE_HEADER__SQL_RESPONSE_SSL) {
        if (type == NULL)
            return -1;
        *type = hdr.type;
        return 0;
    }

    if (hdr.length == 0)
        goto retry;

    if (type)
        *type = hdr.type;

    *buf = realloc(*buf, hdr.length);
    if ((*buf) == NULL) {
        fprintf(stderr, "%s: out of memory realloc(%d)\n", __func__, hdr.length);
        return -1;
    }

    rc = sbuf2fread((*buf), 1, hdr.length, sb);
    *len = hdr.length;
    if (rc != *len) {
        if (hndl->debug_trace) {
            fprintf(stderr, "td %u %s line %d returning bad rcode for bad read,"
                    " rc(%d) != *len(%d):\n", (uint32_t)pthread_self(), __func__,
                    __LINE__, *type, rc, *len);
        }
        return -1;
    }
    if (hndl->debug_trace && type) {
        fprintf(stderr, "td %u %s line %d returning type=%d\n", 
                (uint32_t)pthread_self(), __func__, __LINE__, *type);
    }
    if (hdr.type == RESPONSE_HEADER__SQL_RESPONSE_TRACE) {
        CDB2SQLRESPONSE *response =  cdb2__sqlresponse__unpack(NULL, hdr.length, *buf);
        if (response->response_type == RESPONSE_TYPE__SP_TRACE) {
            fprintf(stderr,"%s\n",response->info_string);
            cdb2__sqlresponse__free_unpacked(response, NULL);
        } else {
            fprintf(stderr,"%s",response->info_string);
            cdb2__sqlresponse__free_unpacked(response, NULL);
            char cmd[250];
            if (fgets(cmd, 250, stdin) == NULL ||
                strncasecmp(cmd, "quit", 4) == 0) {
                exit(0);
            }
            CDB2QUERY query = CDB2__QUERY__INIT;
            query.spcmd = cmd;
            int len = cdb2__query__get_packed_size(&query);
            unsigned char *buf = malloc(len + 1);

            cdb2__query__pack(&query, buf);

            struct newsqlheader hdr;

            hdr.type = ntohl(CDB2_REQUEST_TYPE__CDB2QUERY);
            hdr.compression = ntohl(0);
            hdr.length = ntohl(len);

            sbuf2write((char *)&hdr, sizeof(hdr), hndl->sb);
            sbuf2write((char *)buf, len, hndl->sb);

            int rc = sbuf2flush(hndl->sb);
            if (rc < 0)
                return -1;
            free(buf);
        }
        goto retry;
    }
    return 0;
}

static int cdb2_convert_error_code(int rc)
{
    switch (rc) {
    case 1:
        return CDB2ERR_DUPLICATE;
    case 1003:
        return CDB2ERR_PREPARE_ERROR;
    default:
        return rc;
    }
}

static void clear_responses(cdb2_hndl_tp *hndl)
{
    if (hndl->lastresponse) {
        cdb2__sqlresponse__free_unpacked(hndl->lastresponse, NULL);
        free((void *)hndl->last_buf);
        hndl->last_buf = NULL;
        hndl->lastresponse = NULL;
    }

    if (hndl->firstresponse) {
        cdb2__sqlresponse__free_unpacked(hndl->firstresponse, NULL);
        free((void *)hndl->first_buf);
        hndl->first_buf = NULL;
        hndl->firstresponse = NULL;
    }
}

static int cdb2_effects_request(cdb2_hndl_tp *hndl)
{
    if (hndl && !hndl->in_trans) {
        return -1;
    }

    if (hndl->error_in_trans)
        return -1;

    int error_code = 0;
    clear_responses(hndl);
    CDB2QUERY query = CDB2__QUERY__INIT;
    CDB2DBINFO dbinfoquery = CDB2__DBINFO__INIT;
    dbinfoquery.dbname = hndl->dbname;
    dbinfoquery.has_want_effects = 1;
    dbinfoquery.want_effects = 1;
    query.sqlquery = NULL;
    query.dbinfo = &dbinfoquery;

    int len = cdb2__query__get_packed_size(&query);
    unsigned char *buf = malloc(len + 1);

    cdb2__query__pack(&query, buf);

    struct newsqlheader hdr;

    hdr.type = ntohl(CDB2_REQUEST_TYPE__CDB2QUERY);
    hdr.compression = ntohl(0);
    hdr.length = ntohl(len);

    sbuf2write((char *)&hdr, sizeof(hdr), hndl->sb);
    sbuf2write((char *)buf, len, hndl->sb);

    int rc = sbuf2flush(hndl->sb);
    if (rc < 0)
        return -1;
    free(buf);

    int type;

retry_read:
    rc = cdb2_read_record(hndl, (char **)(&hndl->first_buf), &len, &type);
    if (rc) {
        free((void *)hndl->first_buf);
        hndl->first_buf = NULL;
        sbuf2close(hndl->sb);
        hndl->sb = NULL;
        return -1;
    }

    if (type ==
        RESPONSE_HEADER__SQL_RESPONSE) { /* This might be the error that
                                            happened within transaction. */
        hndl->firstresponse =
            cdb2__sqlresponse__unpack(NULL, len, hndl->first_buf);
        hndl->error_in_trans =
            cdb2_convert_error_code(hndl->firstresponse->error_code);
        sprintf(hndl->errstr, hndl->firstresponse->error_string);
        goto retry_read;
    }

    if (type == RESPONSE_HEADER__SQL_EFFECTS && error_code) {
        return -1;
    }

    if (type != RESPONSE_HEADER__SQL_EFFECTS) {
        free((void *)hndl->first_buf);
        hndl->first_buf = NULL;
        return -1;
    }

    if (hndl->first_buf != NULL) {
        hndl->firstresponse =
            cdb2__sqlresponse__unpack(NULL, len, hndl->first_buf);
    } else {
        fprintf(stderr, "td %u %s: Can't read response from the db\n",
                (uint32_t)pthread_self(), __func__);
        free((void *)hndl->first_buf);
        hndl->first_buf = NULL;
        return -1;
    }
    return 0;
}

static int cdb2_hostid()
{
    static int MACHINE_ID = 0;
    if (MACHINE_ID == 0) {
        MACHINE_ID = gethostid();
    }
    return MACHINE_ID;
}

static int cdb2_send_query(cdb2_hndl_tp *hndl, SBUF2 *sb, char *dbname,
                           char *sql, int n_set_commands,
                           int n_set_commands_sent, char **set_commands,
                           int n_bindvars, CDB2SQLQUERY__Bindvalue **bindvars,
                           int ntypes, int *types, int is_begin, int skip_nrows,
                           int retries_done, int do_append, int fromline)
{
    int n_features = 0;
    int features[10]; // Max 10 client features??
    CDB2QUERY query = CDB2__QUERY__INIT;
    CDB2SQLQUERY sqlquery = CDB2__SQLQUERY__INIT;
    CDB2SQLQUERY__Cinfo cinfo = CDB2__SQLQUERY__CINFO__INIT;

    cinfo.pid = getpid();
    cinfo.th_id = pthread_self();
    cinfo.host_id = cdb2_hostid();

    sqlquery.client_info = &cinfo;
    sqlquery.dbname = dbname;
    while (isspace(*sql))
        sql++;
    sqlquery.sql_query = sql;
    sqlquery.little_endian = 0;
#if _LINUX_SOURCE
    sqlquery.little_endian = 1;
#endif

    sqlquery.n_bindvars = n_bindvars;
    sqlquery.bindvars = bindvars;
    sqlquery.n_types = ntypes;
    sqlquery.types = types;

    char *env_tz = getenv("COMDB2TZ");
    char *host = "NOT-CONNECTED";
    if (hndl && hndl->connected_host >= 0)
        host = hndl->hosts[hndl->connected_host];

    if (hndl && hndl->debug_trace) {
        fprintf(stderr, "td %u %s sending '%s' to %s from-line %d retries is "
                        "%d do_append is %d\n",
                (uint32_t)pthread_self(), __func__, sql, host, fromline,
                retries_done, do_append);
    }

    if (env_tz == NULL) {
        env_tz = getenv("TZ");
    }

    if (env_tz == NULL) {
        env_tz = DB_TZNAME_DEFAULT;
    }

    sqlquery.tzname = env_tz;

    sqlquery.mach_class = cdb2_default_cluster;

    query.sqlquery = &sqlquery;

    sqlquery.n_set_flags = n_set_commands - n_set_commands_sent;
    if (sqlquery.n_set_flags)
        sqlquery.set_flags = &set_commands[n_set_commands_sent];

    if (hndl && hndl->is_retry) {
        sqlquery.has_retry = 1;
        sqlquery.retry = hndl->is_retry;
    }

    if (hndl && !(hndl->flags & CDB2_READ_INTRANS_RESULTS) && is_begin) {
        features[n_features] = CDB2_CLIENT_FEATURES__SKIP_ROWS;
        n_features++;
    }

    if (hndl && retries_done >= hndl->num_hosts) {
        features[n_features] = CDB2_CLIENT_FEATURES__ALLOW_QUEUING;
        n_features++;
    }

    if (hndl) {
        features[n_features] = CDB2_CLIENT_FEATURES__ALLOW_MASTER_DBINFO;
        n_features++;
#if WITH_SSL
        features[n_features] = CDB2_CLIENT_FEATURES__SSL;
        n_features++;
#endif
        if ((hndl->flags & CDB2_DIRECT_CPU) ||
            (retries_done && hndl->master == hndl->connected_host)) {
            features[n_features] = CDB2_CLIENT_FEATURES__ALLOW_MASTER_EXEC;
            n_features++;
        }
    }

    if (hndl &&
        hndl->cnonce_len >
            0) { /* Have a query id associated with each transaction/query */
        sqlquery.has_cnonce = 1;
        sqlquery.cnonce.data = hndl->cnonce;
        sqlquery.cnonce.len = hndl->cnonce_len;
    }

    CDB2SQLQUERY__Snapshotinfo snapshotinfo = CDB2__SQLQUERY__SNAPSHOTINFO__INIT;
    if (hndl && hndl->snapshot_file) {
        snapshotinfo.file = hndl->snapshot_file;
        snapshotinfo.offset = hndl->snapshot_offset;
        sqlquery.snapshot_info = &snapshotinfo;
    }

    if (n_features) {
        sqlquery.n_features = n_features;
        sqlquery.features = features;
    }

    if (skip_nrows) {
        sqlquery.has_skip_rows = 1;
        sqlquery.skip_rows = skip_nrows;
    }

<<<<<<< HEAD
=======
    if (hndl && hndl->context_msgs.has_changed == 1 && hndl->context_msgs.count > 0) {
        sqlquery.n_context = hndl->context_msgs.count;
        sqlquery.context = hndl->context_msgs.message;
        /* Reset the has_changed flag. */
        hndl->context_msgs.has_changed = 0;
    }

>>>>>>> f80e3274
    int len = cdb2__query__get_packed_size(&query);
    unsigned char *buf = malloc(len + 1);

    cdb2__query__pack(&query, buf);

    struct newsqlheader hdr;

    hdr.type = ntohl(CDB2_REQUEST_TYPE__CDB2QUERY);
    hdr.compression = ntohl(0);
    hdr.length = ntohl(len);

    sbuf2write((char *)&hdr, sizeof(hdr), sb);
    sbuf2write((char *)buf, len, sb);

    int rc = sbuf2flush(sb);

    if (rc < 0)
        return -1;

    if (hndl && hndl->in_trans && do_append) {
        /* Retry number of transaction is different from that of query.*/
        cdb2_query_list *item = malloc(sizeof(cdb2_query_list));
        item->buf = buf;
        item->len = len;
        item->is_read = hndl->is_read;
        item->next = NULL;
        item->sql = strdup(sql);
        cdb2_query_list *last = hndl->query_list;
        if (last == NULL) {
            hndl->query_list = item;
        } else {
            while (last->next != NULL)
                last = last->next;
            last->next = item;
        }
    } else {
        free(buf);
    }

    return 0;
}

/* All "soft" errors are retryable .. constraint violation are not */
static int is_retryable(cdb2_hndl_tp *hndl, int err_val)
{
    switch (err_val) {
    case CDB2ERR_CHANGENODE:
    case CDB2ERR_NOMASTER:
    case CDB2ERR_TRAN_IO_ERROR:
    case CDB2ERR_REJECTED:
    case CDB2__ERROR_CODE__MASTER_TIMEOUT:
        return 1;

    default:
        return 0;
    }
}

static int retry_queries_and_skip(cdb2_hndl_tp *hndl, int num_retry,
                                  int skip_nrows);

#define PRINT_RETURN(rcode)                                                    \
    {                                                                          \
        if (hndl->debug_trace)                                                 \
            fprintf(stderr, "%std %u %s line %d cnonce '%s' [%d][%d] "         \
                    "returning %d\n", rcode == 0 ? "" : "XXX ",                \
                    (uint32_t)pthread_self(), __func__, __LINE__,              \
                    hndl->cnonce?hndl->cnonce:"(nil)", hndl->snapshot_file,    \
                    hndl->snapshot_offset, rcode);                             \
        return (rcode);                                                        \
    }
#define PRINT_RETURN_OK(rcode)                                                 \
    {                                                                          \
        if (hndl->debug_trace)                                                 \
            fprintf(stderr, "td %u %s line %d cnonce '%s' [%d][%d] "           \
                    "returning %d\n", (uint32_t)pthread_self(), __func__,      \
                    __LINE__, hndl->cnonce?hndl->cnonce:"(nil)",               \
                    hndl->snapshot_file, hndl->snapshot_offset, rcode);        \
        return (rcode);                                                        \
    }

static int cdb2_next_record_int(cdb2_hndl_tp *hndl, int shouldretry)
{
    int len;
    int rc;
    int num_retry = 0;

    if (hndl->ack)
        ack(hndl);

retry_next_record:
    if (hndl->first_buf == NULL || hndl->sb == NULL)
        PRINT_RETURN_OK(CDB2_OK_DONE);

    if (hndl->firstresponse->error_code)
        PRINT_RETURN_OK(hndl->firstresponse->error_code);

    if (hndl->lastresponse) {
        if (hndl->lastresponse->response_type == RESPONSE_TYPE__LAST_ROW) {
            PRINT_RETURN_OK(CDB2_OK_DONE);
        }

        if (hndl->lastresponse->response_type == RESPONSE_TYPE__COLUMN_VALUES &&
                hndl->lastresponse->error_code != 0) {
            int rc = cdb2_convert_error_code(hndl->lastresponse->error_code);
            if (hndl->in_trans) {
                /* Give the same error for every query until commit/rollback */
                hndl->error_in_trans = rc;
            }
            PRINT_RETURN_OK(rc);
        }
    }

    rc = cdb2_read_record(hndl, (char **)&(hndl->last_buf), &len, NULL);
    if (rc) {
        newsql_disconnect(hndl, hndl->sb, __LINE__);
        sprintf(hndl->errstr, "%s: Timeout while reading response from server",
                __func__);
    retry:
        if (shouldretry && hndl->snapshot_file && num_retry < hndl->max_retries) {
            num_retry++;
            if (num_retry > hndl->num_hosts) {
                int tmsec;
                tmsec = (num_retry - hndl->num_hosts) * 100;
                if (tmsec > 1000)
                    tmsec = 1000;
                poll(NULL, 0, tmsec);
            }
            cdb2_connect_sqlhost(hndl);
            if (hndl->sb == NULL) {
#if WITH_SSL
                if (hndl->sslerr != 0)
                    PRINT_RETURN_OK(-1);
#endif
                goto retry;
            }
            rc = retry_queries_and_skip(hndl, num_retry, hndl->rows_read);
            if (rc) {
                newsql_disconnect(hndl, hndl->sb, __LINE__);
                goto retry;
            }
            goto retry_next_record;
        }
        PRINT_RETURN_OK(-1);
    }

    if (hndl->last_buf != NULL) {
        if (hndl->lastresponse)
            cdb2__sqlresponse__free_unpacked(hndl->lastresponse, NULL);

        hndl->lastresponse =
            cdb2__sqlresponse__unpack(NULL, len, hndl->last_buf);
    } else {
        newsql_disconnect(hndl, hndl->sb, __LINE__);
        sprintf(hndl->errstr, "%s: No response from server", __func__);
        PRINT_RETURN_OK(-1);
    }

    if (hndl->lastresponse->snapshot_info &&
        hndl->lastresponse->snapshot_info->file) {
        hndl->snapshot_file = hndl->lastresponse->snapshot_info->file;
        hndl->snapshot_offset = hndl->lastresponse->snapshot_info->offset;
    }

    if (hndl->lastresponse->response_type == RESPONSE_TYPE__COLUMN_VALUES) {
        // "Good" rcodes are not retryable
        if (is_retryable(hndl, hndl->lastresponse->error_code) &&
            hndl->snapshot_file) {
            newsql_disconnect(hndl, hndl->sb, __LINE__);
            sprintf(hndl->errstr,
                    "%s: Timeout while reading response from server", __func__);
            goto retry;
        }

        hndl->rows_read++;
        if (hndl->in_trans) {
            /* Give the same error for every query until commit/rollback */
            hndl->error_in_trans =
                cdb2_convert_error_code(hndl->lastresponse->error_code);
        }
        rc = cdb2_convert_error_code(hndl->lastresponse->error_code);
        PRINT_RETURN_OK(rc);
    }

    if (hndl->lastresponse->response_type == RESPONSE_TYPE__LAST_ROW) {
        int ii = 0;

        // check for begin that couldn't retrieve the durable lsn from master
        if (is_retryable(hndl, hndl->lastresponse->error_code)) {
            newsql_disconnect(hndl, hndl->sb, __LINE__);
            sprintf(hndl->errstr,
                    "%s: Timeout while reading response from server", __func__);
            return hndl->lastresponse->error_code;
        }

        if (hndl->num_set_commands) {
            hndl->num_set_commands_sent = hndl->num_set_commands;
        }
        for (ii = 0; ii < hndl->lastresponse->n_features; ii++) {
            if (hndl->in_trans && CDB2_SERVER_FEATURES__SKIP_ROWS &&
                hndl->lastresponse->features[ii])
                hndl->skip_feature = 1;
        }

        PRINT_RETURN_OK(CDB2_OK_DONE);
    }

    PRINT_RETURN_OK(-1);
}

int cdb2_next_record(cdb2_hndl_tp *hndl)
{
    int rc = 0;

    pthread_once(&init_once, do_init_once);

    if (hndl->in_trans && hndl->skip_feature && !hndl->is_read) {
        rc = CDB2_OK_DONE;
        goto done;
    }

    if (hndl->lastresponse && hndl->first_record_read == 0) {
        hndl->first_record_read = 1;
        if (hndl->lastresponse->response_type == RESPONSE_TYPE__COLUMN_VALUES) {
            rc = hndl->lastresponse->error_code;
            goto done;
        }
        if (hndl->lastresponse->response_type == RESPONSE_TYPE__LAST_ROW) {
            if (hndl->num_set_commands) {
                hndl->num_set_commands_sent = hndl->num_set_commands;
            }
            rc = CDB2_OK_DONE;
            goto done;
        }
        rc = -1;
        goto done;
    }

    rc = cdb2_next_record_int(hndl, 1);
done:
    if (log_calls)
        fprintf(stderr, "%p> cdb2_next_record(%p) = %d\n",
                (void *)pthread_self(), hndl, rc);
    return rc;
}

int cdb2_get_effects(cdb2_hndl_tp *hndl, cdb2_effects_tp *effects)
{

    int rc = 0;

    pthread_once(&init_once, do_init_once);

    while (cdb2_next_record_int(hndl, 0) == CDB2_OK)
        ;

    if (hndl->lastresponse == NULL) {
        int lrc = cdb2_effects_request(hndl);
        if (lrc) {
            rc = -1;
            goto done;
        }

        if (hndl->firstresponse && hndl->firstresponse->effects) {
            effects->num_affected = hndl->firstresponse->effects->num_affected;
            effects->num_selected = hndl->firstresponse->effects->num_selected;
            effects->num_updated = hndl->firstresponse->effects->num_updated;
            effects->num_deleted = hndl->firstresponse->effects->num_deleted;
            effects->num_inserted = hndl->firstresponse->effects->num_inserted;
            cdb2__sqlresponse__free_unpacked(hndl->firstresponse, NULL);
            free((void *)hndl->first_buf);
            hndl->first_buf = NULL;
            hndl->firstresponse = NULL;
            rc = 0;
            goto done;
        }
        rc = -1;
        goto done;
    }

    if (hndl->lastresponse->effects) {
        effects->num_affected = hndl->lastresponse->effects->num_affected;
        effects->num_selected = hndl->lastresponse->effects->num_selected;
        effects->num_updated = hndl->lastresponse->effects->num_updated;
        effects->num_deleted = hndl->lastresponse->effects->num_deleted;
        effects->num_inserted = hndl->lastresponse->effects->num_inserted;
        rc = 0;
        goto done;
    }
    rc = -1;
    goto done;

done:
    if (log_calls) {
        fprintf(stderr, "%p> cdb_get_effects(%p) = %d", (void *)pthread_self(),
                hndl, rc);
        if (rc == 0)
            fprintf(stderr, " => affected %d, selected %d, updated %d, deleted "
                            "%d, inserted %d\n",
                    effects->num_affected, effects->num_selected,
                    effects->num_updated, effects->num_deleted,
                    effects->num_inserted);
    }

    return rc;
}

int cdb2_close(cdb2_hndl_tp *hndl)
{
    int rc = 0;

    pthread_once(&init_once, do_init_once);

    if (!hndl)
        goto done;

    if (hndl->ack)
        ack(hndl);

    if (hndl->sb)
        newsql_disconnect(hndl, hndl->sb, __LINE__);

    if (hndl->firstresponse) {
        cdb2__sqlresponse__free_unpacked(hndl->firstresponse, NULL);
        free((void *)hndl->first_buf);
        hndl->first_buf = NULL;
    }

    if (hndl->lastresponse) {
        cdb2__sqlresponse__free_unpacked(hndl->lastresponse, NULL);
        free((void *)hndl->last_buf);
    }
    if (hndl->num_set_commands) {
        while (hndl->num_set_commands) {
            hndl->num_set_commands--;
            free(hndl->commands[hndl->num_set_commands]);
        }
        free(hndl->commands);
        hndl->commands = NULL;
    }

    if (hndl->query)
        free(hndl->query);

    if (hndl->query_hint)
        free(hndl->query_hint);

    if (hndl->hint)
        free(hndl->hint);

    cdb2_clearbindings(hndl);
#if WITH_SSL
    free(hndl->sslpath);
    free(hndl->cert);
    free(hndl->key);
    free(hndl->ca);
    if (hndl->sess_list) {
        /* This is correct - we don't have to do it under lock. */
        hndl->sess_list->ref = 0;
    }
#endif

    free(hndl);

done:
    if (log_calls)
        fprintf(stderr, "%p> cdb2_close(%p) = %d\n", (void *)pthread_self(),
                hndl, rc);
    return 0;
}

static void make_random_str(char *str, int *len)
{
    static int PID = 0;
    if (PID == 0) {
        PID = getpid();
        srandom(time(0));
    }
    struct timeval tv;
    gettimeofday(&tv, NULL);
    sprintf(str, "%d-%d-%lld-%d", cdb2_hostid(), PID, tv.tv_usec, random());
    *len = strlen(str);
    return;
}

#define SQLCACHEHINT "/*+ RUNCOMDB2SQL "
#define SQLCACHEHINTLENGTH 17

static const char *cdb2_skipws(const char *str)
{
    if (*str && isspace(*str)) {
        while (*str && isspace(*str))
            str++;
    }
    return str;
}

static int cdb2_query_with_hint(cdb2_hndl_tp *hndl, const char *sqlquery,
                                char *short_identifier, char **hint,
                                char **query_hint)
{
    const char *sqlstr = cdb2_skipws(sqlquery);
    const char *sql_start = sqlstr;
    int len = strlen(sqlstr);
    int len_id = strlen(short_identifier);
    if (len_id > 128) {
        sprintf(hndl->errstr, "Short identifier is too long.");
        return -1;
    }

    int fw_end = 1;
    while (*sql_start != '\0' && *sql_start != ' ') {
        fw_end++;
        sql_start++;
    }

    /* short string will be something like this
       select <* RUNCOMDB2SQL <short_identifier> *>
       */
    *hint = malloc(fw_end + SQLCACHEHINTLENGTH + 4 + len_id + 1);
    strncpy(*hint, sqlstr, fw_end);
    /* Add the SQL HINT */
    strncpy(*hint + fw_end, SQLCACHEHINT, SQLCACHEHINTLENGTH);
    strncpy(*hint + fw_end + SQLCACHEHINTLENGTH, short_identifier, len_id);
    strncpy(*hint + fw_end + SQLCACHEHINTLENGTH + len_id, " */ ", 5);
    /* short string will be something like this
       select <* RUNCOMDB2SQL <short_identifier> *> <rest of the sql>
       */
    *query_hint = malloc(len + SQLCACHEHINTLENGTH + 4 + len_id + 1);
    strncpy(*query_hint, *hint, fw_end + SQLCACHEHINTLENGTH + 4 + len_id);
    strcpy(*query_hint + fw_end + SQLCACHEHINTLENGTH + 4 + len_id,
           sqlstr + fw_end);
    return 0;
}

int cdb2_run_statement(cdb2_hndl_tp *hndl, const char *sql)
{
    return cdb2_run_statement_typed(hndl, sql, 0, NULL);
}

static void parse_dbresponse(CDB2DBINFORESPONSE *dbinfo_response,
                             char valid_hosts[][64], int *valid_ports,
                             int *master_node, int *num_valid_hosts,
                             int *num_valid_sameroom_hosts
#if WITH_SSL
                             , peer_ssl_mode *s_mode
#endif
                             )
{
    int num_hosts = dbinfo_response->n_nodes;
    *num_valid_hosts = 0;
    if (num_valid_sameroom_hosts)
        *num_valid_sameroom_hosts = 0;
    int myroom = 0;
    int i = 0;
    for (i = 0; i < num_hosts; i++) {
        if (!myroom) {
            if (dbinfo_response->nodes[i]->has_room) {
                myroom = dbinfo_response->nodes[i]->room;
            } else {
                myroom = -1;
            }
        }
        if (dbinfo_response->nodes[i]->incoherent)
            continue;
        strcpy(valid_hosts[*num_valid_hosts], dbinfo_response->nodes[i]->name);
        if (dbinfo_response->nodes[i]->has_port) {
            valid_ports[*num_valid_hosts] = dbinfo_response->nodes[i]->port;
        } else {
            valid_ports[*num_valid_hosts] = -1;
        }
        if (dbinfo_response->nodes[i]->number ==
            dbinfo_response->master->number)
            *master_node = *num_valid_hosts;

        if (num_valid_sameroom_hosts &&
            (myroom == dbinfo_response->nodes[i]->room))
            (*num_valid_sameroom_hosts)++;

        (*num_valid_hosts)++;
    }

    /* Add incoherent nodes too, don't count them for same room hosts. */
    for (i = 0; i < num_hosts; i++) {
        if (!dbinfo_response->nodes[i]->incoherent)
            continue;
        strcpy(valid_hosts[*num_valid_hosts], dbinfo_response->nodes[i]->name);
        if (dbinfo_response->nodes[i]->has_port) {
            valid_ports[*num_valid_hosts] = dbinfo_response->nodes[i]->port;
        } else {
            valid_ports[*num_valid_hosts] = -1;
        }
        if (dbinfo_response->nodes[i]->number ==
            dbinfo_response->master->number)
            *master_node = *num_valid_hosts;

        (*num_valid_hosts)++;
    }

#if WITH_SSL
    if (!dbinfo_response->has_require_ssl)
        *s_mode = PEER_SSL_UNSUPPORTED;
    else if (dbinfo_response->require_ssl)
        *s_mode = PEER_SSL_REQUIRE;
    else
        *s_mode = PEER_SSL_ALLOW;
#endif
}

static int retry_queries(cdb2_hndl_tp *hndl, int num_retry, int run_last)
{
    if (!hndl->retry_all)
        return 0;

    int rc = 0;
    char *host = "NOT-CONNECTED";
    if (hndl->connected_host >= 0)
        host = hndl->hosts[hndl->connected_host];

    if (hndl->in_trans && (hndl->snapshot_file ||
                           hndl->query_no <= 1)) { /* Replay all the queries. */
        /*Send Begin. */
        hndl->is_retry = num_retry;

        clear_responses(hndl);
        hndl->skip_feature = 0;

        hndl->in_trans = 0;
        if (hndl->debug_trace) {
            fprintf(stderr, "td %u %s line %d setting in_trans to 0\n",
                    (uint32_t)pthread_self(), __func__, __LINE__);
            fprintf(stderr, "td %u %s sending 'begin' to %s line %d\n",
                    (uint32_t)pthread_self(), __func__, host, __LINE__);
        }
        rc = cdb2_send_query(hndl, hndl->sb, hndl->dbname, "begin",
                             hndl->num_set_commands,
                             hndl->num_set_commands_sent, hndl->commands, 0,
                             NULL, 0, NULL, 1, 0, num_retry, 0, __LINE__);
        hndl->in_trans = 1;
        if (hndl->debug_trace) {
            fprintf(stderr, "td %u %s line %d setting in_trans to 1\n",
                    (uint32_t)pthread_self(), __func__, __LINE__);
        }

        if (rc != 0) {
            sbuf2close(hndl->sb);
            hndl->sb = NULL;
            if (hndl->debug_trace) {
                fprintf(stderr, "td %u %s line %d send_query rc=%d returning 1\n", 
                        (uint32_t) pthread_self(), host, __LINE__, rc);
            }
            return 1;
        }
        int len = 0;
        int type = 0;
        rc = cdb2_read_record(hndl, (char **)(&hndl->first_buf), &len, &type);

        if (hndl->debug_trace) {
            fprintf(stderr, "td %u reading response from %s line %d rc=%d\n",
                    (uint32_t)pthread_self(), host, __LINE__, rc);
        }

        if (rc) {
            sbuf2close(hndl->sb);
            hndl->sb = NULL;
            if (hndl->debug_trace) {
                fprintf(stderr, "td %u reading response from %s line %d rc=%d returning 1\n", 
                        (uint32_t) pthread_self(), host, __LINE__, rc);
            }
            return 1;
        }
        if (type == RESPONSE_HEADER__DBINFO_RESPONSE) {
            /* The master sent info about nodes that might be coherent. */
            sbuf2close(hndl->sb);
            hndl->sb = NULL;
            CDB2DBINFORESPONSE *dbinfo_response = NULL;
            dbinfo_response =
                cdb2__dbinforesponse__unpack(NULL, len, hndl->first_buf);
            parse_dbresponse(dbinfo_response, hndl->hosts, hndl->ports,
                             &hndl->master, &hndl->num_hosts,
                             &hndl->num_hosts_sameroom
#if WITH_SSL
                             , &hndl->s_sslmode
#endif
                             );
            cdb2__dbinforesponse__free_unpacked(dbinfo_response, NULL);

            if (hndl->debug_trace) {
                fprintf(stderr, "td %u %s line %d type=%d returning 1\n", (uint32_t) pthread_self(), 
                        host, __LINE__, type);
            }

#if WITH_SSL
            /* Clear cached SSL sessions - Hosts may have changed. */
            if (hndl->sess_list != NULL) {
                cdb2_ssl_sess_list *sl = hndl->sess_list;
                for (int i = 0; i != sl->n; ++i)
                    SSL_SESSION_free(sl->list[i].sess);
                free(sl->list);
                sl->list = NULL;
            }
#endif
            return 1;
        }
        if (hndl->first_buf != NULL) {
            hndl->firstresponse =
                cdb2__sqlresponse__unpack(NULL, len, hndl->first_buf);
        } else {
            fprintf(stderr,
                    "td %u %s line %d: Can't read response from the db\n",
                    (uint32_t)pthread_self(), __func__, __LINE__);
            sbuf2close(hndl->sb);
            hndl->sb = NULL;
            return 1;
        }
        while ((rc = cdb2_next_record_int(hndl, 0)) == CDB2_OK)
            ;

        if (hndl->sb == NULL) {
            if (hndl->debug_trace) {
                fprintf(stderr, "td %u %s line %d: sb is NULL, next_record "
                                "returns %d, returning 1\n",
                        (uint32_t)pthread_self(), __func__, __LINE__, rc);
            }
            return 1;
        }

        cdb2_query_list *item = hndl->query_list;
        int i = 0;
        while (item != NULL) { /* Send all but the last query. */

            /* This is the case when we got disconnected while reading the
               query.
               In that case retry all the queries and skip their results,
               except the last one. */
            if (run_last == 0 && item->next == NULL)
                break;

            struct newsqlheader hdr;
            hdr.type = ntohl(CDB2_REQUEST_TYPE__CDB2QUERY);
            hdr.compression = ntohl(0);
            hdr.length = ntohl(item->len);
            if (hndl->debug_trace) {
                fprintf(stderr, "td %u %s resending '%s' to %s line %d\n",
                        (uint32_t)pthread_self(), __func__, item->sql, host,
                        __LINE__);
            }
            sbuf2write((char *)&hdr, sizeof(hdr), hndl->sb);
            sbuf2write((char *)item->buf, item->len, hndl->sb);
            sbuf2flush(hndl->sb);

            clear_responses(hndl);

            int len = 0;
            i++;

            if (hndl->skip_feature && !item->is_read) {
                item = item->next;
                continue;
            }
            /* This is for select queries, we send just the last row. */
            rc =
                cdb2_read_record(hndl, (char **)(&hndl->first_buf), &len, NULL);
            if (rc) {
                if (hndl->debug_trace) {
                    fprintf(stderr, "td %u %s line %d: Can't read response "
                                    "from the db node %s\n",
                            (uint32_t)pthread_self(), __func__, __LINE__, host);
                }
                sbuf2close(hndl->sb);
                hndl->sb = NULL;
                return 1;
            }
            if (hndl->first_buf != NULL) {
                hndl->firstresponse =
                    cdb2__sqlresponse__unpack(NULL, len, hndl->first_buf);
            } else {
                if (hndl->debug_trace) {
                    fprintf(stderr, "td %u %s line %d: Can't read response "
                                    "from the db node %s\n",
                            (uint32_t)pthread_self(), __func__, __LINE__, host);
                }
                sbuf2close(hndl->sb);
                hndl->sb = NULL;
                return 1;
            }
            int num_read = 0;
            int read_rc;

            while ((read_rc = cdb2_next_record_int(hndl, 0)) == CDB2_OK) {
                num_read++;
            }

            if (hndl->sb == NULL) {
                if (hndl->debug_trace) {
                    fprintf(stderr, "td %u %s line %d: sb is NULL, next_record_int returns "
                            "%d, returning 1\n", (uint32_t) pthread_self(), __func__, __LINE__, 
                            read_rc);
                }
                return 1;
            }

            item = item->next;
        }
        clear_responses(hndl);
    } else if (hndl->in_trans) {
        if (hndl->debug_trace) {
            fprintf(stderr, "td %u %s line %d in_trans=%d snapshot_file=%d query_no=%d\n", 
                    (uint32_t)pthread_self(), __func__, __LINE__, hndl->in_trans,
                    hndl->snapshot_file, hndl->query_no);
        }
        sprintf(hndl->errstr,
                "%s: Database disconnected while in transaction.", __func__);
        return CDB2ERR_TRAN_IO_ERROR; /* Fail if disconnect happens in
                                         transaction which doesn't have snapshot
                                         info.*/
    }

    return 0;
}

static int retry_queries_and_skip(cdb2_hndl_tp *hndl, int num_retry,
                                  int skip_nrows)
{
    int rc = 0, len;
    if (!(hndl->snapshot_file))
        return -1;

    hndl->retry_all = 1;

    if (hndl->in_trans) {
        rc = retry_queries(hndl, num_retry, 0);
        if (rc) {
            PRINT_RETURN_OK(rc);
        }
    }
    hndl->is_retry = num_retry;

    rc = cdb2_send_query(hndl, hndl->sb, hndl->dbname, hndl->sql,
                         hndl->num_set_commands, hndl->num_set_commands_sent,
                         hndl->commands, hndl->n_bindvars, hndl->bindvars,
                         hndl->ntypes, hndl->types, 0, skip_nrows, num_retry, 0,
                         __LINE__);
    if (rc) {
        PRINT_RETURN_OK(rc);
    }

    rc = cdb2_read_record(hndl, (char **)(&hndl->first_buf), &len, NULL);

    if (rc) {
        PRINT_RETURN_OK(rc);
    }

    if (hndl->first_buf != NULL) {
        hndl->firstresponse =
            cdb2__sqlresponse__unpack(NULL, len, hndl->first_buf);
    }

    PRINT_RETURN_OK(rc);
}

static int is_hasql(const char *set_command, int *value)
{
    const char *p = &set_command[0];

    assert(strncasecmp(p, "set", 3) == 0);

    while (*p && *p != ' ')
        p++;

    while (*p && *p == ' ')
        p++;

    if (strncasecmp(p, "hasql", 5))
        return 0;

    while (*p && *p != ' ')
        p++;

    while (*p && *p == ' ')
        p++;

    if (!strncasecmp(p, "on", 2))
        *value = 1;
    else
        *value = 0;

    return 1;
}

static inline void cleanup_query_list(cdb2_hndl_tp *hndl,
                                      cdb2_query_list *commit_query_list,
                                      int line)
{
    if (hndl->debug_trace && line)
        fprintf(stderr, "cleanup_query_list from line %d\n", line);
    hndl->skip_feature = 0;
    hndl->snapshot_file = 0;
    hndl->snapshot_offset = 0;
    hndl->is_retry = 0;
    hndl->error_in_trans = 0;
    hndl->in_trans = 0;
    if (hndl->debug_trace) {
        fprintf(stderr, "td %u %s line %d setting in_trans to 0 from line %d\n",
                (uint32_t)pthread_self(), __func__, __LINE__, line);
    }

    cdb2_query_list *item = hndl->query_list;
    while (item != NULL) {
        cdb2_query_list *ditem = item;
        item = item->next;
        free(ditem->sql);
        free(ditem->buf);
        free(ditem);
    }

    item = commit_query_list;
    while (item != NULL) {
        cdb2_query_list *ditem = item;
        item = item->next;
        free(ditem->sql);
        free(ditem->buf);
        free(ditem);
    }

    hndl->query_list = NULL;
}

static void clear_snapshot_info(cdb2_hndl_tp *hndl, int line)
{
    hndl->clear_snap_line = line;
    hndl->snapshot_file = 0;
    hndl->snapshot_offset = 0;
}

static int cdb2_run_statement_typed_int(cdb2_hndl_tp *hndl, const char *sql,
                                        int ntypes, int *types, int line)
{
    int return_value;
    int using_hint = 0;
    int hasql_val;
    int rc = 0;
    int is_begin = 0;
    int is_commit = 0;
    int is_hasql_commit = 0;
    int commit_file = 0;
    int commit_offset = 0;
    int commit_is_retry = 0;
    cdb2_query_list *commit_query_list = NULL;
    int is_rollback = 0;
    int retries_done = 0;

    if (hndl->debug_trace) {
        fprintf(stderr, "%s running '%s' from line %d\n", __func__, sql, line);
    }

    while (cdb2_next_record_int(hndl, 0) == CDB2_OK)
        ;

    clear_responses(hndl);

    hndl->rows_read = 0;

    while (sql && isspace(*sql))
        sql++;

    if (!sql)
        return 0;

    // Ohai .. i want to sniff out 'set hasql on' here ..
    if (strncasecmp(sql, "set", 3) == 0) {
        int i, j, k;
        if (hndl->in_trans) {
            sprintf(hndl->errstr, "Can't run set query inside transaction.");
            hndl->error_in_trans = CDB2ERR_BADREQ;
            hndl->client_side_error = 1;
            return CDB2ERR_BADREQ;
        }
        i = hndl->num_set_commands;
        if (i > 0) {
            int skip_len = 4;
            char *dup_sql = strdup(sql+skip_len); 
            char *rest;
            char *set_tok = strtok_r(dup_sql, " ", &rest);
            /* special case for spversion */
            if (set_tok && strcasecmp(set_tok, "spversion") == 0) {
                skip_len += 10;
                set_tok = strtok_r(rest, " ", &rest);
            }
            if (!set_tok) {
                free(dup_sql);
                return 0;
            }
            int len = strlen(set_tok);

            for (j = 0; j < i; j++) {
                /* If this matches any of the previous commands. */
                if ((strncasecmp(&hndl->commands[j][skip_len], set_tok, len) == 0) &&
                    (hndl->commands[j][len+skip_len] == ' ')) {
                    free(dup_sql);
                    if (j == (i - 1)) {
                        if (strcmp(hndl->commands[j], sql) == 0) {
                            /* Do Nothing. */
                        } else {
                           hndl->commands[i-1] = realloc(hndl->commands[i-1], strlen(sql) + 1);
                           strcpy(hndl->commands[i-1], sql);
                        }
                    } else {
                        char *cmd = hndl->commands[j];
                        /* Move all the commands down the array. */
                        for (k = j; k < i - 1; k++) {
                            hndl->commands[k] = hndl->commands[k + 1];
                        }
                        if (strcmp(cmd, sql) == 0) {
                            hndl->commands[i - 1] = cmd;
                        } else {
                            hndl->commands[i-1] = realloc(cmd, strlen(sql) + 1);
                            strcpy(hndl->commands[i-1], sql);
                        }
                    }
                    if (hndl->num_set_commands_sent)
                        hndl->num_set_commands_sent--;
                    return 0;
                }
            }
            free(dup_sql);
        }
        hndl->num_set_commands++;
        hndl->commands =
            realloc(hndl->commands, sizeof(char *) * hndl->num_set_commands);
        hndl->commands[i] = malloc(strlen(sql) + 1);
        strcpy(hndl->commands[i], sql);
        if (is_hasql(sql, &hasql_val)) {
            hndl->is_hasql = hasql_val;
        }
        return 0;
    }

    if (strncasecmp(sql, "begin", 5) == 0) {
        if (hndl->debug_trace) {
            fprintf(stderr, "td %u line %d setting is_begin flag\n",
                    (uint32_t)pthread_self(), __LINE__);
        }
        is_begin = 1;
    } else if (strncasecmp(sql, "commit", 6) == 0) {
        if (hndl->debug_trace) {
            fprintf(stderr, "td %u line %d setting is_commit flag\n",
                    (uint32_t)pthread_self(), __LINE__);
        }
        is_commit = 1;
    } else if (strncasecmp(sql, "rollback", 8) == 0) {
        if (hndl->debug_trace) {
            fprintf(stderr, "td %u line %d setting is_commit & is_rollback "
                            "flag for rollback\n",
                    (uint32_t)pthread_self(), __LINE__);
        }
        is_commit = 1;
        is_rollback = 1;
    }
    if (hndl->client_side_error == 1 && hndl->in_trans && !is_commit) {
        return hndl->error_in_trans;
    } else if (hndl->client_side_error == 1 && hndl->in_trans && is_commit) {
        sql = "rollback";
    }

    if ((is_begin && hndl->in_trans) || (is_commit && !hndl->in_trans)) {
        if (hndl->debug_trace) {
            if (is_commit && !hndl->in_trans) {
                fprintf(
                    stderr,
                    "XXX td %u i am committing but not 'in-trans' line %d\n",
                    (uint32_t)pthread_self(), __LINE__);
            } else {
                fprintf(stderr,
                        "XXX td %u i am beginning but not 'in-trans' line %d\n",
                        (uint32_t)pthread_self(), __LINE__);
            }
        }

        sprintf(hndl->errstr, "Wrong sql handle state");
        PRINT_RETURN(CDB2ERR_BADSTATE);
    }

    hndl->is_read = is_sql_read(sql);

    if (hndl->use_hint) {
        if (hndl->query && (strcmp(hndl->query, sql) == 0)) {
            sql = hndl->hint;
            using_hint = 1;
        } else {

            if (hndl->query) {
                free(hndl->query);
                hndl->query = NULL;
            }

            if (hndl->query_hint) {
                free(hndl->query_hint);
                hndl->query_hint = NULL;
            }

            if (hndl->hint) {
                free(hndl->hint);
                hndl->hint = NULL;
            }

            int len = strlen(sql);
            if (len > 100) {
                hndl->query = malloc(len + 1);
                strcpy(hndl->query, sql);

                char c_hint[128];
                int length;
                make_random_str(c_hint, &length);

                cdb2_query_with_hint(hndl, sql, c_hint, &hndl->hint,
                                     &hndl->query_hint);

                sql = hndl->query_hint;
            }
        }
    }

    if (!hndl->in_trans) { /* only one cnonce for a transaction. */
        clear_snapshot_info(hndl, __LINE__);
        hndl->is_retry = 0;
        make_random_str(hndl->cnonce, &hndl->cnonce_len);
    }
    hndl->retry_all = 1;
    int run_last = 1;

retry_queries:

    hndl->first_record_read = 0;

    retries_done++;

#if WITH_SSL
    if (hndl->sslerr != 0)
        PRINT_RETURN(CDB2ERR_CONNECT_ERROR);
#endif

    if (retries_done > hndl->max_retries) {
        sprintf(hndl->errstr, "%s: Maximum number of retries done.",
                __func__);
        if (is_hasql_commit) {
            cleanup_query_list(hndl, commit_query_list, __LINE__);
        }
        PRINT_RETURN(CDB2ERR_TRAN_IO_ERROR);
    }

    if (!hndl->sb) {
        if (is_rollback) {
            cleanup_query_list(hndl, NULL, __LINE__);
            if (hndl->debug_trace) {
                fprintf(stderr, "td %u %s line %d returning 0 on unconnected rollback\n", 
                        (uint32_t) pthread_self(), __func__, __LINE__);
            }
            PRINT_RETURN(0);
        }

        if (retries_done > hndl->num_hosts) {
            int tmsec;

            if (!hndl->is_hasql && (retries_done > hndl->min_retries)) {
                if (hndl->debug_trace) {
                    fprintf(stderr, "td %u %s line %d returning cannot-connect, "
                            "retries_done=%d, num_hosts=%d\n", (uint32_t) pthread_self(), 
                            __func__, __LINE__, retries_done, hndl->num_hosts);
                }
                sprintf(hndl->errstr, "%s: Cannot connect to db", __func__);
                PRINT_RETURN(CDB2ERR_CONNECT_ERROR);
            }

            tmsec = (retries_done - hndl->num_hosts) * 100;
            if (tmsec >= 1000) {
                tmsec = 1000;
                if (!hndl->debug_trace) {
                    fprintf(stderr, "%s: cannot connect: sleep on retry\n", 
                            __func__);
                }
            }

            if (hndl->debug_trace) {
                fprintf(stderr, "td %u %s line %d polling for %d ms\n", (uint32_t)
                        pthread_self(), __func__, __LINE__, tmsec);
            }

            poll(NULL, 0, tmsec);
        }
        cdb2_connect_sqlhost(hndl);
        if (hndl->sb == NULL) {
            if (hndl->debug_trace) {
                fprintf(stderr, "td %u %s line %d rc=%d goto retry_queries on connect "
                        "failure\n", (uint32_t) pthread_self(), __func__, __LINE__, rc);
            }
            goto retry_queries;
        }
        if (!is_begin) {
            hndl->retry_all = 1;
            rc = retry_queries(hndl, (retries_done - 1), run_last);
            if (rc > 0) {
                newsql_disconnect(hndl, hndl->sb, __LINE__);
                hndl->retry_all = 1;
                if (hndl->debug_trace) {
                    fprintf(stderr, "td %u %s line %d rc=%d goto retry_queries\n", (uint32_t)
                            pthread_self(), __func__, __LINE__, rc);
                }
                goto retry_queries;
            }
            else if (rc < 0) {
                sprintf(hndl->errstr, "Can't retry query to db, hasql is %d", 
                        hndl->is_hasql);
                PRINT_RETURN(rc);
            }
        }
    }

    hndl->sql = (char *)sql;
    hndl->ntypes = ntypes;
    hndl->types = types;

    if (!hndl->in_trans || is_begin) {
        hndl->query_no = 0;
        rc = cdb2_send_query(
            hndl, hndl->sb, hndl->dbname, (char *)sql, hndl->num_set_commands,
            hndl->num_set_commands_sent, hndl->commands, hndl->n_bindvars,
            hndl->bindvars, ntypes, types, is_begin, 0, retries_done - 1,
            is_begin ? 0 : run_last, __LINE__);
    } else {
        hndl->query_no += run_last;
        rc = cdb2_send_query(hndl, hndl->sb, hndl->dbname, (char *)sql, 0, 0,
                             NULL, hndl->n_bindvars, hndl->bindvars, ntypes,
                             types, 0, 0, 0, run_last, __LINE__);
        if (rc != 0) 
            hndl->query_no -= run_last;
    }
    if (rc != 0) {
        sprintf(hndl->errstr, "%s: Can't send query to the db", __func__);
        newsql_disconnect(hndl, hndl->sb, __LINE__);
        hndl->retry_all = 1;
        if (hndl->debug_trace) {
            fprintf(stderr, "td %u %s line %d goto retry_queries\n", (uint32_t)
                    pthread_self(), __func__, __LINE__);
        }
        goto retry_queries;
    }
    run_last = 0;

    int len;
    int type = 0;
    int err_val = hndl->error_in_trans;
    int skip_feature = hndl->skip_feature;

    if (is_rollback || is_commit) {
        if (is_commit && hndl->snapshot_file) {
            commit_file = hndl->snapshot_file;
            commit_offset = hndl->snapshot_offset;
            commit_is_retry = hndl->is_retry;
            commit_query_list = hndl->query_list;
            hndl->query_list = NULL;
            is_hasql_commit = 1;
        }
        hndl->skip_feature = 0;
        clear_snapshot_info(hndl, __LINE__);
        hndl->is_retry = 0;
        hndl->error_in_trans = 0;
        if (hndl->debug_trace) {
            fprintf(stderr, "td %u %s line %d setting in_trans to 0\n",
                    (uint32_t)pthread_self(), __func__, __LINE__);
        }
        hndl->in_trans = 0;

        cdb2_query_list *item = hndl->query_list;
        while (item != NULL) {
            cdb2_query_list *ditem = item;
            item = item->next;
            free(ditem->sql);
            free(ditem->buf);
            free(ditem);
        }
        hndl->query_list = NULL;

        if (skip_feature && !hndl->client_side_error) {
            if (err_val) {
                if (is_rollback) {
                    PRINT_RETURN(0);
                } else {
                    PRINT_RETURN(err_val);
                }
            }
        } else if (err_val) {
            hndl->client_side_error = 0;
            /* With skip_feature off, we need to read the 1st response
               of commit/rollback even if there is an in-trans error. */
            goto read_record;
        }
    }

    if (err_val) {
        PRINT_RETURN(err_val);
    }

    if (hndl->skip_feature && !hndl->is_read && 
         (hndl->in_trans || !hndl->is_hasql)) {
        if (hndl->debug_trace) {
            fprintf(stderr, "td %u %s line %d in_trans=%d is_hasql=%d\n",
                    (uint32_t)pthread_self(), __func__, __LINE__,
                    hndl->in_trans, hndl->is_hasql);
        }
        return (0);
    }

read_record:

    rc = cdb2_read_record(hndl, (char **)(&hndl->first_buf), &len, &type);
    if (hndl->debug_trace) {
        char *host = "NOT-CONNECTED";
        if (hndl && hndl->connected_host >= 0)
            host = hndl->hosts[hndl->connected_host];
        if (hndl->debug_trace) {
            fprintf(stderr, "td %u reading response from %s line %d rc=%d\n", 
                    (uint32_t) pthread_self(), host, __LINE__, rc, type);
        }
    }

#if WITH_SSL
    if (type == RESPONSE_HEADER__SQL_RESPONSE_SSL) {
        hndl->s_sslmode = PEER_SSL_REQUIRE;
        try_ssl(hndl, hndl->sb, hndl->connected_host);
        /* Decrement retry counter: It is not a real retry. */
        --retries_done;
        goto retry_queries;
    }
#endif

    /* Dbinfo .. go to new node */
    if (type == RESPONSE_HEADER__DBINFO_RESPONSE) {
        /* The master sent info about nodes that might be coherent. */
        newsql_disconnect(hndl, hndl->sb, __LINE__);
        CDB2DBINFORESPONSE *dbinfo_response = NULL;
        dbinfo_response =
            cdb2__dbinforesponse__unpack(NULL, len, hndl->first_buf);
        parse_dbresponse(dbinfo_response, hndl->hosts, hndl->ports,
                         &hndl->master, &hndl->num_hosts,
                         &hndl->num_hosts_sameroom
#if WITH_SSL
                         , &hndl->s_sslmode
#endif
                         );
        cdb2__dbinforesponse__free_unpacked(dbinfo_response, NULL);
        hndl->retry_all = 1;
        hndl->connected_host = -1;
        if (hndl->debug_trace) {
            fprintf(stderr, "td %u %s line %d goto retry_queries\n", (uint32_t)
                    pthread_self(), __func__, __LINE__);
        }

#if WITH_SSL
        /* Clear cached SSL sessions - Hosts may have changed. */
        if (hndl->sess_list != NULL) {
            cdb2_ssl_sess_list *sl = hndl->sess_list;
            for (int i = 0; i != sl->n; ++i)
                SSL_SESSION_free(sl->list[i].sess);
            free(sl->list);
            sl->list = NULL;
        }
#endif

        goto retry_queries;
    }

    if (rc) {
        if (err_val) {
            /* we get here because skip feature is off
               and the sql is either commit or rollback.
               don't retry because the transaction would
               fail anyway. Also if the sql is rollback,
               suppress any error. */
            if (is_rollback) {
                PRINT_RETURN(0);
            }
            else if (is_retryable(hndl, err_val)) {
                hndl->error_in_trans = 0;
                newsql_disconnect(hndl, hndl->sb, __LINE__);
                hndl->retry_all=1;
                if (hndl->debug_trace) {
                    fprintf(stderr, "td %u %s line %d goto retry_queries "
                            "err_val=%d\n", (uint32_t) pthread_self(), __func__, 
                            __LINE__, err_val);
                }
                goto retry_queries;
            } else {
                if (is_commit) {
                    cleanup_query_list(hndl, commit_query_list, __LINE__);
                }
                sprintf(hndl->errstr,
                        "%s: Timeout while reading response from server", __func__);
                PRINT_RETURN(err_val);
            }
        }

        if (!is_commit || hndl->snapshot_file) {
            newsql_disconnect(hndl, hndl->sb, __LINE__);
            hndl->sb = NULL;
            hndl->retry_all = 1;
            if (hndl->debug_trace) {
                fprintf(stderr, "td %u %s line %d goto retry_queries read-record "
                        "rc=%d err_val=%d\n", (uint32_t) pthread_self(), __func__, 
                        __LINE__, rc, err_val);
            }
            goto retry_queries;
        }
        newsql_disconnect(hndl, hndl->sb, __LINE__);

        if (hndl->is_hasql || commit_file) {
            if (commit_file) {
                if (hndl->debug_trace) {
                    fprintf(stderr,
                            "td %u line %d: i am retrying, retries_done %d\n",
                            (uint32_t)pthread_self(), __LINE__, retries_done);
                    fprintf(stderr, "td %u %s line %d setting in_trans to 1\n",
                            (uint32_t)pthread_self(), __func__, __LINE__);
                }
                hndl->in_trans = 1;
                hndl->snapshot_file = commit_file;
                hndl->snapshot_offset = commit_offset;
                hndl->is_retry = commit_is_retry;
                hndl->query_list = commit_query_list;
                commit_query_list = NULL;
                commit_file = 0;
            }
            hndl->retry_all = 1;
            if (hndl->debug_trace) {
                fprintf(stderr, "td %u %s line %d goto retry_queries rc=%d, err_val=%d\n", 
                        (uint32_t) pthread_self(), __func__, __LINE__, rc, err_val);
            }
            goto retry_queries;
        }

        if (is_hasql_commit) {
            cleanup_query_list(hndl, commit_query_list, __LINE__);
        }
        sprintf(hndl->errstr,
                "%s: Timeout while reading response from server", __func__);
        if (hndl->debug_trace) {
            fprintf(stderr, "%s line %d returning, clear_snap_line is %d\n",
                    __func__, __LINE__, hndl->clear_snap_line);
        }
        PRINT_RETURN(-1);
    }
    if (hndl->first_buf != NULL) {
        hndl->firstresponse =
            cdb2__sqlresponse__unpack(NULL, len, hndl->first_buf);
        if (err_val) {
            /* we've read the 1st response of commit/rollback.
               that is all we need so simply return here. 
               I dont think we should get here normally */
            if (hndl->debug_trace) {
                fprintf(stderr, "td %u %s line %u: err_val is %d\n",
                        (uint32_t)pthread_self(), __func__, __LINE__,
                        err_val);
            }
            if (is_rollback) {
                PRINT_RETURN(0);
            } else {
                if (is_hasql_commit) {
                    cleanup_query_list(hndl, commit_query_list, __LINE__);
                }
                PRINT_RETURN(err_val);
            }
        }
    } else {
        if (err_val) {
            if (hndl->debug_trace) {
                fprintf(stderr, "td %u %s line %u: err_val is %d on null "
                        "first_buf\n", (uint32_t)pthread_self(), __func__, 
                        __LINE__, err_val);
            }

            if (is_rollback) {
                PRINT_RETURN(0);
            } else if (is_retryable(hndl, err_val)) {
                hndl->error_in_trans = 0;
                newsql_disconnect(hndl, hndl->sb, __LINE__);
                hndl->retry_all=1;
                if (hndl->debug_trace) {
                    fprintf(stderr, "td %u %s line %d goto retry_queries "
                            "err_val=%d\n", (uint32_t) pthread_self(), __func__, 
                            __LINE__, err_val);
                }
                goto retry_queries;
            } else {
                if (is_hasql_commit) {
                    cleanup_query_list(hndl, commit_query_list, __LINE__);
                }
                PRINT_RETURN(err_val);
            }
        }
        if (!is_commit || hndl->snapshot_file) {
            if (hndl->debug_trace) {
                fprintf(stderr, "td %u %s line %u: disconnect & retry on null "
                        "first_buf\n", (uint32_t)pthread_self(), __func__, 
                        __LINE__);
            }
            newsql_disconnect(hndl, hndl->sb, __LINE__);
            hndl->sb = NULL;
            hndl->retry_all = 1;
            if (hndl->debug_trace) {
                fprintf(stderr, "td %u %s line %d goto retry_queries err_val=%d\n", 
                        (uint32_t) pthread_self(), __func__, __LINE__, err_val);
            }
            goto retry_queries;
        }
        /* Changes here to retry commit and goto retry queries. */
        if (hndl->debug_trace) {
            fprintf(stderr,
                    "td %u %s line %u: Can't read response from the db\n",
                    (uint32_t)pthread_self(), __func__, __LINE__);
        }
        sprintf(hndl->errstr, "%s: Can't read response from the db", 
                __func__);
        if (is_hasql_commit) {
            cleanup_query_list(hndl, commit_query_list, __LINE__);
        }
        PRINT_RETURN(-1);
    }

    if (using_hint) {
        if (hndl->firstresponse->error_code ==
                CDB2__ERROR_CODE__PREPARE_ERROR_OLD ||
            hndl->firstresponse->error_code ==
                CDB2__ERROR_CODE__PREPARE_ERROR) {
            sql = hndl->query;
            hndl->retry_all = 1;
            if (hndl->debug_trace) {
                fprintf(stderr, "td %u %s line %d goto retry_queries error_code=%d\n", 
                        (uint32_t) pthread_self(), __func__, __LINE__, 
                        hndl->firstresponse->error_code);
            }
            goto retry_queries;
        }
    } else if (hndl->firstresponse->error_code == CDB2__ERROR_CODE__WRONG_DB && !hndl->in_trans) {
        if (retries_done < MAX_RETRIES) {
            goto retry_queries;
        }
    }

    if (hndl->firstresponse->error_code == CDB2__ERROR_CODE__MASTER_TIMEOUT ||
        hndl->firstresponse->error_code == CDB2ERR_CHANGENODE) {
        newsql_disconnect(hndl, hndl->sb, __LINE__);
        hndl->sb = NULL;
        hndl->retry_all = 1;
        if (commit_file) {
            if (hndl->debug_trace) {
                fprintf(stderr, "td %u %s line %d setting in_trans to 1\n",
                        (uint32_t)pthread_self(), __func__, __LINE__);
            }
            hndl->in_trans = 1;
            hndl->snapshot_file = commit_file;
            hndl->snapshot_offset = commit_offset;
            hndl->is_retry = commit_is_retry;
            hndl->query_list = commit_query_list;
            commit_query_list = NULL;
            commit_file = 0;
        }
        if (hndl->debug_trace) {
            fprintf(stderr, "td %u %s line %d goto retry_queries error_code=%d\n", 
                    (uint32_t) pthread_self(), __func__, __LINE__, 
                    hndl->firstresponse->error_code);
        }
        goto retry_queries;
    }

    if (is_begin) {
        if (hndl->debug_trace) {
            fprintf(stderr, "td %u %s line %d setting in_trans to 1\n",
                    (uint32_t)pthread_self(), __func__, __LINE__);
        }
        hndl->in_trans = 1;
    } else if (!is_hasql_commit && (is_rollback || is_commit)) {
        cleanup_query_list(hndl, commit_query_list, __LINE__);
    }

    hndl->node_seq = 0;
    bzero(hndl->hosts_connected, sizeof(hndl->hosts_connected));

    if (is_commit) {
        clear_snapshot_info(hndl, __LINE__);
        hndl->is_retry = 0;
    }

    if (hndl->firstresponse->response_type == RESPONSE_TYPE__COLUMN_NAMES) {
        /* Handle rejects from Server. */
        if (is_retryable(hndl, hndl->firstresponse->error_code)) {
            newsql_disconnect(hndl, hndl->sb, __LINE__);
            hndl->sb = NULL;
            hndl->retry_all = 1;

            if (commit_file) {
                hndl->in_trans = 1;
                hndl->snapshot_file = commit_file;
                hndl->snapshot_offset = commit_offset;
                hndl->is_retry = commit_is_retry;
                hndl->query_list = commit_query_list;
                commit_query_list = NULL;
                commit_file = 0;
            }
            if (hndl->debug_trace) {
                fprintf(stderr, "td %d %s line %d: goto retry_queries error_code=%d\n",
                        (uint32_t)pthread_self(), __func__, __LINE__, 
                        hndl->firstresponse->error_code);
            }

            goto retry_queries;
        }

        if (hndl->firstresponse->error_code) {
            if (hndl->in_trans) {
                /* Give the same error for every query until commit/rollback */
                hndl->error_in_trans =
                    cdb2_convert_error_code(hndl->firstresponse->error_code);
            }
            return_value =
                cdb2_convert_error_code(hndl->firstresponse->error_code);
            if (is_hasql_commit)
                cleanup_query_list(hndl, commit_query_list, __LINE__);
            PRINT_RETURN(return_value);
        }
        int rc = cdb2_next_record_int(hndl, 1);
        if (rc == CDB2_OK_DONE || rc == CDB2_OK) {
            return_value = 
                cdb2_convert_error_code(hndl->firstresponse->error_code);
            if (is_hasql_commit)
                cleanup_query_list(hndl, commit_query_list, __LINE__);
            PRINT_RETURN(return_value);
        }

        if (hndl->is_hasql && (((is_retryable(hndl, rc) && hndl->snapshot_file) ||
            is_begin) || (!hndl->sb && ((hndl->in_trans && hndl->snapshot_file)
            || commit_file)))) {

            if (hndl->sb)
                sbuf2close(hndl->sb);

            hndl->sb = NULL;

            if (commit_file) {
                if (hndl->debug_trace) {
                    fprintf(stderr, "td %u %s line %d setting in_trans to 1\n",
                            (uint32_t)pthread_self(), __func__, __LINE__);
                }
                hndl->in_trans = 1;
                hndl->snapshot_file = commit_file;
                hndl->snapshot_offset = commit_offset;
                hndl->is_retry = commit_is_retry;
                hndl->query_list = commit_query_list;
                commit_query_list = NULL;
                commit_file = 0;
            }

            hndl->retry_all = 1;

            if (hndl->debug_trace) {
                fprintf(stderr, "td %d %s line %d: goto retry_queries retry-begin, error_code=%d\n",
                        (uint32_t)pthread_self(), __func__, __LINE__, 
                        hndl->firstresponse->error_code);
            }

            clear_responses(hndl);
            goto retry_queries;
        }

        return_value = cdb2_convert_error_code(rc);

        if (is_hasql_commit)
            cleanup_query_list(hndl, commit_query_list, __LINE__);

        PRINT_RETURN(return_value);
    }

    sprintf(hndl->errstr, "%s: Unknown response type %d", __func__,
            hndl->firstresponse->response_type);
    if (is_hasql_commit)
        cleanup_query_list(hndl, commit_query_list, __LINE__);
    PRINT_RETURN(-1);
}

static char *cdb2_type_str(int type)
{
    switch (type) {
    case CDB2_INTEGER:
        return "CDB2_INTEGER";
    case CDB2_REAL:
        return "CDB2_REAL";
    case CDB2_CSTRING:
        return "CDB2_CSTRING";
    case CDB2_BLOB:
        return "CDB2_BLOB";
    case CDB2_DATETIME:
        return "CDB2_DATETIME";
    case CDB2_INTERVALYM:
        return "CDB2_INTERVALYM";
    case CDB2_INTERVALDS:
        return "CDB2_INTERVALDS";
    case CDB2_DATETIMEUS:
        return "CDB2_DATETIMEUS";
    case CDB2_INTERVALDSUS:
        return "CDB2_INTERVALDSUS";
    default:
        return "???";
    }
}

int cdb2_run_statement_typed(cdb2_hndl_tp *hndl, const char *sql, int ntypes,
                             int *types)
{
    int rc = 0, commit_rc;

    pthread_once(&init_once, do_init_once);

    if (hndl->temp_trans && hndl->in_trans) {
        cdb2_run_statement_typed_int(hndl, "rollback", 0, NULL, __LINE__);
    }

    hndl->temp_trans = 0;

    if (hndl->is_hasql && !hndl->in_trans &&
        (strncasecmp(sql, "set", 3) != 0 && strncasecmp(sql, "begin", 5) != 0 &&
         strncasecmp(sql, "commit", 6) != 0 &&
         strncasecmp(sql, "rollback", 8) != 0)) {
        rc = cdb2_run_statement_typed_int(hndl, "begin", 0, NULL, __LINE__);
        if (rc != 0) {
            return rc;
        }
        hndl->temp_trans = 1;
    }

    rc = cdb2_run_statement_typed_int(hndl, sql, ntypes, types, __LINE__);

    // XXX This code does not work correctly for WITH statements
    // (they can be either read or write)
    if (hndl->temp_trans && !is_sql_read(sql)) {
        if (rc == 0) {
            commit_rc =
                cdb2_run_statement_typed_int(hndl, "commit", 0, NULL, __LINE__);
            rc = commit_rc;
        } else {
            cdb2_run_statement_typed_int(hndl, "rollback", 0, NULL, __LINE__);
        }
        hndl->temp_trans = 0;
    }
    if (log_calls) {
        if (ntypes == 0)
            fprintf(stderr, "%p> cdb2_run_statement(%p, \"%s\") = %d\n",
                    (void *)pthread_self(), hndl, sql, rc);
        else {
            fprintf(stderr, "%p> cdb2_run_statement_typed(%p, \"%s\", [",
                    (void *)pthread_self(), hndl, sql);
            for (int i = 0; i < ntypes; i++) {
                fprintf(stderr, "%s%s", cdb2_type_str(types[i]),
                        i == ntypes - 1 ? "" : ", ");
            }
            fprintf(stderr, "] = %d\n", rc);
        }
    }
    return rc;
}

int cdb2_numcolumns(cdb2_hndl_tp *hndl)
{
    int rc;
    pthread_once(&init_once, do_init_once);
    if (hndl->firstresponse == NULL)
        rc = 0;
    else
        rc = hndl->firstresponse->n_value;
    if (log_calls) {
        fprintf(stderr, "%p> cdb2_numcolumns(%p) = %d\n",
                (void *)pthread_self(), hndl, rc);
    }
    return rc;
}

const char *cdb2_column_name(cdb2_hndl_tp *hndl, int col)
{
    const char *ret;
    pthread_once(&init_once, do_init_once);
    if (hndl->firstresponse == NULL)
        ret = NULL;
    else
        ret = (const char *)hndl->firstresponse->value[col]->value.data;
    if (log_calls)
        fprintf(stderr, "%p> cdb2_column_name(%p, %d) = \"%s\"\n",
                (void *)pthread_self(), hndl, col, ret == NULL ? "NULL" : ret);
    return ret;
}

int cdb2_snapshot_file(cdb2_hndl_tp *hndl, int *snapshot_file,
                       int *snapshot_offset)
{
    char *ret;

    if (hndl == NULL) {
        (*snapshot_file) = -1;
        (*snapshot_offset) = -1;
        return -1;
    }

    (*snapshot_file) = hndl->snapshot_file;
    (*snapshot_offset) = hndl->snapshot_offset;
    return 0;
}

void cdb2_getinfo(cdb2_hndl_tp *hndl, int *intrans, int *hasql)
{
    (*intrans) = hndl->in_trans;
    (*hasql) = hndl->is_hasql;
}

void cdb2_set_debug_trace(cdb2_hndl_tp *hndl) 
{ 
    hndl->debug_trace = 1; 
}

void cdb2_dump_ports(cdb2_hndl_tp *hndl, FILE *out)
{
    int i;
    for (i = 0; i < hndl->num_hosts; i++) {
        fprintf(out, "%s %d\n", hndl->hosts[i], hndl->ports[i]);
    }
}

void cdb2_cluster_info(cdb2_hndl_tp *hndl, char **cluster, int *ports, int max,
                       int *count)
{
    int i, target;
    if (count)
        *count = hndl->num_hosts;

    target = (max < hndl->num_hosts ? max : hndl->num_hosts);
    for (i = 0; i < target; i++) {
        if (cluster)
            cluster[i] = strdup(hndl->hosts[i]);
        if (ports)
            (ports[i]) = hndl->ports[i];
    }
}

const char *cdb2_cnonce(cdb2_hndl_tp *hndl)
{
    char *ret;

    if (hndl == NULL)
        return "unallocated cdb2 handle";

    return hndl->cnonce;
}

const char *cdb2_errstr(cdb2_hndl_tp *hndl)
{
    char *ret;

    pthread_once(&init_once, do_init_once);

    if (hndl == NULL)
        ret = "unallocated cdb2 handle";
    else if (hndl->firstresponse == NULL) {
        ret = hndl->errstr;
    } else if (hndl->lastresponse == NULL) {
        ret = hndl->firstresponse->error_string;
    } else {
        ret = hndl->lastresponse->error_string;
    }

    if (!ret)
        ret = hndl->errstr;
    if (log_calls)
        fprintf(stderr, "%p> cdb2_errstr(%p) = \"%s\"\n",
                (void *)pthread_self(), hndl, ret ? ret : "NULL");
    return ret;
}

int cdb2_column_type(cdb2_hndl_tp *hndl, int col)
{
    int ret;
    if (hndl->firstresponse == NULL)
        ret = 0;
    else
        ret = hndl->firstresponse->value[col]->type;
    if (log_calls) {
        fprintf(stderr, "%p> cdb2_column_type(%p, %d) = %s\n",
                (void *)pthread_self(), hndl, col, cdb2_type_str(ret));
    }
    return ret;
}

int cdb2_column_size(cdb2_hndl_tp *hndl, int col)
{
    if (hndl->lastresponse == NULL)
        return -1;
    return hndl->lastresponse->value[col]->value.len;
}

void *cdb2_column_value(cdb2_hndl_tp *hndl, int col)
{
    if (hndl->lastresponse == NULL)
        return NULL;
    if (hndl->lastresponse->value[col]->value.len == 0 &&
        hndl->lastresponse->value[col]->has_isnull != 1 &&
        hndl->lastresponse->value[col]->isnull != 1) {
        return (void *)"";
    }
    return hndl->lastresponse->value[col]->value.data;
}

int cdb2_bind_param(cdb2_hndl_tp *hndl, const char *varname, int type,
                    const void *varaddr, int length)
{
    pthread_once(&init_once, do_init_once);
    hndl->n_bindvars++;
    hndl->bindvars = realloc(hndl->bindvars, sizeof(CDB2SQLQUERY__Bindvalue *) *
                                                 hndl->n_bindvars);
    CDB2SQLQUERY__Bindvalue *bindval = malloc(sizeof(CDB2SQLQUERY__Bindvalue));
    cdb2__sqlquery__bindvalue__init(bindval);
    bindval->type = type;
    bindval->varname = (char *)varname;
    bindval->value.data = (void *)varaddr;
    if (varaddr == NULL) {
        bindval->value.len = 0;
        bindval->has_isnull = 1;
        bindval->isnull = 1;
    } else if (type == CDB2_CSTRING && length == 0) {
        bindval->value.data = (unsigned char *)"";
        bindval->value.len = 1;
    } else if (type == CDB2_BLOB && length == 0) {
        bindval->value.data = (unsigned char *)"";
        bindval->value.len = 0;
        bindval->has_isnull = 1;
        bindval->isnull = 0;
    } else {
        bindval->value.len = length;
    }
    hndl->bindvars[hndl->n_bindvars - 1] = bindval;
    if (log_calls)
        fprintf(stderr, "%p> cdb2_bind_param(%p, \"%s\", %s, %p, %d) = 0\n",
                (void *)pthread_self(), hndl, varname, cdb2_type_str(type),
                varaddr, length);
    return 0;
}

int cdb2_bind_index(cdb2_hndl_tp *hndl, int index, int type,
                    const void *varaddr, int length)
{
    int rc = 0;
    pthread_once(&init_once, do_init_once);
    if (index <= 0) {
        sprintf(hndl->errstr, "bind index starts at value 1", __func__);
        rc = -1;
        goto done;
    }
    hndl->n_bindvars++;
    hndl->bindvars = realloc(hndl->bindvars, sizeof(CDB2SQLQUERY__Bindvalue *) *
                                                 hndl->n_bindvars);
    CDB2SQLQUERY__Bindvalue *bindval = malloc(sizeof(CDB2SQLQUERY__Bindvalue));
    cdb2__sqlquery__bindvalue__init(bindval);
    bindval->type = type;
    bindval->varname = NULL;
    bindval->value.data = (void *)varaddr;
    bindval->has_index = 1;
    bindval->index = index;
    if (varaddr == NULL) {
        bindval->value.len = 0;
    } else if (type == CDB2_CSTRING && length == 0) {
        bindval->value.data = (unsigned char *)"";
        bindval->value.len = 1;
    } else {
        bindval->value.len = length;
    }
    hndl->bindvars[hndl->n_bindvars - 1] = bindval;

done:
    if (log_calls)
        fprintf(stderr, "%p> cdb2_bind_index(%p, %d, %s, %p, %d)\n",
                (void *)pthread_self(), hndl, index, cdb2_type_str(type),
                varaddr, length);
    return rc;
}

int cdb2_clearbindings(cdb2_hndl_tp *hndl)
{
    pthread_once(&init_once, do_init_once);
    if (hndl->bindvars == NULL)
        goto done;
    int i = 0;
    for (i = 0; i < hndl->n_bindvars; i++) {
        free(hndl->bindvars[i]);
    }
    free(hndl->bindvars);
    hndl->bindvars = NULL;
    hndl->n_bindvars = 0;
done:
    if (log_calls)
        fprintf(stderr, "%p> cdb2_clearbindings(%p)\n", (void *)pthread_self(),
                hndl);
    return 0;
}

static int comdb2db_get_dbhosts(cdb2_hndl_tp *hndl, char *comdb2db_name,
                                int comdb2db_num, char *host, int port,
                                char hosts[][64], int *num_hosts, char *dbname,
                                char *cluster, int *dbnum)
{
    char sql_query[256];
    int rc = 0;
    *dbnum = 0;
    int n_bindvars = 3;
    sprintf(sql_query, "select M.name, D.dbnum, M.room from machines M join "
                       "databases D where M.cluster IN (select cluster_machs "
                       "from clusters where name=@dbname and "
                       "cluster_name=@cluster) and D.name=@dbname order by "
                       "(room = @room) desc");
    CDB2SQLQUERY__Bindvalue **bindvars =
        malloc(sizeof(CDB2SQLQUERY__Bindvalue *) * n_bindvars);
    CDB2SQLQUERY__Bindvalue *bind_dbname =
        malloc(sizeof(CDB2SQLQUERY__Bindvalue));
    CDB2SQLQUERY__Bindvalue *bind_cluster =
        malloc(sizeof(CDB2SQLQUERY__Bindvalue));
    CDB2SQLQUERY__Bindvalue *bind_room =
        malloc(sizeof(CDB2SQLQUERY__Bindvalue));

    cdb2__sqlquery__bindvalue__init(bind_dbname);
    cdb2__sqlquery__bindvalue__init(bind_cluster);
    cdb2__sqlquery__bindvalue__init(bind_room);

    bind_dbname->type = CDB2_CSTRING;
    bind_dbname->varname = "dbname";
    bind_dbname->value.data = (unsigned char *)dbname;
    bind_dbname->value.len = strlen(dbname);

    bind_cluster->type = CDB2_CSTRING;
    bind_cluster->varname = "cluster";
    bind_cluster->value.data = (unsigned char *)cluster;
    bind_cluster->value.len = strlen(cluster);

    bind_room->type = CDB2_CSTRING;
    bind_room->varname = "room";
    bind_room->value.data = (unsigned char *)cdb2_machine_room;
    bind_room->value.len = strlen(cdb2_machine_room);

    bindvars[0] = bind_dbname;
    bindvars[1] = bind_cluster;
    bindvars[2] = bind_room;
    char newsql_typestr[64];
    int is_sockfd = 1;
    snprintf(newsql_typestr, sizeof(newsql_typestr), "comdb2/%s/%s/newsql/%s",
             comdb2db_name, cluster, hndl->policy);
    int fd = cdb2_socket_pool_get(newsql_typestr, comdb2db_num, NULL);
    if (fd < 0) {
        if (!allow_pmux_route) {
            fd = cdb2_tcpconnecth_to(host, port, 0, CDB2_CONNECT_TIMEOUT);
        } else {
            fd =
                cdb2portmux_route(host, "comdb2", "replication", comdb2db_name);
        }
        is_sockfd = 0;
    }

    if (fd < 0) {
        int i = 0;
        for (i = 0; i < 3; i++) {
            free(bindvars[i]);
        }
        free(bindvars);
        return -1;
    }
    SBUF2 *ss = sbuf2open(fd, 0);
    if (ss == 0) {
        close(fd);
        int i = 0;
        for (i = 0; i < n_bindvars; i++) {
            free(bindvars[i]);
        }
        free(bindvars);
        return -1;
    }
    sbuf2settimeout(ss, 5000, 5000);
    if (is_sockfd == 0) {
        sbuf2printf(ss, "newsql\n");
        sbuf2flush(ss);
    }
    rc = cdb2_send_query(NULL, ss, comdb2db_name, sql_query, 0, 0, NULL, 3,
                         bindvars, 0, NULL, 0, 0, 0, 0, __LINE__);
    int i = 0;
    for (i = 0; i < 3; i++) {
        free(bindvars[i]);
    }
    free(bindvars);

    if (rc != 0) {
        sprintf(hndl->errstr, "%s: Can't send query to comdb2db", __func__);
        sbuf2close(ss);
        return -1;
    }
    char *p = NULL;
    int len;
    CDB2SQLRESPONSE *sqlresponse = NULL;
    cdb2_hndl_tp tmp = {.sb = ss};
    rc = cdb2_read_record(&tmp, &p, &len, NULL);
    if (rc) {
        sbuf2close(ss);
        return -1;
    }
    if ((p != NULL) && (len != 0)) {
        sqlresponse =
            cdb2__sqlresponse__unpack(NULL, len, (const unsigned char *)p);
    }
    if ((len == 0) || (sqlresponse == NULL) || (sqlresponse->error_code != 0) ||
        (sqlresponse->response_type != RESPONSE_TYPE__COLUMN_NAMES &&
         sqlresponse->n_value != 1 && sqlresponse->value[0]->has_type != 1 &&
         sqlresponse->value[0]->type != 3)) {
        sprintf(hndl->errstr,
                "%s: Got bad response for comdb2db query. Reply len: %d",
                __func__, len);
        sbuf2close(ss);
        return -1;
    }

    *num_hosts = 0;
    while (sqlresponse->response_type <= RESPONSE_TYPE__COLUMN_VALUES) {
        cdb2__sqlresponse__free_unpacked(sqlresponse, NULL);
        rc = cdb2_read_record(&tmp, &p, &len, NULL);
        if (rc) {
            sbuf2close(ss);
            return -1;
        }
        if (p != NULL) {
            sqlresponse =
                cdb2__sqlresponse__unpack(NULL, len, (const unsigned char *)p);
        }
        if (sqlresponse->error_code)
            break;
        if (sqlresponse->response_type == RESPONSE_TYPE__COLUMN_VALUES &&
            (sqlresponse->value != NULL)) {
            strcpy(hosts[*num_hosts],
                   (const char *)sqlresponse->value[0]->value.data);
            if (*dbnum == 0) {
                *dbnum = *((long long *)sqlresponse->value[1]->value.data);
            }
            (*num_hosts)++;
        }
    }
    cdb2__sqlresponse__free_unpacked(sqlresponse, NULL);
    free(p);
    int timeoutms = 10 * 1000;
    cdb2_socket_pool_donate_ext(newsql_typestr, fd, timeoutms / 1000,
                                comdb2db_num, 5, NULL, NULL);

    sbuf2free(ss);
    return 0;
}

static int cdb2_dbinfo_query(cdb2_hndl_tp *hndl, char *type, char *dbname,
                             int dbnum, char *host, char valid_hosts[][64],
                             int *valid_ports, int *master_node,
                             int *num_valid_hosts,
                             int *num_valid_sameroom_hosts)
{
    char newsql_typestr[64];
    SBUF2 *sb = NULL;

    snprintf(newsql_typestr, sizeof(newsql_typestr), "comdb2/%s/%s/newsql/%s",
             dbname, type, hndl->policy);
    int port = 0;
    int fd = cdb2_socket_pool_get(newsql_typestr, dbnum, NULL);
    if (hndl->debug_trace)
        fprintf(stderr, "dbinfo fd %d\n", fd);
    if (fd < 0) {
        if (host == NULL)
            return -1;

        if (!allow_pmux_route) {
            if (!port) {
                port = cdb2portmux_get(host, "comdb2", "replication", dbname);
            }
            if (port < 0)
                return -1;
            fd = cdb2_tcpconnecth_to(host, port, 0, CDB2_CONNECT_TIMEOUT);
        } else {
            fd = cdb2portmux_route(host, "comdb2", "replication", dbname);
        }
        if (fd < 0)
            return -1;
        sb = sbuf2open(fd, 0);
        if (sb == 0) {
            close(fd);
            return -1;
        }
        sbuf2printf(sb, "newsql\n");
        sbuf2flush(sb);
    } else {
        sb = sbuf2open(fd, 0);
        if (sb == 0) {
            close(fd);
            return -1;
        }
    }

    sbuf2settimeout(sb, COMDB2DB_TIMEOUT, COMDB2DB_TIMEOUT);

    CDB2QUERY query = CDB2__QUERY__INIT;

    CDB2DBINFO dbinfoquery = CDB2__DBINFO__INIT;
    dbinfoquery.dbname = dbname;
    query.dbinfo = &dbinfoquery;

    int len = cdb2__query__get_packed_size(&query);
    unsigned char *buf = malloc(len + 1);
    cdb2__query__pack(&query, buf);

    struct newsqlheader hdr;

    hdr.type = ntohl(CDB2_REQUEST_TYPE__CDB2QUERY);
    hdr.compression = ntohl(0);
    hdr.length = ntohl(len);

    sbuf2write((char *)&hdr, sizeof(hdr), sb);
    sbuf2write((char *)buf, len, sb);

    sbuf2flush(sb);
    free(buf);

    int rc = sbuf2fread((char *)&hdr, 1, sizeof(hdr), sb);
    if (rc != sizeof(hdr)) {
        sbuf2close(sb);
        return -1;
    }

    hdr.type = ntohl(hdr.type);
    hdr.compression = ntohl(hdr.compression);
    hdr.length = ntohl(hdr.length);

    CDB2DBINFORESPONSE *dbinfo_response = NULL;
    char *p = NULL;
    p = malloc(hdr.length);
    if (!p) {
        sprintf(hndl->errstr, "%s: out of memory", __func__);
        sbuf2close(sb);
        free(p);
        return -1;
    }

    rc = sbuf2fread(p, 1, hdr.length, sb);
    if (rc != hdr.length) {
        sbuf2close(sb);
        free(p);
        return -1;
    }
    dbinfo_response = cdb2__dbinforesponse__unpack(NULL, hdr.length,
                                                   (const unsigned char *)p);

    if (dbinfo_response == NULL) {
        sprintf(hndl->errstr, "%s: Got no dbinfo response from comdb2 database",
                __func__);
        sbuf2close(sb);
        free(p);
        return -1;
    }

    parse_dbresponse(dbinfo_response, valid_hosts, valid_ports, master_node,
                     num_valid_hosts, num_valid_sameroom_hosts
#if WITH_SSL
                     , &hndl->s_sslmode
#endif
                     );

    cdb2__dbinforesponse__free_unpacked(dbinfo_response, NULL);

    free(p);

    int timeoutms = 10 * 1000;

    cdb2_socket_pool_donate_ext(newsql_typestr, fd, timeoutms / 1000, dbnum, 5,
                                NULL, NULL);

    sbuf2free(sb);
    if ((*num_valid_hosts) > 0)
        return 0;

    return -1;
}

static int cdb2_get_dbhosts(cdb2_hndl_tp *hndl)
{
    char comdb2db_hosts[MAX_NODES][64];
    int comdb2db_ports[MAX_NODES];
    int num_comdb2db_hosts;
    int master = 0, rc = 0;
    int comdb2db_num = COMDB2DB_NUM;
    char comdb2db_name[32] = COMDB2DB;

    /* Try dbinfo query without any host info. */
    if (cdb2_dbinfo_query(hndl, hndl->type, hndl->dbname, hndl->dbnum, NULL,
                          hndl->hosts, hndl->ports, &hndl->master,
                          &hndl->num_hosts, &hndl->num_hosts_sameroom) == 0) {
        /* We get a plaintext socket from sockpool.
           We still need to read SSL config */
        get_comdb2db_hosts(NULL, NULL, NULL, NULL, NULL, NULL, NULL, NULL,
                           NULL, NULL, NULL, NULL, 1);
        return 0;
    }

    get_comdb2db_hosts(hndl, comdb2db_hosts, comdb2db_ports, &master,
                       comdb2db_name, &num_comdb2db_hosts, &comdb2db_num,
                       hndl->dbname, hndl->cluster, hndl->hosts,
                       &(hndl->num_hosts), &hndl->dbnum, 1);

    if ((cdb2_default_cluster[0] != '\0') && (cdb2_comdb2dbname[0] != '\0')) {
        strcpy(comdb2db_name, cdb2_comdb2dbname);
    }

    if (strcasecmp(hndl->cluster, "default") == 0) {
        if (cdb2_default_cluster[0] == '\0') {
            sprintf(hndl->errstr, "cdb2_get_dbhosts: no default_type "
                                  "entry in comdb2db config.");
            return -1;
        }
        strncpy(hndl->cluster, cdb2_default_cluster, sizeof(hndl->cluster) - 1);
    }

    if (strcasecmp(hndl->cluster, "local") == 0) {
        hndl->num_hosts = 1;
        strcpy(hndl->hosts[0], "localhost");
        hndl->ports[0] =
            cdb2portmux_get("localhost", "comdb2", "replication", hndl->dbname);
        hndl->flags |= CDB2_DIRECT_CPU;
    } else {
        rc = get_comdb2db_hosts(
            hndl, comdb2db_hosts, comdb2db_ports, &master, comdb2db_name,
            &num_comdb2db_hosts, &comdb2db_num, hndl->dbname, hndl->cluster,
            hndl->hosts, &(hndl->num_hosts), &hndl->dbnum, 0);
        if (rc != 0 || (num_comdb2db_hosts == 0 && hndl->num_hosts == 0)) {
            sprintf(hndl->errstr, "cdb2_get_dbhosts: no %s hosts found.",
                    comdb2db_name);
            return -1;
        }
    }

    if (hndl->num_hosts == 0) {
        int i = 0;
        if (!master) {
            for (i = 0; i < num_comdb2db_hosts; i++) {
                rc = cdb2_dbinfo_query(
                    hndl, cdb2_default_cluster, comdb2db_name, comdb2db_num,
                    comdb2db_hosts[i], comdb2db_hosts, comdb2db_ports, &master,
                    &num_comdb2db_hosts, NULL);
                if (rc == 0) {
                    break;
                }
            }
        }

        if (rc != 0) {
            sprintf(hndl->errstr, "cdb2_get_dbhosts: can't do dbinfo "
                                  "query on comdb2db hosts.");
            return -1;
        }

        rc = -1;
        for (i = 0; i < num_comdb2db_hosts; i++) {
            if (i == master)
                continue;
            rc = comdb2db_get_dbhosts(
                hndl, comdb2db_name, comdb2db_num, comdb2db_hosts[i],
                comdb2db_ports[i], hndl->hosts, &hndl->num_hosts, hndl->dbname,
                hndl->cluster, &hndl->dbnum);
            if (rc == 0) {
                break;
            }
        }
        if (rc == -1) {
            rc = comdb2db_get_dbhosts(
                hndl, comdb2db_name, comdb2db_num, comdb2db_hosts[master],
                comdb2db_ports[master], hndl->hosts, &hndl->num_hosts,
                hndl->dbname, hndl->cluster, &hndl->dbnum);
        }

        if (rc != 0) {
            sprintf(hndl->errstr,
                    "cdb2_get_dbhosts: can't do newsql query on %s hosts.",
                    comdb2db_name);
            return -1;
        }
    }

    if (hndl->num_hosts == 0) {
        sprintf(hndl->errstr, "cdb2_get_dbhosts: comdb2db has no entry of "
                              "db %s of cluster type %s.",
                hndl->dbname, hndl->cluster);
        return -1;
    }

    rc = -1;
    int i = 0;
    for (i = 0; i < hndl->num_hosts; i++) {
        rc = cdb2_dbinfo_query(hndl, hndl->type, hndl->dbname, hndl->dbnum,
                               hndl->hosts[i], hndl->hosts, hndl->ports,
                               &hndl->master, &hndl->num_hosts,
                               &hndl->num_hosts_sameroom);
        if (rc == 0) {
            break;
        }
    }

    if (rc != 0) {
        sprintf(hndl->errstr,
                "cdb2_get_dbhosts: can't do dbinfo query on %s hosts.",
                hndl->dbname);
        return rc;
    }
    return rc;
}

const char *cdb2_dbname(cdb2_hndl_tp *hndl)
{
    if (hndl)
        return hndl->dbname;
    return NULL;
}

int cdb2_clone(cdb2_hndl_tp **handle, cdb2_hndl_tp *c_hndl)
{
    cdb2_hndl_tp *hndl;
    pthread_once(&init_once, do_init_once);
    *handle = hndl = calloc(1, sizeof(cdb2_hndl_tp));
    strncpy(hndl->dbname, c_hndl->dbname, sizeof(hndl->dbname) - 1);
    strncpy(hndl->cluster, c_hndl->cluster, sizeof(hndl->cluster) - 1);
    strncpy(hndl->type, c_hndl->type, sizeof(hndl->type) - 1);
    hndl->num_hosts = c_hndl->num_hosts;
    hndl->dbnum = c_hndl->dbnum;
    int i = 0;
    for (i = 0; i < c_hndl->num_hosts; i++) {
        strncpy(hndl->hosts[i], c_hndl->hosts[i], sizeof(hndl->hosts[i]) - 1);
        hndl->ports[i] = c_hndl->ports[i];
    }
    hndl->master = c_hndl->master;
    if (log_calls)
        fprintf(stderr, "%p> cdb2_clone(%p) => %p\n", (void *)pthread_self(),
                c_hndl, hndl);
    return 0;
}

static int is_machine_list(const char *type)
{
    const char *s = type;
    while (*s && isspace(*s))
        s++;
    return *s == '@';
}

struct machine {
    char *host;
    int port;
    int ourdc;
};

static int our_dc_first(const void *mp1, const void *mp2)
{
    const struct machine *m1 = (struct machine *)mp1,
                         *m2 = (struct machine *)mp2;
    if (m1->ourdc) {
        if (m2->ourdc)
            return 0;
        else
            return -1;
    } else if (m2->ourdc)
        return 1;
    else
        return 0;
}

static int configure_from_literal(cdb2_hndl_tp *hndl, const char *type)
{
    char *s = strdup(type);
    char *eomachine;
    char *eooptions;
    int rc = 0;
    int port;
    char *dc;
    struct machine m[MAX_NODES];
    int num_hosts = 0;

    // eg: @machine:port=123:dc=ZONE1,machine2:port=456:dc=ZONE2

    get_comdb2db_hosts(NULL, NULL, NULL, NULL, NULL, NULL, NULL, NULL, NULL,
                       NULL, NULL, NULL, 1);

    char *machine;
    machine = strtok_r(s, ",", &eomachine);
    while (machine) {
        char *options;
        char *hostname;

        port = -1;
        dc = NULL;

        hostname = strtok_r(machine, ":", &eooptions);
        if (hostname == NULL) {
            fprintf(stderr, "no machine name specified?\n");
            rc = 1;
            goto done;
        }
        if (hostname[0] == '@')
            hostname++;
        options = strtok_r(NULL, ":", &eooptions);
        while (options) {
            char *option, *value, *eos;

            option = strtok_r(options, "=", &eos);
            if (option == NULL) {
                fprintf(stderr, "no option set?\n");
                rc = 1;
                goto done;
            }
            value = strtok_r(NULL, "=", &eos);
            if (value == NULL) {
                fprintf(stderr, "no value set for %s?\n", option);
                rc = 1;
                goto done;
            }

            if (strcmp(option, "port") == 0) {
                port = atoi(value);
            } else if (strcmp(option, "dc") == 0) {
                dc = value;
            } else {
                fprintf(stderr, "unknown option %s\n", option);
                rc = 1;
                goto done;
            }

            options = strtok_r(NULL, ":", &eooptions);
        }

        if (num_hosts < MAX_NODES) {
            if (strlen(hostname) >= sizeof(hndl->hosts[0]))
                fprintf(stderr, "Hostname \"%s\" is too long, max %d\n",
                        hostname, sizeof(hndl->hosts[0]));
            else if (port < -1 || port > USHRT_MAX)
                fprintf(stderr, "Hostname \"%s\" invalid port number %d\n",
                        hostname, port);
            else {
                m[num_hosts].host = hostname;
                m[num_hosts].port = port;
                if (dc)
                    m[num_hosts].ourdc =
                        strcmp(dc, cdb2_machine_room) == 0 ? 1 : 0;
                else
                    m[num_hosts].ourdc = 0;
                num_hosts++;
            }
        }

        machine = strtok_r(NULL, ",", &eomachine);
    }
    qsort(m, num_hosts, sizeof(struct machine), our_dc_first);
    for (int i = 0; i < num_hosts; i++) {
        strcpy(hndl->hosts[i], m[i].host);
        hndl->ports[i] = m[i].port;
        hndl->num_hosts++;
        if (m[i].ourdc)
            hndl->num_hosts_sameroom++;
    }

    hndl->flags |= CDB2_DIRECT_CPU;

done:
    free(s);
    return rc;
}

#if WITH_SSL
#  include <ssl_support.c>
static int set_up_ssl_params(cdb2_hndl_tp *hndl)
{
    /* In case that the application connects to multiple databases
       and uses different certificates, we must copy the global SSL
       parameters to the handle and reset them. It does not make
       cdb2_open() reentrant, but is better than nothing.
     */
    char *sslenv;

    if ((sslenv = getenv("SSL_MODE")) != NULL && sslenv[0] != '\0')
        hndl->c_sslmode = ssl_string_to_mode(sslenv);
    else
        hndl->c_sslmode = cdb2_c_ssl_mode;

    if ((sslenv = getenv("SSL_CERT_PATH")) != NULL && sslenv[0] != '\0') {
        hndl->sslpath = strdup(sslenv);
        if (hndl->sslpath == NULL)
            return ENOMEM;
    } else if (cdb2_sslcertpath[0] != '\0') {
        hndl->sslpath = strdup(cdb2_sslcertpath);
        if (hndl->sslpath == NULL)
            return ENOMEM;
    }

    if ((sslenv = getenv("SSL_CERT")) != NULL && sslenv[0] != '\0') {
        hndl->cert = strdup(sslenv);
        if (hndl->cert == NULL)
            return ENOMEM;
    } else if (cdb2_sslcert[0] != '\0') {
        hndl->cert = strdup(cdb2_sslcert);
        if (hndl->cert == NULL)
            return ENOMEM;
    }

    if ((sslenv = getenv("SSL_KEY")) != NULL && sslenv[0] != '\0') {
        hndl->key = strdup(sslenv);
        if (hndl->key == NULL)
            return ENOMEM;
    } else if (cdb2_sslkey[0] != '\0') {
        hndl->key = strdup(cdb2_sslkey);
        if (hndl->key == NULL)
            return ENOMEM;
    }

    if ((sslenv = getenv("SSL_CA")) != NULL && sslenv[0] != '\0') {
        hndl->ca = strdup(sslenv);
        if (hndl->ca == NULL)
            return ENOMEM;
    } else if (cdb2_sslca[0] != '\0') {
        hndl->ca = strdup(cdb2_sslca);
        if (hndl->ca == NULL)
            return ENOMEM;
    }

    /* If we are told to verify server, and cacert file is NULL,
       we explicitly make one with the default name so that
       ssl_new_ctx() would fail if it could not load the CA. */
    if (hndl->c_sslmode >= SSL_VERIFY_CA && hndl->ca == NULL) {
        if (hndl->sslpath == NULL) {
            snprintf(hndl->errstr, sizeof(hndl->errstr),
                     "A trusted CA certificate is required "
                     "to verify server certificates.");
            return EINVAL;
        }
        hndl->ca = malloc(strlen(hndl->sslpath) + sizeof("/" DEFAULT_CA));
        if (hndl->ca == NULL)
            return ENOMEM;
        /* overflow-safe */
        sprintf(hndl->ca, "%s/%s", hndl->sslpath, DEFAULT_CA);
    }

    /* Set up SSL sessions. */
    if ((sslenv = getenv("SSL_SESSION_CACHE")) != NULL)
        cdb2_cache_ssl_sess = !!atoi(sslenv);
    cdb2_set_ssl_sessions(hndl, cdb2_get_ssl_sessions(hndl));

    /* Reset for next cdb2_open() */
    cdb2_c_ssl_mode = SSL_ALLOW;
    cdb2_sslcertpath[0] = '\0';
    cdb2_sslcert[0] = '\0';
    cdb2_sslkey[0] = '\0';
    cdb2_sslca[0] = '\0';

    return 0;
}

static int cdb2_called_ssl_init = 0;
pthread_mutex_t fend_ssl_init_lock = PTHREAD_MUTEX_INITIALIZER;
int cdb2_init_ssl(int init_libssl, int init_libcrypto)
{
    int rc = 0;
    if (cdb2_called_ssl_init == 0 &&
        (rc = pthread_mutex_lock(&fend_ssl_init_lock)) == 0) {
        if (cdb2_called_ssl_init == 0) {
            rc = ssl_init(init_libssl, init_libcrypto,
                          0, NULL, 0);
            cdb2_called_ssl_init = 1;
        }
        if (rc == 0)
            rc = pthread_mutex_unlock(&fend_ssl_init_lock);
        else
            pthread_mutex_unlock(&fend_ssl_init_lock);
    }
    return rc;
}

int cdb2_is_ssl_encrypted(cdb2_hndl_tp *hndl)
{
    return hndl->sb == NULL ? 0 : sslio_has_ssl(hndl->sb);
}

static cdb2_ssl_sess_list *cdb2_get_ssl_sessions(cdb2_hndl_tp *hndl)
{
    cdb2_ssl_sess_list *pos;
    int rc = pthread_mutex_lock(&cdb2_ssl_sess_lock);
    if (rc != 0)
        return NULL;

    for (pos = cdb2_ssl_sess_cache.next; pos != NULL; pos = pos->next) {
        if (strcasecmp(hndl->dbname, pos->dbname) == 0 &&
            strcasecmp(hndl->cluster, pos->cluster) == 0) {
            /* Don't return if being used. */
            if (pos->ref)
                pos = NULL;
            else
                pos->ref = 1;
            break;
        }
    }

    pthread_mutex_unlock(&cdb2_ssl_sess_lock);
    return pos;
}

static int cdb2_set_ssl_sessions(cdb2_hndl_tp *hndl, cdb2_ssl_sess_list *arg)
{
    /* Worst practices of variable naming. */
    int i, j;
    cdb2_ssl_sess *p, *q, *r;

    if (arg == NULL)
        return EINVAL;

    /* Disallow if sess_list not nil to avoid any confusion. */
    if (hndl->sess_list != NULL)
        return EPERM;

    /* Transfer valid SSL sessions to the new list
       in case that the hosts have changed (re-ordering, migration and etc). */
    r = malloc(sizeof(cdb2_ssl_sess) * hndl->num_hosts);
    if (r == NULL)
        return ENOMEM;

    for (i = 0, p = r; i != hndl->num_hosts; ++i, ++p) {
        strncpy(p->host, hndl->hosts[i], sizeof(p->host));
        p->host[sizeof(p->host) - 1] = '\0';
        p->sess = NULL;
        for (j = 0, q = arg->list; j != arg->n; ++q) {
            if (strcasecmp(p->host, q->host) == 0) {
                p->sess = q->sess;
                break;
            }
        }
    }

    free(arg->list);
    arg->n = hndl->num_hosts;
    arg->list = r;

    hndl->sess_list = arg;

    return 0;
}

static void cdb2_free_ssl_sessions(cdb2_ssl_sess_list *p)
{
    int i, rc;
    cdb2_ssl_sess_list *pos;

    if (p == NULL)
        return;

    if (p->ref != 0)
        return;

    /* Remove from the linkedlist first. */
    rc = pthread_mutex_lock(&cdb2_ssl_sess_lock);
    if (rc != 0)
        return;

    if (p->ref == 0) {
        /* pos points to the element before p. */
        for (pos = &cdb2_ssl_sess_cache; pos->next != NULL; pos = pos->next) {
            if (pos->next == p) {
                pos->next = p->next;
                break;
            }
        }
    }

    pthread_mutex_unlock(&cdb2_ssl_sess_lock);

    for (i = 0; i != p->n; ++i)
        SSL_SESSION_free(p->list[i].sess);
    free(p->list);
    free(p);
}
#else /* WITH_SSL */
int cdb2_init_ssl(int init_libssl, int init_libcrypto)
{
    return 0;
}

int cdb2_is_ssl_encrypted(cdb2_hndl_tp *hndl)
{
    return 0;
}
#endif /* !WITH_SSL */

int cdb2_open(cdb2_hndl_tp **handle, const char *dbname, const char *type,
              int flags)
{
    cdb2_hndl_tp *hndl;
    int rc = 0;

    pthread_once(&init_once, do_init_once);

    *handle = hndl = calloc(1, sizeof(cdb2_hndl_tp));
    strncpy(hndl->dbname, dbname, sizeof(hndl->dbname) - 1);
    strncpy(hndl->cluster, type, sizeof(hndl->cluster) - 1);
    strncpy(hndl->type, type, sizeof(hndl->type) - 1);
    hndl->flags = flags;
    hndl->dbnum = 1;
    hndl->connected_host = -1;
#if WITH_SSL
    /* We don't do dbinfo if DIRECT_CPU. So we'd default peer SSL mode to
       ALLOW. We will find it out later when we send SSL negotitaion packet
       to the server. */
    hndl->s_sslmode = PEER_SSL_ALLOW;
#endif

    hndl->max_retries = MAX_RETRIES;
    hndl->min_retries = MIN_RETRIES;

    if (getenv("CDB2_DEBUG"))
        hndl->debug_trace = 1;

    if (hndl->flags & CDB2_RANDOM) {
        strcpy(hndl->policy, "random");
    } else if (hndl->flags & CDB2_RANDOMROOM) {
        strcpy(hndl->policy, "random_room");
    } else if (hndl->flags & CDB2_ROOM) {
        strcpy(hndl->policy, "room");
    } else {
        hndl->flags |= CDB2_RANDOMROOM;
        strcpy(hndl->policy, "random_room");
    }

    if (hndl->flags & CDB2_DIRECT_CPU) {
        hndl->num_hosts = 1;
        /* Get defaults from comdb2db.cfg */
        get_comdb2db_hosts(NULL, NULL, NULL, NULL, NULL, NULL, NULL, NULL, NULL,
                           NULL, NULL, NULL, 1);
        strncpy(hndl->hosts[0], type, sizeof(hndl->hosts[0]) - 1);
        char *p = strchr(hndl->hosts[0], ':');
        if (p) {
            *p = '\0';
            hndl->ports[0] = atoi(p + 1);
        } else {
            if (!allow_pmux_route) {
                hndl->ports[0] =
                    cdb2portmux_get(type, "comdb2", "replication", dbname);
            } else {
                hndl->ports[0] = CDB2_PORTMUXPORT;
            }
        }
        goto done;
    } else if (is_machine_list(type)) {
        configure_from_literal(hndl, type);
        goto done;
    }
    rc = cdb2_get_dbhosts(hndl);
done:
#if WITH_SSL
    if (rc == 0)
        rc = set_up_ssl_params(hndl);
#endif

    if (log_calls) {
        fprintf(stderr, "%p> cdb2_open(dbname: \"%s\", type: \"%s\", flags: "
                        "%x) = %d => %p\n",
                (void *)pthread_self(), dbname, type, flags, rc, *handle);
    }
    return rc;
}

/* Include sbuf2.c directly to avoid libbb dependency. */
#include <sbuf2.c><|MERGE_RESOLUTION|>--- conflicted
+++ resolved
@@ -2040,8 +2040,6 @@
         sqlquery.skip_rows = skip_nrows;
     }
 
-<<<<<<< HEAD
-=======
     if (hndl && hndl->context_msgs.has_changed == 1 && hndl->context_msgs.count > 0) {
         sqlquery.n_context = hndl->context_msgs.count;
         sqlquery.context = hndl->context_msgs.message;
@@ -2049,7 +2047,6 @@
         hndl->context_msgs.has_changed = 0;
     }
 
->>>>>>> f80e3274
     int len = cdb2__query__get_packed_size(&query);
     unsigned char *buf = malloc(len + 1);
 
