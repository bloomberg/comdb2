/*
   Copyright 2015, 2017, Bloomberg Finance L.P.

   Licensed under the Apache License, Version 2.0 (the "License");
   you may not use this file except in compliance with the License.
   You may obtain a copy of the License at

       http://www.apache.org/licenses/LICENSE-2.0

   Unless required by applicable law or agreed to in writing, software
   distributed under the License is distributed on an "AS IS" BASIS,
   WITHOUT WARRANTIES OR CONDITIONS OF ANY KIND, either express or implied.
   See the License for the specific language governing permissions and
   limitations under the License.
 */

#include <sbuf2.h>
#include <limits.h>
#include <unistd.h>
#include <errno.h>
#include <ctype.h>
#include <sys/time.h>
#include <sys/poll.h>
#include <sys/socket.h>
#include <stdio.h>
#include <string.h>
#include <strings.h>
#include <pthread.h>
#include <arpa/inet.h>
#include <netinet/tcp.h>
#include <limits.h>

#include "cdb2api.h"

#include "sqlquery.pb-c.h"
#include "sqlresponse.pb-c.h"

#define SOCKPOOL_SOCKET_NAME "/tmp/sockpool.socket"
#define COMDB2DB "comdb2db"
#define COMDB2DB_NUM 32432

static char CDB2DBCONFIG_NOBBENV[512] = "/opt/bb/etc/cdb2/config/comdb2db.cfg";
/* The real path is COMDB2_ROOT + CDB2DBCONFIG_NOBBENV_PATH  */
static char CDB2DBCONFIG_NOBBENV_PATH[] = "/etc/cdb2/config.d/";

static char CDB2DBCONFIG_TEMP_BB_BIN[512] = "/bb/bin/comdb2db.cfg";

static char *CDB2DBCONFIG_BUF = NULL;

static char cdb2_default_cluster[64] = "";
static char cdb2_comdb2dbname[32] = "";
static char cdb2_dnssuffix[255] = "";

static char cdb2_machine_room[16] = "";
static int CDB2_PORTMUXPORT = 5105;
static int MAX_RETRIES = 21; /* We are looping each node twice. */
static int MIN_RETRIES = 3;
static int CDB2_CONNECT_TIMEOUT = 100;
static int COMDB2DB_TIMEOUT = 500;
static int cdb2_tcpbufsz = 0;

#ifndef WITH_SSL
#  define WITH_SSL 1
#endif

#if WITH_SSL
static ssl_mode cdb2_c_ssl_mode = SSL_ALLOW;
static char cdb2_sslcertpath[PATH_MAX];
static char cdb2_sslcert[PATH_MAX];
static char cdb2_sslkey[PATH_MAX];
static char cdb2_sslca[PATH_MAX];
static int cdb2_cache_ssl_sess = 0;
static pthread_mutex_t cdb2_ssl_sess_lock = PTHREAD_MUTEX_INITIALIZER;
typedef struct cdb2_ssl_sess_list cdb2_ssl_sess_list;
static void cdb2_free_ssl_sessions(cdb2_ssl_sess_list *sessions);
static cdb2_ssl_sess_list *cdb2_get_ssl_sessions(cdb2_hndl_tp *hndl);
static int cdb2_set_ssl_sessions(cdb2_hndl_tp *hndl,
                                 cdb2_ssl_sess_list *sessions);
#endif

static int cdb2_allow_pmux_route = 0;

static int _PID;
static int _MACHINE_ID;
static char *_ARGV0;

#define DB_TZNAME_DEFAULT "America/New_York"

#define MAX_NODES 128
#define MAX_CONTEXTS 10 /* Maximum stack size for storing context messages */
#define MAX_CONTEXT_LEN 100 /* Maximum allowed length of a context message */

#define MAX_STACK 512 /* Size of call-stack which opened the handle */

pthread_mutex_t cdb2_sockpool_mutex = PTHREAD_MUTEX_INITIALIZER;

#include <netdb.h>

static pthread_once_t init_once = PTHREAD_ONCE_INIT;
static int log_calls = 0;

#if defined(__APPLE__)
#include <libproc.h>

static char *apple_getargv0(void)
{
    static char argv0[PATH_MAX];
    int ret = proc_pidpath(_PID, argv0, sizeof(argv0));
    if (ret <= 0) {
        fprintf(stderr, "%s proc_pidpath returns %d\n", __func__, ret);
        return NULL;
    }
    return argv0;
}
#endif

#if defined(_SUN_SOURCE) || defined(_LINUX_SOURCE)

static char *proc_cmdline_getargv0(void)
{
    char procname[64];
    static char argv0[PATH_MAX];

    snprintf(procname, sizeof(procname), "/proc/self/cmdline");
    FILE *f = fopen(procname, "r");
    if (f == NULL) {
        fprintf(stderr, "%s cannot open %s, %s\n", __func__, procname,
                strerror(errno));
        return NULL;
    }

    if (fgets(argv0, PATH_MAX, f) == NULL) {
        fprintf(stderr, "%s error reading from %s, %s\n", __func__, procname,
                strerror(errno));
        fclose(f);
        return NULL;
    }

    fclose(f);
    return argv0;
}
#endif

#if defined(_IBM_SOURCE)

#include <sys/procfs.h>
#include <procinfo.h>

static char *ibm_getargv0(void)
{
    struct procsinfo p;
    static char argv0[PATH_MAX];
    pid_t idx = _PID;
    int rc;

    if (1 == (rc = getprocs(&p, sizeof(p), NULL, 0, &idx, 1)) &&
        _PID == p.pi_pid) {
        strncpy(argv0, p.pi_comm, PATH_MAX);
        argv0[PATH_MAX - 1] = '\0';
    } else {
        fprintf(stderr, "%s getprocs returns %d for pid %d\n", __func__, _PID);
        return NULL;
    }

    return argv0;
}
#endif

static char *getargv0(void)
{
#if defined(__APPLE__)
    return apple_getargv0();
#elif defined(_LINUX_SOURCE) || defined(_SUN_SOURCE)
    return proc_cmdline_getargv0();
#elif defined(_IBM_SOURCE)
    return ibm_getargv0();
#else
    fprintf(stderr, "%s unsupported architecture\n", __func__);
    return NULL;
#endif
}

static void do_init_once(void)
{
    char *do_log = getenv("CDB2_LOG_CALLS");
    if (do_log)
        log_calls = 1;
    char *config = getenv("CDB2_CONFIG_FILE");
    if (config) {
        /* can't call back cdb2_set_comdb2db_config from do_init_once */
        strncpy(CDB2DBCONFIG_NOBBENV, config, 511);
    }
    _PID = getpid();
    _MACHINE_ID = gethostid();
    _ARGV0 = getargv0();
}

static int is_sql_read(const char *sqlstr)
{
    const char get[] = "GET";
    const char sp_exec[] = "EXEC";
    const char with[] = "WITH";
    const char sel[] = "SELECT";
    const char explain[] = "EXPLAIN";

    if (sqlstr == NULL)
        return -1;
    while (sqlstr && isspace(*sqlstr))
        sqlstr++;
    int slen = strlen(sqlstr);
    if (slen) {
        if (slen < sizeof(get) - 1)
            return 0;
        if (!strncasecmp(sqlstr, get, sizeof(get) - 1))
            return 1;
        if (slen < sizeof(sp_exec) - 1)
            return 0;
        if (!strncasecmp(sqlstr, sp_exec, sizeof(sp_exec) - 1))
            return 1;
        if (!strncasecmp(sqlstr, with, sizeof(with) - 1))
            return 1;
        if (slen < sizeof(sel) - 1)
            return 0;
        if (!strncasecmp(sqlstr, sel, sizeof(sel) - 1))
            return 1;
        if (slen < sizeof(explain) - 1)
            return 0;
        if (!strncasecmp(sqlstr, explain, sizeof(explain) - 1))
            return 1;
    }
    return 0;
}

/* PASSFD CODE */
#if defined(_IBM_SOURCE) || defined(_LINUX_SOURCE)
#define HAVE_MSGHDR_MSG_CONTROL
#endif

enum {
    PASSFD_SUCCESS = 0,
    PASSFD_RECVMSG = -1, /* error with recvmsg() */
    PASSFD_EOF = -2,     /* eof before message completely read */
    PASSFD_2FDS = -3,    /* received more than one file descriptor */
    PASSFD_BADCTRL = -4, /* received bad control message */
    PASSFD_TIMEOUT = -5, /* timed out */
    PASSFD_POLL = -6,    /* error with poll() */
    PASSFD_SENDMSG = -7  /* error with sendmsg() */
};

static int recv_fd_int(int sockfd, void *data, size_t nbytes, int *fd_recvd)
{
    ssize_t rc;
    size_t bytesleft;
    char *cdata;
    struct msghdr msg;
    struct iovec iov[1];
    int recvfd;
#ifdef HAVE_MSGHDR_MSG_CONTROL
    union {
        struct cmsghdr cm;
        char control[CMSG_SPACE(sizeof(int))];
    } control_un;
    struct cmsghdr *cmsgptr;
#endif

    *fd_recvd = -1;
    cdata = data;
    bytesleft = nbytes;

    while (bytesleft > 0) {
#ifdef HAVE_MSGHDR_MSG_CONTROL
        msg.msg_control = control_un.control;
        msg.msg_controllen = sizeof(control_un.control);
        msg.msg_flags = 0;
#else
        msg.msg_accrights = (caddr_t)&recvfd;
        msg.msg_accrightslen = sizeof(int);
#endif
        msg.msg_name = NULL;
        msg.msg_namelen = 0;
        msg.msg_iov = iov;
        msg.msg_iovlen = 1;
        iov[0].iov_base = cdata;
        iov[0].iov_len = bytesleft;

        rc = recvmsg(sockfd, &msg, 0);

        if (rc == -1) {
            if (errno == EINTR || errno == EAGAIN)
                continue;
            return PASSFD_RECVMSG;
        }

        if (rc == 0) {
            /* Premature eof */
            return PASSFD_EOF;
        }

        cdata += rc;
        bytesleft -= rc;

/* See if we got a descriptor with this message */
#ifdef HAVE_MSGHDR_MSG_CONTROL
        cmsgptr = CMSG_FIRSTHDR(&msg);
        if (cmsgptr) {
            if (cmsgptr->cmsg_len != CMSG_LEN(sizeof(int)) ||
                cmsgptr->cmsg_level != SOL_SOCKET ||
                cmsgptr->cmsg_type != SCM_RIGHTS) {
                return PASSFD_BADCTRL;
            }
            recvfd = *((int *)CMSG_DATA(cmsgptr));
            if (*fd_recvd != -1) {
                if (close(recvfd) == -1) {
                    fprintf(stderr, "%s: error closing second fd %d: %d %s\n",
                            __func__, recvfd, errno, strerror(errno));
                }
                return PASSFD_2FDS;
            }
            *fd_recvd = recvfd;

            if (CMSG_NXTHDR(&msg, cmsgptr)) {
                return PASSFD_BADCTRL;
            }
        }
#else
        if (msg.msg_accrightslen == sizeof(int)) {
            if (*fd_recvd != -1) {
                if (close(recvfd) == -1) {
                    fprintf(stderr, "%s: error closing second fd %d: %d %s\n",
                            __func__, recvfd, errno, strerror(errno));
                }
                return PASSFD_2FDS;
            }
            *fd_recvd = recvfd;
        }
#endif
    }

    return PASSFD_SUCCESS;
}

/* This wrapper ensures that on error we close any file descriptor that we
 * may have received before the error occured.  Alse we make sure that we
 * preserve the value of errno which may be needed if the error was
 * PASSFD_RECVMSG. */
static int recv_fd(int sockfd, void *data, size_t nbytes, int *fd_recvd)
{
    int rc;
    rc = recv_fd_int(sockfd, data, nbytes, fd_recvd);
    if (rc != 0 && *fd_recvd != -1) {
        int errno_save = errno;
        if (close(*fd_recvd) == -1) {
            fprintf(stderr, "%s: close(%d) error: %d %s\n", __func__, *fd_recvd,
                    errno, strerror(errno));
        }
        *fd_recvd = -1;
        errno = errno_save;
    }
    return rc;
}

static int send_fd_to(int sockfd, const void *data, size_t nbytes,
                      int fd_to_send, int timeoutms)
{
    ssize_t rc;
    size_t bytesleft;
    struct msghdr msg;
    struct iovec iov[1];
    const char *cdata;
#ifdef HAVE_MSGHDR_MSG_CONTROL
    union {
        struct cmsghdr cm;
        char control[CMSG_SPACE(sizeof(int))];
    } control_un;
    struct cmsghdr *cmsgptr;
#endif

    bytesleft = nbytes;
    cdata = data;

    while (bytesleft > 0) {
        if (timeoutms > 0) {
            struct pollfd pol;
            int pollrc;
            pol.fd = sockfd;
            pol.events = POLLOUT;
            pollrc = poll(&pol, 1, timeoutms);
            if (pollrc == 0) {
                return PASSFD_TIMEOUT;
            } else if (pollrc == -1) {
                /* error will be in errno */
                return PASSFD_POLL;
            }
        }

        if (fd_to_send != -1) {
#ifdef HAVE_MSGHDR_MSG_CONTROL
            msg.msg_control = control_un.control;
            msg.msg_controllen = sizeof(control_un.control);
            msg.msg_flags = 0;
            cmsgptr = CMSG_FIRSTHDR(&msg);
            cmsgptr->cmsg_len = CMSG_LEN(sizeof(int));
            cmsgptr->cmsg_level = SOL_SOCKET;
            cmsgptr->cmsg_type = SCM_RIGHTS;
            *((int *)CMSG_DATA(cmsgptr)) = fd_to_send;
#else
            msg.msg_accrights = (caddr_t)&fd_to_send;
            msg.msg_accrightslen = sizeof(int);
#endif
        } else {
#ifdef HAVE_MSGHDR_MSG_CONTROL
            msg.msg_control = NULL;
            msg.msg_controllen = 0;
            msg.msg_flags = 0;
#else
            msg.msg_accrights = NULL;
            msg.msg_accrightslen = 0;
#endif
        }
        msg.msg_name = NULL;
        msg.msg_namelen = 0;
        msg.msg_iov = iov;
        msg.msg_iovlen = 1;
        iov[0].iov_base = (caddr_t)cdata;
        iov[0].iov_len = bytesleft;

        rc = sendmsg(sockfd, &msg, 0);
        if (rc == -1) {
            if (errno == EINTR || errno == EAGAIN)
                continue;
            return PASSFD_SENDMSG;
        }

        if (rc == 0) {
            return PASSFD_EOF;
        }

        /* We didn't get an error, so the fd must have been sent. */
        fd_to_send = -1;

        cdata += rc;
        bytesleft -= rc;
    }

    return PASSFD_SUCCESS;
}

static int send_fd(int sockfd, const void *data, size_t nbytes, int fd_to_send)
{
    return send_fd_to(sockfd, data, nbytes, fd_to_send, 0);
}

static int cdb2_tcpresolve(const char *host, struct in_addr *in, int *port)
{
    /*RESOLVE AN ADDRESS*/
    in_addr_t inaddr;

    int len;
    char tmp[8192];
    int tmplen = 8192;
    int herr;
    struct hostent hostbuf, *hp = NULL;
    char tok[128], *cc;
    cc = strchr(host, (int)':');
    if (cc == 0) {
        len = strlen(host);
        if (len >= sizeof(tok))
            return -2;
        memcpy(tok, host, len);
        tok[len] = 0;
    } else {
        *port = atoi(cc + 1);
        len = (int)(cc - host);
        if (len >= sizeof(tok))
            return -2;
        memcpy(tok, host, len);
        tok[len] = 0;
    }
    if ((inaddr = inet_addr(tok)) != (in_addr_t)-1) {
        /* it's dotted-decimal */
        memcpy(&in->s_addr, &inaddr, sizeof(inaddr));
    } else {
#ifdef __APPLE__
        hp = gethostbyname(tok);
#elif _LINUX_SOURCE
        gethostbyname_r(tok, &hostbuf, tmp, tmplen, &hp, &herr);
#elif _SUN_SOURCE
        hp = gethostbyname_r(tok, &hostbuf, tmp, tmplen, &herr);
#else
        hp = gethostbyname(tok);
#endif
        if (hp == NULL) {
            fprintf(stderr, "%s:gethostbyname(%s): errno=%d err=%s\n", __func__,
                    tok, errno, strerror(errno));
            return -1;
        }
        memcpy(&in->s_addr, hp->h_addr, hp->h_length);
    }
    return 0;
}

#include <fcntl.h>
static int lclconn(int s, const struct sockaddr *name, int namelen,
                   int timeoutms)
{
    /* connect with timeout */
    struct pollfd pfd;
    int flags, rc;
    int err;
    socklen_t len;
    if (timeoutms <= 0)
        return connect(s, name, namelen); /*no timeout specified*/
    flags = fcntl(s, F_GETFL, 0);
    if (flags < 0)
        return -1;
    if (fcntl(s, F_SETFL, flags | O_NONBLOCK) < 0) {
        return -1;
    }

    rc = connect(s, name, namelen);
    if (rc == -1 && errno == EINPROGRESS) {
        /*wait for connect event */
        pfd.fd = s;
        pfd.events = POLLOUT;
        rc = poll(&pfd, 1, timeoutms);
        if (rc == 0) {
            /*timeout*/
            /*fprintf(stderr,"connect timed out\n");*/
            return -2;
        }
        if (rc != 1) { /*poll failed?*/
            return -1;
        }
        if ((pfd.revents & POLLOUT) == 0) { /*wrong event*/
            /*fprintf(stderr,"poll event %d\n",pfd.revents);*/
            return -1;
        }
    } else if (rc == -1) {
        /*connect failed?*/
        return -1;
    }
    if (fcntl(s, F_SETFL, flags) < 0) {
        return -1;
    }
    len = sizeof(err);
    if (getsockopt(s, SOL_SOCKET, SO_ERROR, &err, &len)) {
        return -1;
    }
    errno = err;
    if (errno != 0)
        return -1;
    return 0;
}

static int cdb2_do_tcpconnect(struct in_addr in, int port, int myport,
                              int timeoutms)
{
    int sockfd, rc;
    int sendbuff;
    struct sockaddr_in tcp_srv_addr; /* server's Internet socket addr */
    struct sockaddr_in my_addr;      /* my Internet address */
    bzero((char *)&tcp_srv_addr, sizeof tcp_srv_addr);
    tcp_srv_addr.sin_family = AF_INET;
    if (port <= 0) {
        return -1;
    }
    tcp_srv_addr.sin_port = htons(port);
    memcpy(&tcp_srv_addr.sin_addr, &in.s_addr, sizeof(in.s_addr));
    if ((sockfd = socket(AF_INET, SOCK_STREAM, 0)) < 0) {
        fprintf(stderr, "tcpconnect_to: can't create TCP socket\n");
        return -1;
    }
#if 0
 	/* Allow connect port to be re-used */
 	sendbuff = 1;		/* enable option */
 	if (setsockopt( sockfd, SOL_SOCKET, SO_REUSEADDR, (char *)&sendbuff,
 	sizeof sendbuff ) < 0)
 	{
 		fprintf(stderr,"tcpconnect_to: setsockopt failure\n" );
 		close( sockfd );
 		return -1;
 	}
#endif
    sendbuff = 1; /* enable option */
    if (setsockopt(sockfd, IPPROTO_TCP, TCP_NODELAY, (char *)&sendbuff,
                   sizeof sendbuff) < 0) {
        fprintf(stderr, "tcpconnect_to: setsockopt failure\n");
        close(sockfd);
        return -1;
    }
    struct linger ling;
    ling.l_onoff = 1;
    ling.l_linger = 0;
    if (setsockopt(sockfd, SOL_SOCKET, SO_LINGER, (char *)&ling, sizeof(ling)) <
        0) {
        fprintf(stderr, "tcpconnect_to: setsockopt failure:%s",
                strerror(errno));
        close(sockfd);
        return -1;
    }

    if (cdb2_tcpbufsz) {
        int tcpbufsz = cdb2_tcpbufsz;
        if (setsockopt(sockfd, SOL_SOCKET, SO_RCVBUF, (char *)&tcpbufsz,
                       sizeof(tcpbufsz)) < 0) {
            fprintf(stderr, "tcpconnect_to: setsockopt failure:%s",
                    strerror(errno));
            close(sockfd);
            return -1;
        }
    }

    if (myport > 0) { /* want to use specific port on local host */
        bzero((char *)&my_addr, sizeof my_addr);
        my_addr.sin_family = AF_INET;
        my_addr.sin_addr.s_addr = INADDR_ANY;
        my_addr.sin_port = htons((u_short)myport);
        if (bind(sockfd, (struct sockaddr *)&my_addr, sizeof my_addr) < 0) {
            fprintf(stderr, "tcpconnect_to: bind failed on local port %d: %s",
                    myport, strerror(errno));
            close(sockfd);
            return -1;
        }
    }
    /* Connect to the server.  */
    rc = lclconn(sockfd, (struct sockaddr *)&tcp_srv_addr, sizeof(tcp_srv_addr),
                 timeoutms);

    if (rc < 0) {
        close(sockfd);
        return rc;
    }
    return (sockfd); /* all OK */
}

static int cdb2_tcpconnecth_to(const char *host, int port, int myport,
                               int timeoutms)
{
    int rc;
    struct in_addr in;
    if ((rc = cdb2_tcpresolve(host, &in, &port)) != 0)
        return rc;
    return cdb2_do_tcpconnect(in, port, myport, timeoutms);
}

struct context_messages {
    char *message[MAX_CONTEXTS];
    int count;
    int has_changed;
};

/* Forward declarations. */
static void cdb2_init_context_msgs(cdb2_hndl_tp *hndl);
static int cdb2_free_context_msgs(cdb2_hndl_tp *hndl);

/* Make it equal to FSQL header. */
struct newsqlheader {
    int type;
    int compression;
    int dummy;
    int length;
};

typedef struct cdb2_query_list_item {
    void *buf;
    int len;
    int is_read;
    char *sql;
    struct cdb2_query_list_item *next;
} cdb2_query_list;

#if WITH_SSL
typedef struct cdb2_ssl_sess {
    char host[64];
    SSL_SESSION *sess;
} cdb2_ssl_sess;

struct cdb2_ssl_sess_list {
    cdb2_ssl_sess_list *next;
    char dbname[64];
    char cluster[64];
    int ref;
    int n;
    /* We need to malloc the list separately as
       the list may change due to SSL re-negotiation
       or database migration. */
    cdb2_ssl_sess *list;
};
static cdb2_ssl_sess_list cdb2_ssl_sess_cache;
#endif

#define MAX_CNONCE_LEN 100

struct cdb2_hndl {
    char dbname[64];
    char cluster[64];
    char type[64];
    char hosts[MAX_NODES][64];
    int ports[MAX_NODES];
    int hosts_connected[MAX_NODES];
    SBUF2 *sb;
    int dbnum;
    int num_hosts;
    int num_hosts_sameroom;
    int node_seq;
    int in_trans;
    int temp_trans;
    int is_retry;
    char newsql_typestr[128];
    char policy[24];
    int master;
    int connected_host;
    char *query;
    char *query_hint;
    char *hint;
    int use_hint;
    int flags;
    char errstr[1024];
    char cnonce[MAX_CNONCE_LEN];
    int cnonce_len;
    char *sql;
    int ntypes;
    int *types;
    uint8_t *last_buf;
    CDB2SQLRESPONSE *lastresponse;
    uint8_t *first_buf;
    CDB2SQLRESPONSE *firstresponse;
    int error_in_trans;
    int client_side_error;
    int n_bindvars;
    CDB2SQLQUERY__Bindvalue **bindvars;
    cdb2_query_list *query_list;
    int snapshot_file;
    int snapshot_offset;
    int query_no;
    int retry_all;
    int num_set_commands;
    int num_set_commands_sent;
    int is_read;
    unsigned long long rows_read;
    int skip_feature;
    int first_record_read;
    char **commands;
    int ack;
    int is_hasql;
    int clear_snap_line;
    int debug_trace;
    int max_retries;
    int min_retries;
#if WITH_SSL
    ssl_mode c_sslmode; /* client SSL mode */
    peer_ssl_mode s_sslmode; /* server SSL mode */
    int sslerr; /* 1 if unrecoverable SSL error. */
    char *sslpath; /* SSL certificates */
    char *cert;
    char *key;
    char *ca;
    cdb2_ssl_sess_list *sess_list;
#endif
    struct context_messages context_msgs;
    char *env_tz;
    int sent_client_info;
    char stack[MAX_STACK];
    int send_stack;
};

void cdb2_set_min_retries(int min_retries)
{
    if (min_retries > 0) {
        MIN_RETRIES = min_retries;
    }
}

void cdb2_set_max_retries(int max_retries)
{
    if (max_retries > 0) {
        MAX_RETRIES = max_retries;
    }
}

void cdb2_hndl_set_min_retries(cdb2_hndl_tp *hndl, int min_retries)
{
    if (min_retries > 0) {
        hndl->min_retries = min_retries;
    }
}

void cdb2_hndl_set_max_retries(cdb2_hndl_tp *hndl, int max_retries)
{
    if (max_retries > 0) {
        hndl->max_retries = max_retries;
    }
}

void cdb2_set_comdb2db_config(const char *cfg_file)
{
    pthread_once(&init_once, do_init_once);
    if (log_calls)
        fprintf(stderr, "%p> %s(\"%s\")\n", (void *)pthread_self(), __func__,
                cfg_file);
    strncpy(CDB2DBCONFIG_NOBBENV, cfg_file, 511);
}

void cdb2_set_comdb2db_info(const char *cfg_info)
{
    int len = strlen(cfg_info) + 1;
    if (CDB2DBCONFIG_BUF != NULL)
        free(CDB2DBCONFIG_BUF);
    CDB2DBCONFIG_BUF = malloc(len);
    strncpy(CDB2DBCONFIG_BUF, cfg_info, len);
    pthread_once(&init_once, do_init_once);
    if (log_calls)
        fprintf(stderr, "%p> cdb2_set_comdb2db_info(\"%s\")\n",
                (void *)pthread_self(), cfg_info);
}

static inline int get_char(FILE *fp, char *buf, int *chrno)
{
    int ch;
    if (fp) {
        ch = getc(fp);
    } else {
        ch = buf[*chrno];
        *chrno += 1;
    }
    return ch;
}

static int read_line(char *line, int *len, int maxlen, FILE *fp, char *buf,
                     int *chrno)
{
    int ch = get_char(fp, buf, chrno);
    while (ch == ' ' || ch == '\n')
        ch = get_char(fp, buf, chrno); // consume empty lines

    int count = 0;
    while ((ch != '\n') && (ch != EOF) && (ch != '\0')) {
        line[count] = ch;
        count++;
        if (count >= maxlen)
            return count;
        ch = get_char(fp, buf, chrno);
    }
    if (count == 0)
        return -1;
    line[count + 1] = '\0';
    return count + 1;
}

int is_valid_int(const char *str)
{
    while (*str) {
        if (!isdigit(*str))
            return 0;
        else
            ++str;
    }
    return 1;
}

#if WITH_SSL
static ssl_mode ssl_string_to_mode(const char *s) {
    if (strcasecmp(SSL_MODE_REQUIRE, s) == 0)
        return SSL_REQUIRE;
    if (strcasecmp(SSL_MODE_VERIFY_CA, s) == 0)
        return SSL_VERIFY_CA;
    if (strcasecmp(SSL_MODE_VERIFY_HOST, s) == 0)
        return SSL_VERIFY_HOSTNAME;
    return SSL_ALLOW;
}
#endif

static void read_comdb2db_cfg(cdb2_hndl_tp *hndl, FILE *fp, char *comdb2db_name,
                              char *buf, char comdb2db_hosts[][64],
                              int *num_hosts, int *comdb2db_num, char *dbname,
                              char db_hosts[][64], int *num_db_hosts,
                              int *dbnum, int *dbname_found,
                              int *comdb2db_found, int *stack_at_open)
{
    char line[PATH_MAX > 2048 ? PATH_MAX : 2048] = {0};
    int len = 0;
    int line_no = 0;

    if (hndl && hndl->debug_trace) {
        fprintf(stderr, "td %u %s:%d \n", (uint32_t)pthread_self(), __func__,
                __LINE__);
    }
    while (read_line((char *)&line, &len, sizeof(line), fp, buf, &line_no) != -1) {
        if (len >= sizeof(line))
            return;

        char *last = NULL;
        char *tok = NULL;
        tok = strtok_r(line, " :", &last);
        if (tok == NULL)
            continue;
        else if (comdb2db_name && strcasecmp(comdb2db_name, tok) == 0) {
            tok = strtok_r(NULL, " :,", &last);
            if (tok && is_valid_int(tok)) {
                *comdb2db_num = atoi(tok);
                tok = strtok_r(NULL, " :,", &last);
            }
            while (tok != NULL) {
                strcpy(comdb2db_hosts[*num_hosts], tok);
                (*num_hosts)++;
                tok = strtok_r(NULL, " :,", &last);
                *comdb2db_found = 1;
            }
        } else if (dbname && (strcasecmp(dbname, tok) == 0)) {
            tok = strtok_r(NULL, " :,", &last);
            if (tok && is_valid_int(tok)) {
                *dbnum = atoi(tok);
                tok = strtok_r(NULL, " :,", &last);
            }
            while (tok != NULL) {
                strcpy(db_hosts[*num_db_hosts], tok);
                tok = strtok_r(NULL, " :,", &last);
                (*num_db_hosts)++;
                *dbname_found = 1;
            }
        } else if (strcasecmp("comdb2_config", tok) == 0) {
            tok = strtok_r(NULL, " =:,", &last);
            if (tok == NULL) continue;
            pthread_mutex_lock(&cdb2_sockpool_mutex);
            if (strcasecmp("default_type", tok) == 0) {
                tok = strtok_r(NULL, " :,", &last);
                if (tok) {
                    if (hndl && (strcasecmp(hndl->cluster, "default") == 0)) {
                        strcpy(hndl->cluster, tok);
                    } else if (!hndl) {
                        strcpy(cdb2_default_cluster, tok);
                    }
                }
            } else if (strcasecmp("room", tok) == 0) {
                tok = strtok_r(NULL, " :,", &last);
                if (tok)
                    strcpy(cdb2_machine_room, tok);
            } else if (strcasecmp("portmuxport", tok) == 0 || strcasecmp("pmuxport", tok) == 0) {
                tok = strtok_r(NULL, " :,", &last);
                if (tok)
                    CDB2_PORTMUXPORT = atoi(tok);
            } else if (strcasecmp("connect_timeout", tok) == 0) {
                tok = strtok_r(NULL, " :,", &last);
                if (tok)
                    CDB2_CONNECT_TIMEOUT = atoi(tok);
            } else if (strcasecmp("comdb2db_timeout", tok) == 0) {
                tok = strtok_r(NULL, " :,", &last);
                if (tok)
                    COMDB2DB_TIMEOUT = atoi(tok);
            } else if (strcasecmp("comdb2dbname", tok) == 0) {
                tok = strtok_r(NULL, " :,", &last);
                if (tok)
                    strcpy(cdb2_comdb2dbname, tok);
            } else if (strcasecmp("tcpbufsz", tok) == 0) {
                tok = strtok_r(NULL, " :,", &last);
                if (tok)
                    cdb2_tcpbufsz = atoi(tok);
            } else if (strcasecmp("dnssufix", tok) == 0) {
                tok = strtok_r(NULL, " :,", &last);
                if (tok)
                    strcpy(cdb2_dnssuffix, tok);
            } else if (strcasecmp("stack_at_open", tok) == 0 && stack_at_open) {
                tok = strtok_r(NULL, " :,", &last);
                if (tok) {
                    if (strncasecmp(tok, "true", 4) == 0) {
                        *stack_at_open = 1;
                    } else {
                        *stack_at_open = 0;
                    }
                }
#if WITH_SSL
            } else if (strcasecmp("ssl_mode", tok) == 0) {
                tok = strtok_r(NULL, " :,", &last);
                if (tok != NULL) {
                    if (strcasecmp(SSL_MODE_ALLOW, tok) == 0)
                        cdb2_c_ssl_mode = SSL_ALLOW;
                    else if (strcasecmp(SSL_MODE_REQUIRE, tok) == 0)
                        cdb2_c_ssl_mode = SSL_REQUIRE;
                    else if (strcasecmp(SSL_MODE_VERIFY_CA, tok) == 0)
                        cdb2_c_ssl_mode = SSL_VERIFY_CA;
                    else if (strcasecmp(SSL_MODE_VERIFY_HOST, tok) == 0)
                        cdb2_c_ssl_mode = SSL_VERIFY_HOSTNAME;
                }
            } else if (strcasecmp(SSL_CERT_PATH_OPT, tok) == 0) {
                tok = strtok_r(NULL, " :,", &last);
                if (tok) {
                    strncpy(cdb2_sslcertpath, tok, PATH_MAX);
                    cdb2_sslcertpath[PATH_MAX - 1] = '\0';
                }
            } else if (strcasecmp(SSL_CERT_OPT, tok) == 0) {
                tok = strtok_r(NULL, " :,", &last);
                if (tok) {
                    strncpy(cdb2_sslcert, tok, PATH_MAX);
                    cdb2_sslcert[PATH_MAX - 1] = '\0';
                }
            } else if (strcasecmp(SSL_KEY_OPT, tok) == 0) {
                tok = strtok_r(NULL, " :,", &last);
                if (tok) {
                    strncpy(cdb2_sslkey, tok, PATH_MAX);
                    cdb2_sslkey[PATH_MAX - 1] = '\0';
                }
            } else if (strcasecmp(SSL_CA_OPT, tok) == 0) {
                tok = strtok_r(NULL, " :,", &last);
                if (tok) {
                    strncpy(cdb2_sslca, tok, PATH_MAX);
                    cdb2_sslca[PATH_MAX - 1] = '\0';
                }
            } else if (strcasecmp("ssl_session_cache", tok) == 0) {
                tok = strtok_r(NULL, " :,", &last);
                if (tok)
                    cdb2_cache_ssl_sess = !!atoi(tok);
            } else if (strcasecmp("allow_pmux_route", tok) == 0) {
                tok = strtok_r(NULL, " :,", &last);
                if (tok) {
                    if (strncasecmp(tok, "true", 4) == 0) {
                        cdb2_allow_pmux_route = 1;
                    } else {
                        cdb2_allow_pmux_route = 0;
                    }
                }
#endif
            }
            pthread_mutex_unlock(&cdb2_sockpool_mutex);
        }
        bzero(line, sizeof(line));
    }
}

static int cdb2_dbinfo_query(cdb2_hndl_tp *hndl, char *type, char *dbname,
                             int dbnum, char *host, char valid_hosts[][64],
                             int *valid_ports, int *master_node,
                             int *num_valid_hosts,
                             int *num_valid_sameroom_hosts);
#define QUOTE_(x) #x
#define QUOTE(x) QUOTE_(x)
static int get_config_file(const char *dbname, char *f, size_t s)
{
    char *root = getenv("COMDB2_ROOT");
    if (root == NULL)
        root = QUOTE(COMDB2_ROOT);
    size_t n;
    n = snprintf(f, s, "%s%s%s.cfg", root, CDB2DBCONFIG_NOBBENV_PATH, dbname);
    if (n >= s)
        return -1;
    return 0;
}

/* read all available comdb2 configuration files
 */
static int read_available_comdb2db_configs(
        cdb2_hndl_tp *hndl, char comdb2db_hosts[][64],
        char *comdb2db_name, int *num_hosts,
        int *comdb2db_num, char *dbname,
        char db_hosts[][64], int *num_db_hosts,
        int *dbnum, int *comdb2db_found, int *dbname_found)
{
    char filename[PATH_MAX];
    int fallback_on_bb_bin = 1;

    if (hndl && hndl->debug_trace) {
        fprintf(stderr, "td %u %s:%d \n", (uint32_t)pthread_self(), __func__,
                __LINE__);
    }

    if (get_config_file(dbname, filename, sizeof(filename)) != 0)
        return -1; // set error string?

    if (num_hosts) *num_hosts = 0;
    if (num_db_hosts) *num_db_hosts = 0;

    if (CDB2DBCONFIG_BUF != NULL) {
        read_comdb2db_cfg(NULL, NULL, comdb2db_name, CDB2DBCONFIG_BUF,
                          comdb2db_hosts, num_hosts, comdb2db_num, dbname,
<<<<<<< HEAD
                          db_hosts, num_db_hosts, dbnum, dbname_found,
                          comdb2db_found);
=======
                          db_hosts, num_db_hosts, dbnum, &dbname_found,
                          &comdb2db_found, hndl ? (&hndl->send_stack) : NULL);
>>>>>>> f94be2f6
        fallback_on_bb_bin = 0;
    }

    FILE *fp = fopen(CDB2DBCONFIG_NOBBENV, "r");
    if (fp != NULL) {
        read_comdb2db_cfg(NULL, fp, comdb2db_name, NULL, comdb2db_hosts,
                          num_hosts, comdb2db_num, dbname, db_hosts,
<<<<<<< HEAD
                          num_db_hosts, dbnum, dbname_found, comdb2db_found);
=======
                          num_db_hosts, dbnum, &dbname_found, &comdb2db_found,
                          hndl ? (&hndl->send_stack) : NULL);
>>>>>>> f94be2f6
        fclose(fp);
        fallback_on_bb_bin = 0;
    }

    /* This is a temporary solution.  There's no clear plan for how comdb2db.cfg
     * will be deployed to non-dbini machines. In the meantime, we have
     * programmers who want to use the API on dbini/mini machines. So if we
     * can't find the file in any standard location, look at /bb/bin
     * Once deployment details for comdb2db.cfg solidify, this will go away. */
    if (fallback_on_bb_bin) {
        fp = fopen(CDB2DBCONFIG_TEMP_BB_BIN, "r");
        if (fp != NULL) {
            read_comdb2db_cfg(NULL, fp, comdb2db_name, NULL, comdb2db_hosts,
                              num_hosts, comdb2db_num, dbname, db_hosts,
<<<<<<< HEAD
                              num_db_hosts, dbnum, dbname_found,
                              comdb2db_found);
=======
                              num_db_hosts, dbnum, &dbname_found,
                              &comdb2db_found,
                              hndl ? (&hndl->send_stack) : NULL);
>>>>>>> f94be2f6
            fclose(fp);
        }
    }

    fp = fopen(filename, "r");
    if (fp != NULL) {
        read_comdb2db_cfg(hndl, fp, comdb2db_name, NULL, comdb2db_hosts,
                          num_hosts, comdb2db_num, dbname, db_hosts,
<<<<<<< HEAD
                          num_db_hosts, dbnum, dbname_found, comdb2db_found);
=======
                          num_db_hosts, dbnum, &dbname_found, &comdb2db_found,
                          hndl ? (&hndl->send_stack) : NULL);
>>>>>>> f94be2f6
        fclose(fp);
    }
    return 0;
}


static int get_comdb2db_hosts(cdb2_hndl_tp *hndl, char comdb2db_hosts[][64],
                              int *comdb2db_ports, int *master,
                              char *comdb2db_name, int *num_hosts,
                              int *comdb2db_num, char *dbname, char *dbtype,
                              char db_hosts[][64], int *num_db_hosts,
                              int *dbnum, int just_defaults)
{
    int rc;
    int comdb2db_found = 0;
    int dbname_found = 0;

    if (hndl && hndl->debug_trace) {
        fprintf(stderr, "td %u %s:%d \n", (uint32_t)pthread_self(), __func__,
                __LINE__);
    }

    rc = read_available_comdb2db_configs(hndl, comdb2db_hosts, comdb2db_name,
                                         num_hosts, comdb2db_num, dbname, 
                                         db_hosts, num_db_hosts, dbnum, 
                                         &comdb2db_found, &dbname_found);
    if (rc == -1)
        return rc;

    if (master) *master = -1;

    if (just_defaults || comdb2db_found || dbname_found)
        return 0;

    int ret = cdb2_dbinfo_query(hndl, cdb2_default_cluster, comdb2db_name,
                                *comdb2db_num, NULL, comdb2db_hosts,
                                comdb2db_ports, master, num_hosts, NULL);
    if (ret == 0)
        return 0;

    char tmp[8192];
    int tmplen = 8192;
    int herr;
    struct hostent hostbuf, *hp = NULL;
    char dns_name[256];

    if (cdb2_default_cluster[0] == '\0') {
        snprintf(dns_name, 256, "%s.%s", comdb2db_name, cdb2_dnssuffix);
    } else {
        snprintf(dns_name, 256, "%s-%s.%s", cdb2_default_cluster, comdb2db_name,
                 cdb2_dnssuffix);
    }
#ifdef __APPLE__
    hp = gethostbyname(dns_name);
#elif _LINUX_SOURCE
    gethostbyname_r(dns_name, &hostbuf, tmp, tmplen, &hp, &herr);
#elif _SUN_SOURCE
    hp = gethostbyname_r(dns_name, &hostbuf, tmp, tmplen, &herr);
#else
    hp = gethostbyname(dns_name);
#endif
    if (!hp) {
        fprintf(stderr, "%s:gethostbyname(%s): errno=%d err=%s\n", __func__,
                dns_name, errno, strerror(errno));
        return -1;
    }

    rc = -1;
    int i = 0;
    struct in_addr **addr_list = (struct in_addr **)hp->h_addr_list;
    for (i = 0; addr_list[i] != NULL; i++) {
        strcpy(comdb2db_hosts[i], inet_ntoa(*addr_list[i]));
        (*num_hosts)++;
        rc = 0;
    }
    return rc;
}

/* SOCKPOOL CODE START */

static int sockpool_enabled = 1;
static time_t sockpool_fail_time = 0;
static int sockpool_fd = -1;

struct sockaddr_sun {
    short sun_family;
    char sun_path[108];
};

struct sockpool_hello {
    char magic[4];
    int protocol_version;
    int pid;
    int slot;
};

struct sockpool_msg_vers0 {
    unsigned char request;
    char padding[3];
    int dbnum;
    int timeout;
    char typestr[48];
};

enum { SOCKPOOL_DONATE = 0, SOCKPOOL_REQUEST = 1 };

static int open_sockpool_ll(void)
{
    struct sockpool_hello hello;
    const char *ptr;
    size_t bytesleft;
    int fd = socket(AF_UNIX, SOCK_STREAM, 0);
    if (fd == -1) {
        fprintf(stderr, "%s:socket: %d %s\n", __func__, errno, strerror(errno));
        return -1;
    }

    struct sockaddr_sun addr = {0};
    addr.sun_family = AF_UNIX;
    strncpy(addr.sun_path, SOCKPOOL_SOCKET_NAME, sizeof(addr.sun_path));

    if (connect(fd, (const struct sockaddr *)&addr, sizeof(addr)) == -1) {
        close(fd);
        return -1;
    }

    /* Connected - write hello message */
    memcpy(hello.magic, "SQLP", 4);
    hello.protocol_version = 0;
    hello.pid = _PID;
    hello.slot = 0;

    ptr = (const char *)&hello;
    bytesleft = sizeof(hello);
    while (bytesleft > 0) {
        ssize_t nbytes;
        nbytes = write(fd, ptr, bytesleft);
        if (nbytes == -1) {
            fprintf(stderr, "%s:error writing hello: %d %s\n", __func__, errno,
                    strerror(errno));
            close(fd);
            return -1;
        } else if (nbytes == 0) {
            fprintf(stderr, "%s:unexpected eof writing hello\n", __func__);
            close(fd);
            return -1;
        }
        bytesleft -= nbytes;
        ptr += nbytes;
    }

    return fd;
}

void cdb2_enable_sockpool()
{
    pthread_mutex_lock(&cdb2_sockpool_mutex);
    sockpool_enabled = 1;
    pthread_mutex_unlock(&cdb2_sockpool_mutex);
}

/* Disable sockpool and close sockpool socket */
void cdb2_disable_sockpool()
{
    pthread_mutex_lock(&cdb2_sockpool_mutex);
    /* Close sockpool fd */
    if ((sockpool_enabled == 1) && (sockpool_fd != -1)) {
        close(sockpool_fd);
        sockpool_fd = -1;
    }
    sockpool_enabled = -1;
    pthread_mutex_unlock(&cdb2_sockpool_mutex);
}

// cdb2_socket_pool_get_ll: lockless
static int cdb2_socket_pool_get_ll(const char *typestr, int dbnum, int *port)
{
    if (sockpool_enabled == 0) {
        time_t current_time = time(NULL);
        /* Check every 10 seconds. */
        if ((current_time - sockpool_fail_time) > 10) {
            sockpool_enabled = 1;
        }
    }

    if (sockpool_enabled != 1) {
        return -1;
    }

    if (sockpool_fd == -1) {
        sockpool_fd = open_sockpool_ll();
        if (sockpool_fd == -1) {
            sockpool_enabled = 0;
            sockpool_fail_time = time(NULL);
            return -1;
        }
    }

    struct sockpool_msg_vers0 msg = {0};
    if (strlen(typestr) >= sizeof(msg.typestr)) {
        return -1;
    }
    /* Please may I have a file descriptor */
    msg.request = SOCKPOOL_REQUEST;
    msg.dbnum = dbnum;
    strncpy(msg.typestr, typestr, sizeof(msg.typestr) - 1);

    errno = 0;
    int rc = send_fd(sockpool_fd, &msg, sizeof(msg), -1);
    if (rc != PASSFD_SUCCESS) {
        fprintf(stderr, "%s: send_fd rc %d errno %d %s\n", __func__, rc, errno,
                strerror(errno));
        close(sockpool_fd);
        sockpool_fd = -1;
        return -1;
    }

    int fd;
    /* Read reply from server.  It can legitimately not send
     * us a file descriptor. */
    errno = 0;
    rc = recv_fd(sockpool_fd, &msg, sizeof(msg), &fd);
    if (rc != PASSFD_SUCCESS) {
        fprintf(stderr, "%s: recv_fd rc %d errno %d %s\n", __func__, rc, errno,
                strerror(errno));
        close(sockpool_fd);
        sockpool_fd = -1;
        fd = -1;
    }
    if (fd == -1 && port) {
        short gotport;
        memcpy((char *)&gotport, (char *)&msg.padding[1], 2);
        *port = ntohs(gotport);
    }
    return fd;
}

/* Get the file descriptor of a socket matching the given type string from
 * the pool.  Returns -1 if none is available or the file descriptor on
 * success. */
int cdb2_socket_pool_get(const char *typestr, int dbnum, int *port)
{
    pthread_mutex_lock(&cdb2_sockpool_mutex);
    int rc = cdb2_socket_pool_get_ll(typestr, dbnum, port);
    pthread_mutex_unlock(&cdb2_sockpool_mutex);
    if (log_calls)
        fprintf(stderr, "%s(%s,%d): fd=%d\n", __func__, typestr, dbnum, rc);
    return rc;
}

void cdb2_socket_pool_donate_ext(const char *typestr, int fd, int ttl,
                                 int dbnum, int flags, void *destructor,
                                 void *voidarg)
{
    pthread_mutex_lock(&cdb2_sockpool_mutex);
    if (sockpool_enabled == 1) {
        /* Donate this socket to the global socket pool.  We know that the
         * mutex is held. */
        if (sockpool_fd == -1) {
            sockpool_fd = open_sockpool_ll();
            if (sockpool_fd == -1) {
                sockpool_enabled = 0;
                fprintf(stderr, "\n Sockpool not present");
            }
        }

        struct sockpool_msg_vers0 msg = {0};
        if (sockpool_fd != -1 && (strlen(typestr) < sizeof(msg.typestr))) {
            int rc;
            msg.request = SOCKPOOL_DONATE;
            msg.dbnum = dbnum;
            msg.timeout = ttl;
            strncpy(msg.typestr, typestr, sizeof(msg.typestr) - 1);

            errno = 0;
            rc = send_fd(sockpool_fd, &msg, sizeof(msg), fd);
            if (rc != PASSFD_SUCCESS) {
                fprintf(stderr, "%s: send_fd rc %d errno %d %s\n", __func__, rc,
                        errno, strerror(errno));
                close(sockpool_fd);
                sockpool_fd = -1;
            }
        }
    }

    if (close(fd) == -1) {
        fprintf(stderr, "%s: close error for '%s' fd %d: %d %s\n", __func__,
                typestr, fd, errno, strerror(errno));
    }
    pthread_mutex_unlock(&cdb2_sockpool_mutex);
}

/* SOCKPOOL CODE ENDS */

static inline int cdb2_hostid()
{
    return _MACHINE_ID;
}

static int send_reset(SBUF2 *sb)
{
    int rc = 0;
    struct newsqlheader hdr;
    hdr.type = ntohl(CDB2_REQUEST_TYPE__RESET);
    hdr.compression = 0;
    hdr.length = 0;
    rc = sbuf2fwrite((char *)&hdr, sizeof(hdr), 1, sb);
    if (rc != 1) {
        return -1;
    }
    return 0;
}

#if WITH_SSL
static int try_ssl(cdb2_hndl_tp *hndl, SBUF2 *sb, int indx)
{
    /*
     *                   |<---------------- CLIENT ---------------->|
     *                   |------------------------------------------|
     *                   |    REQUIRE    |    ALLOW    |    < R7    |
     * -------|-----------------------------------------------------|
     *   ^    | REQUIRE  |     SSL[1]    |    SSL[1]   |    X[2]    |
     *   |    |-----------------------------------------------------|
     * SERVER | ALLOW    |     SSL[1]    |  PLAINTEXT  |  PLAINTEXT |
     *   |    |-----------------------------------------------------|
     *   v    | < R7     |     X[3]      |  PLAINTEXT  |  PLAINTEXT |
     * -------|-----------------------------------------------------|
     *        [1] The client writes an SSL negotiation packet first.
     *        [2] Rejected by the server.
     *        [3] Rejected by the client API.
     */

    /* An application may use different certificates.
       So we allocate an SSL context for each handle. */
    SSL_CTX *ctx;
    int rc, i, dossl = 0;
    cdb2_ssl_sess *p;
    cdb2_ssl_sess_list *store;
    SSL_SESSION *sess;

    if (hndl->c_sslmode >= SSL_REQUIRE) {
        switch (hndl->s_sslmode) {
        case PEER_SSL_UNSUPPORTED:
            sprintf(hndl->errstr, "The database does not support SSL.");
            hndl->sslerr = 1;
            return -1;
        case PEER_SSL_ALLOW:
        case PEER_SSL_REQUIRE:
            dossl = 1;
            break;
        default:
            sprintf(hndl->errstr,
                    "Unrecognized peer SSL mode: %d", hndl->s_sslmode);
            hndl->sslerr = 1;
            return -1;
        }
    } else {
        switch (hndl->s_sslmode) {
        case PEER_SSL_ALLOW:
        case PEER_SSL_UNSUPPORTED:
            dossl = 0;
            break;
        case PEER_SSL_REQUIRE:
            dossl = 1;
            break;
        default:
            sprintf(hndl->errstr,
                    "Unrecognized peer SSL mode: %d", hndl->s_sslmode);
            hndl->sslerr = 1;
            return -1;
        }
    }

    hndl->sslerr = 0;

    /* fast return if SSL is not needed. */
    if (!dossl)
        return 0;

    if ((rc = cdb2_init_ssl(1, 1)) != 0) {
        hndl->sslerr = 1;
        return rc;
    }

    /* If negotiation fails, let API retry. */
    struct newsqlheader hdr;
    hdr.type = ntohl(CDB2_REQUEST_TYPE__SSLCONN);
    hdr.compression = 0;
    hdr.length = 0;
    rc = sbuf2fwrite((char *)&hdr, sizeof(hdr), 1, sb);
    if (rc != 1)
        return -1;
    if ((rc = sbuf2flush(sb)) < 0 || (rc = sbuf2getc(sb)) < 0)
        return rc;

    /* The node does not agree with dbinfo. This usually happens
       during the downgrade from SSL to non-SSL. */
    if (rc == 'N') {
        if (hndl->c_sslmode <= SSL_ALLOW)
            return 0;

        /* We reach here only if the server is mistakenly downgraded
           before the client. */
        sprintf(hndl->errstr, "The database does not support SSL.");
        hndl->sslerr = 1;
        return -1;
    }

    rc = ssl_new_ctx(&ctx, hndl->sslpath,
                     &hndl->cert, &hndl->key, &hndl->ca,
                     hndl->num_hosts, hndl->errstr, sizeof(hndl->errstr));
    if (rc != 0) {
        hndl->sslerr = 1;
        return -1;
    }

    p = (hndl->sess_list == NULL) ? NULL : &(hndl->sess_list->list[indx]);

    rc = sslio_connect(sb, ctx, hndl->c_sslmode,
                       hndl->errstr, sizeof(hndl->errstr),
                       ((p != NULL) ? p->sess : NULL), &hndl->sslerr);

    SSL_CTX_free(ctx);
    if (rc != 1) {
        /* If SSL_connect() fails, invalidate the session. */
        if (p != NULL)
            p->sess = NULL;
        return -1;
    }

    if (cdb2_cache_ssl_sess) {
        if (hndl->sess_list == NULL) {
            hndl->sess_list = malloc(sizeof(cdb2_ssl_sess_list));
            if (hndl->sess_list == NULL)
                return ENOMEM;
            hndl->sess_list->list = NULL;
            strncpy(hndl->sess_list->dbname,
                    hndl->dbname, sizeof(hndl->dbname) - 1);
            hndl->sess_list->dbname[sizeof(hndl->dbname) - 1] = '\0';
            strncpy(hndl->sess_list->cluster,
                    hndl->cluster, sizeof(hndl->cluster) - 1);
            hndl->sess_list->cluster[sizeof(hndl->cluster) - 1] = '\0';
            hndl->sess_list->ref = 1;
            hndl->sess_list->n = hndl->num_hosts;

            /* Append it to our internal linkedlist. */
            rc = pthread_mutex_lock(&cdb2_ssl_sess_lock);
            if (rc != 0) {
                /* If we fail to lock (which is quite rare), don't error out. 
                   we lose the caching ability, and that's it. */
                free(hndl->sess_list);
                hndl->sess_list = NULL;
                cdb2_cache_ssl_sess = 0;
                return 0;
            }

            /* move store to the last element. */
            for (store = &cdb2_ssl_sess_cache; store->next != NULL;
                 store = store->next) {
                /* right, blank. */
            };
            hndl->sess_list->next = NULL;
            store->next = hndl->sess_list;
            pthread_mutex_unlock(&cdb2_ssl_sess_lock);
        }

        if (hndl->sess_list->list == NULL) {
            p = malloc(sizeof(cdb2_ssl_sess) * hndl->num_hosts);
            if (p == NULL)
                return ENOMEM;
            hndl->sess_list->list = p;

            for (i = 0; i != hndl->num_hosts; ++i, ++p) {
                strncpy(p->host, hndl->hosts[i], sizeof(p->host));
                p->host[sizeof(p->host) - 1] = '\0';
                p->sess = NULL;
            }
        }

        /* Refresh in case of renegotiation. */
        p = &(hndl->sess_list->list[indx]);
        sess = p->sess;
        p->sess = SSL_get1_session(sslio_get_ssl(sb));
        if (sess != NULL) SSL_SESSION_free(sess);
    }
    return 0;
}
#endif

static int cdb2portmux_route(const char *remote_host, char *app, char *service,
                             const char *instance, int debug)
{
    char name[128];
    char res[32];
    SBUF2 *ss = NULL;
    int rc, fd;
    rc = snprintf(name, sizeof(name), "%s/%s/%s", app, service, instance);
    if (rc < 1 || rc >= sizeof(name)) {
        if (debug)
            fprintf(stderr,
                    "ERROR: can not fit entire string into name '%s/%s/%s'\n",
                    app, service, instance);
        return -1;
    }

    if (debug)
        fprintf(stderr, "td %d %s name %s\n", (uint32_t)pthread_self(),
                __func__, name);

    fd = cdb2_tcpconnecth_to(remote_host, CDB2_PORTMUXPORT, 0,
                             CDB2_CONNECT_TIMEOUT);
    if (fd < 0)
        return -1;
    ss = sbuf2open(fd, 0);
    if (ss == 0) {
        close(fd);
        return -1;
    }
    sbuf2printf(ss, "rte %s\n", name);
    sbuf2flush(ss);
    res[0] = '\0';
    sbuf2gets(res, sizeof(res), ss);
    if (debug)
        fprintf(stderr, "rte '%s' returns res='%s'\n", name, res);
    if (res[0] != '0') { // character '0' is indication of success
        sbuf2close(ss);
        return -1;
    }
    sbuf2free(ss);
    return fd;
}

/* Tries to connect to specified node using sockpool.
 * If there is none, then makes a new socket connection.
 */
static int newsql_connect(cdb2_hndl_tp *hndl, char *host, int port, int myport,
                          int timeoutms, int indx)
{

    if (hndl->debug_trace) {
        fprintf(stderr, "td %u %s:%d entering\n", (uint32_t)pthread_self(),
                __func__, __LINE__);
    }
    int fd = -1;
    SBUF2 *sb = NULL;
    int rc = snprintf(hndl->newsql_typestr, sizeof(hndl->newsql_typestr),
                      "comdb2/%s/%s/newsql/%s", hndl->dbname, hndl->type,
                      hndl->policy);
    if ((rc < 1 || rc >= sizeof(hndl->newsql_typestr)) && hndl->debug_trace) {
        fprintf(stderr, "ERROR: can not fit entire string into "
                        "'comdb2/%s/%s/newsql/%s' only %s\n",
                hndl->dbname, hndl->type, hndl->policy, hndl->newsql_typestr);
    }

    while ((fd = cdb2_socket_pool_get(hndl->newsql_typestr, hndl->dbnum,
                                      NULL)) > 0) {
        if ((sb = sbuf2open(fd, 0)) == 0) {
            close(fd);
            return -1;
        }
        if (send_reset(sb) == 0)
            break;      // connection is ready
        sbuf2close(sb); // retry newsql connect;
    }

    if (fd < 0) {
        if (!cdb2_allow_pmux_route) {
            fd = cdb2_tcpconnecth_to(host, port, 0, CDB2_CONNECT_TIMEOUT);
        } else {
            fd = cdb2portmux_route(host, "comdb2", "replication", hndl->dbname,
                                   hndl->debug_trace);
        }
        if (fd < 0)
            return -1;

        if ((sb = sbuf2open(fd, 0)) == 0) {
            close(fd);
            return -1;
        }
        sbuf2printf(sb, "newsql\n");
        sbuf2flush(sb);
    }

#if WITH_SSL
    if (try_ssl(hndl, sb, indx) != 0) {
        sbuf2close(sb);
        return -1;
    }
#endif

    sbuf2settimeout(sb, 5000, 5000);
    hndl->sb = sb;
    hndl->num_set_commands_sent = 0;
    hndl->sent_client_info = 0;
    return 0;
}

static int newsql_disconnect(cdb2_hndl_tp *hndl, SBUF2 *sb, int line)
{
    if (sb == NULL)
        return 0;

    if (hndl->debug_trace) {
        fprintf(stderr, "td %p %s from line %d disconnecting\n",
                (void *)pthread_self(), __func__, line);
    }
    int fd = sbuf2fileno(sb);

    int timeoutms = 10 * 1000;
    if ((hndl->firstresponse &&
         (!hndl->lastresponse ||
          (hndl->lastresponse->response_type != RESPONSE_TYPE__LAST_ROW))) ||
        (!hndl->firstresponse) || hndl->in_trans) {
        sbuf2close(sb);
    } else {
        sbuf2free(sb);
        cdb2_socket_pool_donate_ext(hndl->newsql_typestr, fd, timeoutms / 1000,
                                    hndl->dbnum, 5, NULL, NULL);
    }
    hndl->use_hint = 0;
    hndl->sb = NULL;
    return 0;
}

/* returns port number, or -1 for error*/
static int cdb2portmux_get(const char *remote_host, char *app, char *service,
                           const char *instance, int debug)
{
    char name[128]; /* app/service/dbname */
    char res[32];
    SBUF2 *ss = NULL;
    int rc, fd, port;
    rc = snprintf(name, sizeof(name), "%s/%s/%s", app, service, instance);
    if (rc < 1 || rc >= sizeof(name)) {
        if (debug)
            fprintf(stderr,
                    "ERROR: can not fit entire string into name '%s/%s/%s'\n",
                    app, service, instance);
        return -1;
    }

    if (debug)
        fprintf(stderr, "td %d %s name %s\n", (uint32_t)pthread_self(),
                __func__, name);

    fd = cdb2_tcpconnecth_to(remote_host, CDB2_PORTMUXPORT, 0,
                             CDB2_CONNECT_TIMEOUT);
    if (fd < 0) {
        if (debug)
            fprintf(stderr, "cdb2_tcpconnecth_to returns fd=%d'\n", fd);
        return -1;
    }
    ss = sbuf2open(fd, 0);
    if (ss == 0) {
        close(fd);
        if (debug)
            fprintf(stderr, "sbuf2open returned 0\n");
        return -1;
    }
    sbuf2printf(ss, "get %s\n", name);
    sbuf2flush(ss);
    res[0] = '\0';
    sbuf2gets(res, sizeof(res), ss);
    sbuf2close(ss);
    if (debug)
        fprintf(stderr, "get '%s' returns res='%s'\n", name, res);
    if (res[0] == '\0') {
        return -1;
    }
    port = atoi(res);
    if (port <= 0)
        port = -1;
    return port;
}

void cdb2_use_hint(cdb2_hndl_tp *hndl)
{
    pthread_once(&init_once, do_init_once);
    hndl->use_hint = 1;
    if (log_calls) {
        fprintf(stderr, "%p> cdb2_use_hint(%p)\n", (void *)pthread_self(),
                hndl);
    }
}

static inline int cdb2_try_on_same_room(cdb2_hndl_tp *hndl)
{
    for (int i = 0; i < hndl->num_hosts_sameroom; i++) {
        int try_node = (hndl->node_seq + i) % hndl->num_hosts_sameroom;
        if (try_node == hndl->master || hndl->ports[try_node] <= 0 ||
            try_node == hndl->connected_host || hndl->hosts_connected[i] == 1)
            continue;
        int ret = newsql_connect(hndl, hndl->hosts[try_node],
                                 hndl->ports[try_node], 0, 100, i);
        if (ret != 0)
            continue;
        hndl->hosts_connected[try_node] = 1;
        hndl->connected_host = try_node;
        if (hndl->debug_trace) {
            fprintf(stderr, "td %u %s:%d connected_host=%s\n",
                    (uint32_t)pthread_self(), __func__, __LINE__,
                    hndl->hosts[try_node]);
        }
        return 0;
    }
    return -1;
}

/* try to connect to range of hosts starting at begin stopping at end */
static inline int cdb2_try_connect_range(cdb2_hndl_tp *hndl, int begin, int end)
{
    for (int i = begin; i < end; i++) {
        hndl->node_seq = i + 1;
        if (i == hndl->master || hndl->ports[i] <= 0 ||
            i == hndl->connected_host || hndl->hosts_connected[i] == 1)
            continue;
        int ret =
            newsql_connect(hndl, hndl->hosts[i], hndl->ports[i], 0, 100, i);
        if (ret != 0)
            continue;
        hndl->connected_host = i;
        hndl->hosts_connected[i] = 1;
        return 0;
    }
    return -1;
}

static int cdb2_get_dbhosts(cdb2_hndl_tp *hndl);

/* combine hashes similar to hash_combine from boost library */
static uint64_t val_combine(uint64_t lhs, uint64_t rhs)
{
    lhs ^= rhs + 0x9e3779b9 + (lhs << 6) + (lhs >> 2);
    return lhs;
}

static int cdb2_random_int()
{
    static __thread unsigned short rand_state[3] = {0};
    if (rand_state[0] == 0) {
        struct timeval tv;
        gettimeofday(&tv, NULL);
        /* Initialize rand_state once per thread
         * _PID will ensure that cnonce will be different accross processes

         * Get the initial random state by using thread id and time info. */
        uint32_t tmp[2];
        tmp[0] = tv.tv_sec;
        tmp[1] = tv.tv_usec;
        uint64_t hash = val_combine(*(uint64_t *)tmp, (uint64_t)pthread_self());
        rand_state[0] = hash;
        rand_state[1] = hash >> 16;
        rand_state[2] = hash >> 32;
    }
    return nrand48(rand_state);
}

static inline int cdb2_try_resolve_ports(cdb2_hndl_tp *hndl)
{
    for (int i = 0; i < hndl->num_hosts; i++) {
        if (hndl->ports[i] <= 0) {
            hndl->ports[i] =
                cdb2portmux_get(hndl->hosts[i], "comdb2", "replication",
                                hndl->dbname, hndl->debug_trace);
            if (hndl->ports[i] > 0) {
                return 1;
            }
        }
    }
    return 0;
}

static int cdb2_connect_sqlhost(cdb2_hndl_tp *hndl)
{
    if (hndl->sb) {
        newsql_disconnect(hndl, hndl->sb, __LINE__);
    }

    int requery_done = 0;

retry_connect:
    if (hndl->debug_trace) {
        fprintf(stderr, "td %u %s:%d node_seq=%d "
                        "flags=0x%x, num_hosts=%d, num_hosts_sameroom=%d\n",
                (uint32_t)pthread_self(), __func__, __LINE__, hndl->node_seq,
                hndl->flags, hndl->num_hosts, hndl->num_hosts_sameroom);
    }

    if ((hndl->node_seq == 0) &&
        ((hndl->flags & CDB2_RANDOM) || ((hndl->flags & CDB2_RANDOMROOM) &&
                                         (hndl->num_hosts_sameroom == 0)))) {
        hndl->node_seq = cdb2_random_int() % hndl->num_hosts;
    } else if ((hndl->flags & CDB2_RANDOMROOM) && (hndl->node_seq == 0) &&
               (hndl->num_hosts_sameroom > 0)) {
        hndl->node_seq = cdb2_random_int() % hndl->num_hosts_sameroom;
        /* First try on same room. */
        if (0 == cdb2_try_on_same_room(hndl))
            return 0;
    }

    /* have hosts but no ports?  try to resolve ports */
    if (hndl->flags & CDB2_DIRECT_CPU) {
        for (int i = 0; i < hndl->num_hosts; i++) {
            if (hndl->ports[i] <= 0) {
                if (!cdb2_allow_pmux_route) {
                    hndl->ports[i] =
                        cdb2portmux_get(hndl->hosts[i], "comdb2", "replication",
                                        hndl->dbname, hndl->debug_trace);
                } else {
                    hndl->ports[i] = CDB2_PORTMUXPORT;
                }
            }
        }
    }

    int start_seq = hndl->node_seq;
    if (0 == cdb2_try_connect_range(hndl, start_seq, hndl->num_hosts))
        return 0;

    if (0 == cdb2_try_connect_range(hndl, 0, start_seq))
        return 0;

    if (hndl->sb == NULL) {
        /* Can't connect to any of the non-master nodes, try connecting to
         * master.*/
        /* After this retry on other nodes. */
        bzero(hndl->hosts_connected, sizeof(hndl->hosts_connected));
        if (hndl->ports[hndl->master] > 0) {
            int ret = newsql_connect(hndl, hndl->hosts[hndl->master],
                                     hndl->ports[hndl->master], 0, 100,
                                     hndl->master);
            if (ret == 0) {
                hndl->connected_host = hndl->master;
                return 0;
            }
        }
    }

    /* have hosts but no ports?  try to resolve ports */
    if (hndl->flags & CDB2_DIRECT_CPU && cdb2_try_resolve_ports(hndl) == 1) {
        requery_done = 1;
        goto retry_connect;
    }

    /* Can't connect to any of the nodes, re-check information about db. */
    if (!(hndl->flags & CDB2_DIRECT_CPU) && requery_done == 0 &&
        cdb2_get_dbhosts(hndl) == 0) {
        requery_done = 1;
        goto retry_connect;
    }

    hndl->connected_host = -1;
    return -1;
}

static inline void ack(cdb2_hndl_tp *hndl)
{
    hndl->ack = 0;
    struct newsqlheader hdr = {0};
    hdr.type = htonl(RESPONSE_HEADER__SQL_RESPONSE_PONG);
    sbuf2write((void *)&hdr, sizeof(hdr), hndl->sb);
    sbuf2flush(hndl->sb);
}

static int cdb2_read_record(cdb2_hndl_tp *hndl, uint8_t **buf, int *len, int *type)
{
    /* Got response */
    SBUF2 *sb = hndl->sb;
    struct newsqlheader hdr;
    int b_read;

retry:
    b_read = sbuf2fread((char *)&hdr, 1, sizeof(hdr), sb);
    if (b_read != sizeof(hdr)) {
        if (hndl->debug_trace) {
            fprintf(stderr, "td %p %s:%d bad read or numbytes,"
                            " b_read=%d, sizeof(hdr)=(%lu):\n",
                    (void *)pthread_self(), __func__, __LINE__, b_read,
                    sizeof(hdr));
        }
        return -1;
    }

    hdr.type = ntohl(hdr.type);
    hdr.compression = ntohl(hdr.compression);
    hdr.length = ntohl(hdr.length);
    hndl->ack = (hdr.type == RESPONSE_HEADER__SQL_RESPONSE_PING);

    /* Server requires SSL. Return the header type in `type'.
       We may reach here under DIRECT_CPU mode where we skip DBINFO lookup. */
    if (hdr.type == RESPONSE_HEADER__SQL_RESPONSE_SSL) {
        if (type == NULL)
            return -1;
        *type = hdr.type;
        return 0;
    }

    if (hdr.length == 0)
        goto retry;

    if (type)
        *type = hdr.type;

    *buf = realloc(*buf, hdr.length);
    if ((*buf) == NULL) {
        fprintf(stderr, "%s: out of memory realloc(%d)\n", __func__, hdr.length);
        return -1;
    }

    b_read = sbuf2fread((char *)(*buf), 1, hdr.length, sb);
    *len = hdr.length;
    if (b_read != *len) {
        if (hndl->debug_trace) {
            fprintf(stderr, "td %p %s:%d bad read or numbytes,"
                            " b_read(%d) != *len(%d) type(%d)\n",
                    (void *)pthread_self(), __func__, __LINE__, b_read, *len,
                    *type);
        }
        return -1;
    }
    if (hndl->debug_trace && type) {
        fprintf(stderr, "td %u %s:%d returning type=%d\n",
                (uint32_t)pthread_self(), __func__, __LINE__, *type);
    }
    if (hdr.type == RESPONSE_HEADER__SQL_RESPONSE_TRACE) {
        CDB2SQLRESPONSE *response =  cdb2__sqlresponse__unpack(NULL, hdr.length, *buf);
        if (response->response_type == RESPONSE_TYPE__SP_TRACE) {
            fprintf(stderr,"%s\n",response->info_string);
            cdb2__sqlresponse__free_unpacked(response, NULL);
        } else {
            fprintf(stderr,"%s",response->info_string);
            cdb2__sqlresponse__free_unpacked(response, NULL);
            char cmd[250];
            if (fgets(cmd, 250, stdin) == NULL ||
                strncasecmp(cmd, "quit", 4) == 0) {
                exit(0);
            }
            CDB2QUERY query = CDB2__QUERY__INIT;
            query.spcmd = cmd;
            int len = cdb2__query__get_packed_size(&query);
            unsigned char *locbuf = malloc(len + 1);

            cdb2__query__pack(&query, locbuf);

            struct newsqlheader hdr;

            hdr.type = ntohl(CDB2_REQUEST_TYPE__CDB2QUERY);
            hdr.compression = ntohl(0);
            hdr.length = ntohl(len);

            sbuf2write((char *)&hdr, sizeof(hdr), hndl->sb);
            sbuf2write((char *)locbuf, len, hndl->sb);

            int rc = sbuf2flush(hndl->sb);
            free(locbuf);
            if (rc < 0)
                return -1;
        }
        goto retry;
    }
    return 0;
}

static int cdb2_convert_error_code(int rc)
{
    switch (rc) {
    case 1:
        return CDB2ERR_DUPLICATE;
    case 1003:
        return CDB2ERR_PREPARE_ERROR;
    default:
        return rc;
    }
}

static void clear_responses(cdb2_hndl_tp *hndl)
{
    if (hndl->lastresponse) {
        cdb2__sqlresponse__free_unpacked(hndl->lastresponse, NULL);
        free((void *)hndl->last_buf);
        hndl->last_buf = NULL;
        hndl->lastresponse = NULL;
    }

    if (hndl->firstresponse) {
        cdb2__sqlresponse__free_unpacked(hndl->firstresponse, NULL);
        free((void *)hndl->first_buf);
        hndl->first_buf = NULL;
        hndl->firstresponse = NULL;
    }
}

static int cdb2_effects_request(cdb2_hndl_tp *hndl)
{
    if (hndl && !hndl->in_trans) {
        return -1;
    }

    if (hndl->error_in_trans)
        return -1;

    clear_responses(hndl);
    CDB2QUERY query = CDB2__QUERY__INIT;
    CDB2DBINFO dbinfoquery = CDB2__DBINFO__INIT;
    dbinfoquery.dbname = hndl->dbname;
    dbinfoquery.has_want_effects = 1;
    dbinfoquery.want_effects = 1;
    query.sqlquery = NULL;
    query.dbinfo = &dbinfoquery;

    int len = cdb2__query__get_packed_size(&query);
    unsigned char *buf = malloc(len + 1);

    cdb2__query__pack(&query, buf);

    struct newsqlheader hdr;

    hdr.type = ntohl(CDB2_REQUEST_TYPE__CDB2QUERY);
    hdr.compression = ntohl(0);
    hdr.length = ntohl(len);

    sbuf2write((char *)&hdr, sizeof(hdr), hndl->sb);
    sbuf2write((char *)buf, len, hndl->sb);

    int rc = sbuf2flush(hndl->sb);
    free(buf);
    if (rc < 0)
        return -1;

    int type;

retry_read:
    rc = cdb2_read_record(hndl, &hndl->first_buf, &len, &type);
    if (rc) {
        free((void *)hndl->first_buf);
        hndl->first_buf = NULL;
        sbuf2close(hndl->sb);
        hndl->sb = NULL;
        return -1;
    }
    if (type ==
        RESPONSE_HEADER__SQL_RESPONSE) { /* This might be the error that
                                            happened within transaction. */
        hndl->firstresponse =
            cdb2__sqlresponse__unpack(NULL, len, hndl->first_buf);
        hndl->error_in_trans = 
            cdb2_convert_error_code(hndl->firstresponse->error_code);
        strcpy(hndl->errstr, hndl->firstresponse->error_string);
        goto retry_read;
    }

    if (type == RESPONSE_HEADER__SQL_EFFECTS && hndl->error_in_trans)
        return -1;

    if (type != RESPONSE_HEADER__SQL_EFFECTS) {
        free((void *)hndl->first_buf);
        hndl->first_buf = NULL;
        return -1;
    }

    if (hndl->first_buf == NULL) {
        fprintf(stderr, "td %u %s: Can't read response from the db\n",
                (uint32_t)pthread_self(), __func__);
        return -1;
    }
    hndl->firstresponse = cdb2__sqlresponse__unpack(NULL, len, hndl->first_buf);
    return 0;
}

static int cdb2_send_query(cdb2_hndl_tp *hndl, SBUF2 *sb, char *dbname,
                           char *sql, int n_set_commands,
                           int n_set_commands_sent, char **set_commands,
                           int n_bindvars, CDB2SQLQUERY__Bindvalue **bindvars,
                           int ntypes, int *types, int is_begin, int skip_nrows,
                           int retries_done, int do_append, int fromline)
{
    int n_features = 0;
    int features[10]; // Max 10 client features??
    CDB2QUERY query = CDB2__QUERY__INIT;
    CDB2SQLQUERY sqlquery = CDB2__SQLQUERY__INIT;

    // This should be sent once right after we connect, not with every query
    CDB2SQLQUERY__Cinfo cinfo = CDB2__SQLQUERY__CINFO__INIT;

    if (!hndl || !hndl->sent_client_info) {
        cinfo.pid = _PID;
        cinfo.th_id = pthread_self();
        cinfo.host_id = cdb2_hostid();
        cinfo.argv0 = _ARGV0;
        if (hndl && hndl->send_stack)
            cinfo.stack = hndl->stack;
        sqlquery.client_info = &cinfo;
        if (hndl)
            hndl->sent_client_info = 1;
    }
    sqlquery.dbname = dbname;
    while (isspace(*sql))
        sql++;
    sqlquery.sql_query = sql;
#if _LINUX_SOURCE
    sqlquery.little_endian = 1;
#else
    sqlquery.little_endian = 0;
#endif

    sqlquery.n_bindvars = n_bindvars;
    sqlquery.bindvars = bindvars;
    sqlquery.n_types = ntypes;
    sqlquery.types = types;
    sqlquery.tzname = (hndl) ? hndl->env_tz : DB_TZNAME_DEFAULT;
    sqlquery.mach_class = cdb2_default_cluster;


    if (hndl && hndl->debug_trace) {
        char *host = "NOT-CONNECTED";
        if (hndl->connected_host >= 0)
            host = hndl->hosts[hndl->connected_host];

        fprintf(stderr, "td %u %s sending '%s' to %s from-line %d retries is "
                        "%d do_append is %d\n",
                (uint32_t)pthread_self(), __func__, sql, host, fromline,
                retries_done, do_append);
    }

    query.sqlquery = &sqlquery;

    sqlquery.n_set_flags = n_set_commands - n_set_commands_sent;
    if (sqlquery.n_set_flags)
        sqlquery.set_flags = &set_commands[n_set_commands_sent];

    if (hndl && hndl->is_retry) {
        sqlquery.has_retry = 1;
        sqlquery.retry = hndl->is_retry;
    }

    if (hndl && !(hndl->flags & CDB2_READ_INTRANS_RESULTS) && is_begin) {
        features[n_features] = CDB2_CLIENT_FEATURES__SKIP_ROWS;
        n_features++;
    }

#if WITH_SSL
    features[n_features] = CDB2_CLIENT_FEATURES__SSL;
    n_features++;
#endif
    if (hndl) {
        features[n_features] = CDB2_CLIENT_FEATURES__ALLOW_MASTER_DBINFO;
        n_features++;
        if ((hndl->flags & CDB2_DIRECT_CPU) ||
            (retries_done && hndl->master == hndl->connected_host)) {
            features[n_features] = CDB2_CLIENT_FEATURES__ALLOW_MASTER_EXEC;
            n_features++;
        }
        if (retries_done >= hndl->num_hosts) {
            features[n_features] = CDB2_CLIENT_FEATURES__ALLOW_QUEUING;
            n_features++;
        }
    } else if (retries_done) {
        features[n_features] = CDB2_CLIENT_FEATURES__ALLOW_MASTER_DBINFO;
        n_features++;
        features[n_features] = CDB2_CLIENT_FEATURES__ALLOW_MASTER_EXEC;
        n_features++;
        features[n_features] = CDB2_CLIENT_FEATURES__ALLOW_QUEUING;
        n_features++;
    }

    if (hndl && hndl->cnonce_len > 0) {
        /* Have a query id associated with each transaction/query */
        sqlquery.has_cnonce = 1;
        sqlquery.cnonce.data = (uint8_t*)hndl->cnonce;
        sqlquery.cnonce.len = hndl->cnonce_len;
    }

    CDB2SQLQUERY__Snapshotinfo snapshotinfo = CDB2__SQLQUERY__SNAPSHOTINFO__INIT;
    if (hndl && hndl->snapshot_file) {
        snapshotinfo.file = hndl->snapshot_file;
        snapshotinfo.offset = hndl->snapshot_offset;
        sqlquery.snapshot_info = &snapshotinfo;
    }

    if (n_features) {
        sqlquery.n_features = n_features;
        sqlquery.features = features;
    }

    if (skip_nrows) {
        sqlquery.has_skip_rows = 1;
        sqlquery.skip_rows = skip_nrows;
    }

    if (hndl && hndl->context_msgs.has_changed == 1 &&
        hndl->context_msgs.count > 0) {
        sqlquery.n_context = hndl->context_msgs.count;
        sqlquery.context = hndl->context_msgs.message;
        /* Reset the has_changed flag. */
        hndl->context_msgs.has_changed = 0;
    }

    int len = cdb2__query__get_packed_size(&query);
    unsigned char *buf = malloc(len + 1);

    cdb2__query__pack(&query, buf);

    struct newsqlheader hdr;

    hdr.type = ntohl(CDB2_REQUEST_TYPE__CDB2QUERY);
    hdr.compression = ntohl(0);
    hdr.length = ntohl(len);

    sbuf2write((char *)&hdr, sizeof(hdr), sb);
    sbuf2write((char *)buf, len, sb);

    int rc = sbuf2flush(sb);

    if (rc < 0) {
        free(buf);
        return -1;
    }

    if (hndl && hndl->in_trans && do_append) {
        /* Retry number of transaction is different from that of query.*/
        cdb2_query_list *item = malloc(sizeof(cdb2_query_list));
        item->buf = buf;
        item->len = len;
        item->is_read = hndl->is_read;
        item->next = NULL;
        item->sql = strdup(sql);
        cdb2_query_list *last = hndl->query_list;
        if (last == NULL) {
            hndl->query_list = item;
        } else {
            while (last->next != NULL)
                last = last->next;
            last->next = item;
        }
    } else {
        free(buf);
    }

    return 0;
}

/* All "soft" errors are retryable .. constraint violation are not */
static int is_retryable(cdb2_hndl_tp *hndl, int err_val)
{
    switch (err_val) {
    case CDB2ERR_CHANGENODE:
    case CDB2ERR_NOMASTER:
    case CDB2ERR_TRAN_IO_ERROR:
    case CDB2ERR_REJECTED:
    case CDB2__ERROR_CODE__MASTER_TIMEOUT:
        return 1;

    default:
        return 0;
    }
}

static int retry_queries_and_skip(cdb2_hndl_tp *hndl, int num_retry,
                                  int skip_nrows);

#define PRINT_RETURN(rcode)                                                    \
    {                                                                          \
        if (hndl->debug_trace)                                                 \
            fprintf(stderr, "%std %u %s:%d cnonce '%s' [%d][%d] "              \
                            "returning %d\n",                                  \
                    rcode == 0 ? "" : "XXX ", (uint32_t)pthread_self(),        \
                    __func__, __LINE__, hndl->cnonce ? hndl->cnonce : "(nil)", \
                    hndl->snapshot_file, hndl->snapshot_offset, rcode);        \
        return (rcode);                                                        \
    }
#define PRINT_RETURN_OK(rcode)                                                 \
    {                                                                          \
        if (hndl->debug_trace)                                                 \
            fprintf(stderr, "td %u %s:%d cnonce '%s' [%d][%d] "                \
                            "returning %d\n",                                  \
                    (uint32_t)pthread_self(), __func__, __LINE__,              \
                    hndl->cnonce ? hndl->cnonce : "(nil)",                     \
                    hndl->snapshot_file, hndl->snapshot_offset, rcode);        \
        return (rcode);                                                        \
    }

static int cdb2_next_record_int(cdb2_hndl_tp *hndl, int shouldretry)
{
    int len;
    int rc;
    int num_retry = 0;

    if (hndl->ack)
        ack(hndl);

retry_next_record:
    if (hndl->first_buf == NULL || hndl->sb == NULL)
        PRINT_RETURN_OK(CDB2_OK_DONE);

    if (hndl->firstresponse->error_code)
        PRINT_RETURN_OK(hndl->firstresponse->error_code);

    if (hndl->lastresponse) {
        if (hndl->lastresponse->response_type == RESPONSE_TYPE__LAST_ROW) {
            PRINT_RETURN_OK(CDB2_OK_DONE);
        }

        if (hndl->lastresponse->response_type == RESPONSE_TYPE__COLUMN_VALUES &&
                hndl->lastresponse->error_code != 0) {
            int rc = cdb2_convert_error_code(hndl->lastresponse->error_code);
            if (hndl->in_trans) {
                /* Give the same error for every query until commit/rollback */
                hndl->error_in_trans = rc;
            }
            PRINT_RETURN_OK(rc);
        }
    }

    rc = cdb2_read_record(hndl, &hndl->last_buf, &len, NULL);
    if (rc) {
        newsql_disconnect(hndl, hndl->sb, __LINE__);
        sprintf(hndl->errstr, "%s: Timeout while reading response from server",
                __func__);
    retry:
        if (hndl->debug_trace) {
            fprintf(stderr, "td %p %s:%d retry: shouldretry=%d, "
                            "hndl->snapshot_file=%p, num_retry=%d\n",
                    (void *)pthread_self(), __func__, __LINE__, shouldretry,
                    hndl->snapshot_file, num_retry);
        }
        if (shouldretry && hndl->snapshot_file && num_retry < hndl->max_retries) {
            num_retry++;
            if (num_retry > hndl->num_hosts) {
                int tmsec;
                tmsec = (num_retry - hndl->num_hosts) * 100;
                if (tmsec > 1000)
                    tmsec = 1000;
                poll(NULL, 0, tmsec);
            }
            cdb2_connect_sqlhost(hndl);
            if (hndl->sb == NULL) {
#if WITH_SSL
                if (hndl->sslerr != 0)
                    PRINT_RETURN_OK(-1);
#endif
                goto retry;
            }
            rc = retry_queries_and_skip(hndl, num_retry, hndl->rows_read);
            if (rc) {
                newsql_disconnect(hndl, hndl->sb, __LINE__);
                goto retry;
            }
            goto retry_next_record;
        }
        PRINT_RETURN_OK(-1);
    }

    if (hndl->last_buf == NULL) {
        newsql_disconnect(hndl, hndl->sb, __LINE__);
        sprintf(hndl->errstr, "%s: No response from server", __func__);
        PRINT_RETURN_OK(-1);
    }

    if (hndl->lastresponse)
        cdb2__sqlresponse__free_unpacked(hndl->lastresponse, NULL);

    hndl->lastresponse = cdb2__sqlresponse__unpack(NULL, len, hndl->last_buf);

    if (hndl->lastresponse->snapshot_info &&
        hndl->lastresponse->snapshot_info->file) {
        hndl->snapshot_file = hndl->lastresponse->snapshot_info->file;
        hndl->snapshot_offset = hndl->lastresponse->snapshot_info->offset;
    }

    if (hndl->lastresponse->response_type == RESPONSE_TYPE__COLUMN_VALUES) {
        // "Good" rcodes are not retryable
        if (is_retryable(hndl, hndl->lastresponse->error_code) &&
            hndl->snapshot_file) {
            newsql_disconnect(hndl, hndl->sb, __LINE__);
            sprintf(hndl->errstr,
                    "%s: Timeout while reading response from server", __func__);
            goto retry;
        }

        hndl->rows_read++;
        if (hndl->in_trans) {
            /* Give the same error for every query until commit/rollback */
            hndl->error_in_trans =
                cdb2_convert_error_code(hndl->lastresponse->error_code);
        }
        rc = cdb2_convert_error_code(hndl->lastresponse->error_code);
        PRINT_RETURN_OK(rc);
    }

    if (hndl->lastresponse->response_type == RESPONSE_TYPE__LAST_ROW) {
        int ii = 0;

        // check for begin that couldn't retrieve the durable lsn from master
        if (is_retryable(hndl, hndl->lastresponse->error_code)) {
            newsql_disconnect(hndl, hndl->sb, __LINE__);
            sprintf(hndl->errstr,
                    "%s: Timeout while reading response from server", __func__);
            return hndl->lastresponse->error_code;
        }

        if (hndl->num_set_commands) {
            hndl->num_set_commands_sent = hndl->num_set_commands;
        }
        for (ii = 0; ii < hndl->lastresponse->n_features; ii++) {
            if (hndl->in_trans && CDB2_SERVER_FEATURES__SKIP_ROWS &&
                hndl->lastresponse->features[ii])
                hndl->skip_feature = 1;
        }

        PRINT_RETURN_OK(CDB2_OK_DONE);
    }

    PRINT_RETURN_OK(-1);
}

int cdb2_next_record(cdb2_hndl_tp *hndl)
{
    int rc = 0;

    pthread_once(&init_once, do_init_once);

    if (hndl->in_trans && hndl->skip_feature && !hndl->is_read) {
        rc = CDB2_OK_DONE;
    } else if (hndl->lastresponse && hndl->first_record_read == 0) {
        hndl->first_record_read = 1;
        if (hndl->lastresponse->response_type == RESPONSE_TYPE__COLUMN_VALUES) {
            rc = hndl->lastresponse->error_code;
        } else if (hndl->lastresponse->response_type ==
                   RESPONSE_TYPE__LAST_ROW) {
            if (hndl->num_set_commands) {
                hndl->num_set_commands_sent = hndl->num_set_commands;
            }
            rc = CDB2_OK_DONE;
        } else {
            rc = -1;
        }
    } else {
        rc = cdb2_next_record_int(hndl, 1);
    }

    if (log_calls)
        fprintf(stderr, "%p> cdb2_next_record(%p) = %d\n",
                (void *)pthread_self(), hndl, rc);
    return rc;
}

int cdb2_get_effects(cdb2_hndl_tp *hndl, cdb2_effects_tp *effects)
{
    int rc = 0;
    pthread_once(&init_once, do_init_once);

    while (cdb2_next_record_int(hndl, 0) == CDB2_OK)
        ;

    if (hndl->lastresponse == NULL) {
        int lrc = cdb2_effects_request(hndl);
        if (lrc) {
            rc = -1;
        } else if (hndl->firstresponse && hndl->firstresponse->effects) {
            effects->num_affected = hndl->firstresponse->effects->num_affected;
            effects->num_selected = hndl->firstresponse->effects->num_selected;
            effects->num_updated = hndl->firstresponse->effects->num_updated;
            effects->num_deleted = hndl->firstresponse->effects->num_deleted;
            effects->num_inserted = hndl->firstresponse->effects->num_inserted;
            cdb2__sqlresponse__free_unpacked(hndl->firstresponse, NULL);
            free((void *)hndl->first_buf);
            hndl->first_buf = NULL;
            hndl->firstresponse = NULL;
            rc = 0;
        } else {
            rc = -1;
        }
    } else if (hndl->lastresponse->effects) {
        effects->num_affected = hndl->lastresponse->effects->num_affected;
        effects->num_selected = hndl->lastresponse->effects->num_selected;
        effects->num_updated = hndl->lastresponse->effects->num_updated;
        effects->num_deleted = hndl->lastresponse->effects->num_deleted;
        effects->num_inserted = hndl->lastresponse->effects->num_inserted;
        rc = 0;
    } else {
        rc = -1;
    }

    if (log_calls) {
        fprintf(stderr, "%p> cdb_get_effects(%p) = %d", (void *)pthread_self(),
                hndl, rc);
        if (rc == 0)
            fprintf(stderr, " => affected %d, selected %d, updated %d, deleted "
                            "%d, inserted %d\n",
                    effects->num_affected, effects->num_selected,
                    effects->num_updated, effects->num_deleted,
                    effects->num_inserted);
    }

    return rc;
}

int cdb2_close(cdb2_hndl_tp *hndl)
{
    pthread_once(&init_once, do_init_once);
    if (log_calls)
        fprintf(stderr, "%p> cdb2_close(%p)\n", (void *)pthread_self(), hndl);

    if (!hndl)
        return 0;

    if (hndl->ack)
        ack(hndl);

    if (hndl->sb)
        newsql_disconnect(hndl, hndl->sb, __LINE__);

    if (hndl->firstresponse) {
        cdb2__sqlresponse__free_unpacked(hndl->firstresponse, NULL);
        free((void *)hndl->first_buf);
        hndl->first_buf = NULL;
    }

    if (hndl->lastresponse) {
        cdb2__sqlresponse__free_unpacked(hndl->lastresponse, NULL);
        free((void *)hndl->last_buf);
    }
    if (hndl->num_set_commands) {
        while (hndl->num_set_commands) {
            hndl->num_set_commands--;
            free(hndl->commands[hndl->num_set_commands]);
        }
        free(hndl->commands);
        hndl->commands = NULL;
    }

    if (hndl->query)
        free(hndl->query);

    if (hndl->query_hint)
        free(hndl->query_hint);

    if (hndl->hint)
        free(hndl->hint);

    cdb2_clearbindings(hndl);
    cdb2_free_context_msgs(hndl);
#if WITH_SSL
    free(hndl->sslpath);
    free(hndl->cert);
    free(hndl->key);
    free(hndl->ca);
    if (hndl->sess_list) {
        /* This is correct - we don't have to do it under lock. */
        hndl->sess_list->ref = 0;
    }
#endif

    free(hndl);
    return 0;
}

/* make_random_str() will return a randomly generated string
 * this is used to get a cnonce, composed of four components:
 * the first part is the id of this host machine
 * the second part is the PID of this client process
 * the third part is the current time usec portion
 * the fourth part is a [pseudo]random number
 */
static void make_random_str(char *str, size_t max_len, int *len)
{
    static __thread char cached_portion[23] = {0}; // 2*10 digits + 2 '-' + '\n'
    static __thread size_t cached_portion_len = 0;
    if (cached_portion_len == 0) {
        cached_portion_len = snprintf(cached_portion, sizeof(cached_portion),
                                      "%d-%d-", cdb2_hostid(), _PID);
    }
    struct timeval tv;
    gettimeofday(&tv, NULL);
    int randval = cdb2_random_int();
    strncpy(str, cached_portion, cached_portion_len);
    *len = cached_portion_len;
    *len += snprintf(str + cached_portion_len, max_len - cached_portion_len,
                     "%d-%d", (int)tv.tv_usec, randval);
    return;
}

#define SQLCACHEHINT "/*+ RUNCOMDB2SQL "
#define SQLCACHEHINTLENGTH 17

static inline const char *cdb2_skipws(const char *str)
{
    if (str) {
        while (*str && isspace(*str))
            str++;
    }
    return str;
}

static int cdb2_query_with_hint(cdb2_hndl_tp *hndl, const char *sqlquery,
                                char *short_identifier, char **hint,
                                char **query_hint)
{
    const char *sqlstr = cdb2_skipws(sqlquery);
    const char *sql_start = sqlstr;
    int len = strlen(sqlstr);
    int len_id = strlen(short_identifier);
    if (len_id > 128) {
        sprintf(hndl->errstr, "Short identifier is too long.");
        return -1;
    }

    int fw_end = 1;
    while (*sql_start != '\0' && *sql_start != ' ') {
        fw_end++;
        sql_start++;
    }

    /* short string will be something like this
       select <* RUNCOMDB2SQL <short_identifier> *>
       */
    *hint = malloc(fw_end + SQLCACHEHINTLENGTH + 4 + len_id + 1);
    strncpy(*hint, sqlstr, fw_end);
    /* Add the SQL HINT */
    strncpy(*hint + fw_end, SQLCACHEHINT, SQLCACHEHINTLENGTH);
    strncpy(*hint + fw_end + SQLCACHEHINTLENGTH, short_identifier, len_id);
    strncpy(*hint + fw_end + SQLCACHEHINTLENGTH + len_id, " */ ", 5);
    /* short string will be something like this
       select <* RUNCOMDB2SQL <short_identifier> *> <rest of the sql>
       */
    *query_hint = malloc(len + SQLCACHEHINTLENGTH + 4 + len_id + 1);
    strncpy(*query_hint, *hint, fw_end + SQLCACHEHINTLENGTH + 4 + len_id);
    strcpy(*query_hint + fw_end + SQLCACHEHINTLENGTH + 4 + len_id,
           sqlstr + fw_end);
    return 0;
}

int cdb2_run_statement(cdb2_hndl_tp *hndl, const char *sql)
{
    return cdb2_run_statement_typed(hndl, sql, 0, NULL);
}

static void parse_dbresponse(CDB2DBINFORESPONSE *dbinfo_response,
                             char valid_hosts[][64], int *valid_ports,
                             int *master_node, int *num_valid_hosts,
                             int *num_valid_sameroom_hosts
#if WITH_SSL
                             , peer_ssl_mode *s_mode
#endif
                             )
{
    if (log_calls)
        fprintf(stderr, "td %d %s:%d\n", (uint32_t)pthread_self(), __func__,
                __LINE__);
    int num_hosts = dbinfo_response->n_nodes;
    *num_valid_hosts = 0;
    if (num_valid_sameroom_hosts)
        *num_valid_sameroom_hosts = 0;
    int myroom = 0;
    int i = 0;
    for (i = 0; i < num_hosts; i++) {
        CDB2DBINFORESPONSE__Nodeinfo *currnode = dbinfo_response->nodes[i];
        if (!myroom) {
            if (currnode->has_room) {
                myroom = currnode->room;
            } else {
                myroom = -1;
            }
        }
        if (currnode->incoherent)
            continue;

        strcpy(valid_hosts[*num_valid_hosts], currnode->name);
        if (currnode->has_port) {
            valid_ports[*num_valid_hosts] = currnode->port;
        } else {
            valid_ports[*num_valid_hosts] = -1;
        }
        if (strcmp(currnode->name, dbinfo_response->master->name) == 0)
            *master_node = *num_valid_hosts;

        if (log_calls)
            fprintf(stderr, "td %d %s:%d, %d) host=%s(%d)%s\n",
                    (uint32_t)pthread_self(), __func__, __LINE__,
                    num_valid_hosts, valid_hosts[*num_valid_hosts],
                    valid_ports[*num_valid_hosts],
                    (*master_node == *num_valid_hosts) ? "*" : "");

        if (num_valid_sameroom_hosts && (myroom == currnode->room))
            (*num_valid_sameroom_hosts)++;

        (*num_valid_hosts)++;
    }

    /* Add incoherent nodes too, don't count them for same room hosts. */
    for (i = 0; i < num_hosts; i++) {
        CDB2DBINFORESPONSE__Nodeinfo *currnode = dbinfo_response->nodes[i];
        if (!currnode->incoherent)
            continue;
        strcpy(valid_hosts[*num_valid_hosts], currnode->name);
        if (currnode->has_port) {
            valid_ports[*num_valid_hosts] = currnode->port;
        } else {
            valid_ports[*num_valid_hosts] = -1;
        }
        if (currnode->number == dbinfo_response->master->number)
            *master_node = *num_valid_hosts;

        (*num_valid_hosts)++;
    }

#if WITH_SSL
    if (!dbinfo_response->has_require_ssl)
        *s_mode = PEER_SSL_UNSUPPORTED;
    else if (dbinfo_response->require_ssl)
        *s_mode = PEER_SSL_REQUIRE;
    else
        *s_mode = PEER_SSL_ALLOW;
#endif
}

static int retry_query_list(cdb2_hndl_tp *hndl, int num_retry, int run_last)
{
    if (hndl->debug_trace) {
        fprintf(stderr, "td %u %s():%d, retry_all %d, intran %d\n",
                (uint32_t)pthread_self(), __func__, __LINE__, hndl->retry_all,
                hndl->in_trans);
    }

    if (!hndl->retry_all || !hndl->in_trans)
        return 0;

    int rc = 0;
    if (!(hndl->snapshot_file || hndl->query_no <= 1)) {
        if (hndl->debug_trace) {
            fprintf(stderr,
                    "td %u %s:%d in_trans=%d snapshot_file=%d query_no=%d\n",
                    (uint32_t)pthread_self(), __func__, __LINE__,
                    hndl->in_trans, hndl->snapshot_file, hndl->query_no);
        }
        sprintf(hndl->errstr, "%s: Database disconnected while in transaction.",
                __func__);
        return CDB2ERR_TRAN_IO_ERROR; /* Fail if disconnect happens in
                                         transaction which doesn't have snapshot
                                         info.*/
    }

    /* Replay all the queries. */
    char *host = "NOT-CONNECTED";
    if (hndl->connected_host >= 0)
        host = hndl->hosts[hndl->connected_host];

    /*Send Begin. */
    hndl->is_retry = num_retry;

    clear_responses(hndl);
    hndl->skip_feature = 0;

    hndl->in_trans = 0;
    if (hndl->debug_trace) {
        fprintf(stderr, "td %u %s:%d setting in_trans to 0\n",
                (uint32_t)pthread_self(), __func__, __LINE__);
        fprintf(stderr, "td %u %s:%d sending 'begin' to %s\n",
                (uint32_t)pthread_self(), __func__, __LINE__, host);
    }
    rc = cdb2_send_query(hndl, hndl->sb, hndl->dbname, "begin",
                         hndl->num_set_commands, hndl->num_set_commands_sent,
                         hndl->commands, 0, NULL, 0, NULL, 1, 0, num_retry, 0,
                         __LINE__);
    hndl->in_trans = 1;
    if (hndl->debug_trace) {
        fprintf(stderr, "td %u %s:%d setting in_trans to 1\n",
                (uint32_t)pthread_self(), __func__, __LINE__);
    }

    if (rc != 0) {
        sbuf2close(hndl->sb);
        hndl->sb = NULL;
        if (hndl->debug_trace) {
            fprintf(stderr, "td %u %s:%d send_query rc=%d returning 1\n",
                    (uint32_t)pthread_self(), host, __LINE__, rc);
        }
        return 1;
    }
    int len = 0;
    int type = 0;
    rc = cdb2_read_record(hndl, &hndl->first_buf, &len, &type);

    if (hndl->debug_trace) {
        fprintf(stderr, "td %u line %d reading response from %s rc=%d\n",
                (uint32_t)pthread_self(), __LINE__, host, rc);
    }

    if (rc) {
        sbuf2close(hndl->sb);
        hndl->sb = NULL;
        if (hndl->debug_trace) {
            fprintf(
                stderr,
                "td %u line %d reading response from %s rc=%d returning 1\n",
                (uint32_t)pthread_self(), __LINE__, host, rc);
        }
        return 1;
    }
    if (type == RESPONSE_HEADER__DBINFO_RESPONSE) {
        if (hndl->flags & CDB2_DIRECT_CPU) {
            if (hndl->debug_trace) {
                fprintf(stderr, "td %u %s() directcpu will ignore dbinfo\n",
                        (uint32_t)pthread_self(), __func__);
            }
            return 1;
        }
        /* The master sent info about nodes that might be coherent. */
        sbuf2close(hndl->sb);
        hndl->sb = NULL;
        CDB2DBINFORESPONSE *dbinfo_response = NULL;
        dbinfo_response =
            cdb2__dbinforesponse__unpack(NULL, len, hndl->first_buf);
        parse_dbresponse(dbinfo_response, hndl->hosts, hndl->ports,
                         &hndl->master, &hndl->num_hosts,
                         &hndl->num_hosts_sameroom
#if WITH_SSL
                         ,
                         &hndl->s_sslmode
#endif
                         );
        cdb2__dbinforesponse__free_unpacked(dbinfo_response, NULL);

        if (hndl->debug_trace) {
            fprintf(stderr, "td %u host %s:%d type=%d returning 1\n",
                    (uint32_t)pthread_self(), host, __LINE__, type);
        }

#if WITH_SSL
        /* Clear cached SSL sessions - Hosts may have changed. */
        if (hndl->sess_list != NULL) {
            cdb2_ssl_sess_list *sl = hndl->sess_list;
            for (int i = 0; i != sl->n; ++i)
                SSL_SESSION_free(sl->list[i].sess);
            free(sl->list);
            sl->list = NULL;
        }
#endif
        return 1;
    }
    if (hndl->first_buf != NULL) {
        hndl->firstresponse =
            cdb2__sqlresponse__unpack(NULL, len, hndl->first_buf);
    } else {
        fprintf(stderr, "td %u %s:%d: Can't read response from DB\n",
                (uint32_t)pthread_self(), __func__, __LINE__);
        sbuf2close(hndl->sb);
        hndl->sb = NULL;
        return 1;
    }
    while ((rc = cdb2_next_record_int(hndl, 0)) == CDB2_OK)
        ;

    if (hndl->sb == NULL) {
        if (hndl->debug_trace) {
            fprintf(stderr, "td %u %s:%d: sb is NULL, next_record "
                            "returns %d, returning 1\n",
                    (uint32_t)pthread_self(), __func__, __LINE__, rc);
        }
        return 1;
    }

    cdb2_query_list *item = hndl->query_list;
    int i = 0;
    while (item != NULL) { /* Send all but the last query. */

        /* This is the case when we got disconnected while reading the
           query.
           In that case retry all the queries and skip their results,
           except the last one. */
        if (run_last == 0 && item->next == NULL)
            break;

        struct newsqlheader hdr;
        hdr.type = ntohl(CDB2_REQUEST_TYPE__CDB2QUERY);
        hdr.compression = ntohl(0);
        hdr.length = ntohl(item->len);
        if (hndl->debug_trace) {
            fprintf(stderr, "td %u:%d %s resending '%s' to %s\n",
                    (uint32_t)pthread_self(), __func__, __LINE__, item->sql,
                    host);
        }
        sbuf2write((char *)&hdr, sizeof(hdr), hndl->sb);
        sbuf2write((char *)item->buf, item->len, hndl->sb);
        sbuf2flush(hndl->sb);

        clear_responses(hndl);

        int len = 0;
        i++;

        if (hndl->skip_feature && !item->is_read) {
            item = item->next;
            continue;
        }
        /* This is for select queries, we send just the last row. */
        rc = cdb2_read_record(hndl, &hndl->first_buf, &len, NULL);
        if (rc) {
            if (hndl->debug_trace) {
                fprintf(stderr, "td %u %s:%d: Can't read response "
                                "from the db node %s\n",
                        (uint32_t)pthread_self(), __func__, __LINE__, host);
            }
            sbuf2close(hndl->sb);
            hndl->sb = NULL;
            return 1;
        }
        if (hndl->first_buf != NULL) {
            hndl->firstresponse =
                cdb2__sqlresponse__unpack(NULL, len, hndl->first_buf);
        } else {
            if (hndl->debug_trace) {
                fprintf(stderr, "td %u %s:%d: Can't read response "
                                "from the db node %s\n",
                        (uint32_t)pthread_self(), __func__, __LINE__, host);
            }
            sbuf2close(hndl->sb);
            hndl->sb = NULL;
            return 1;
        }
        int num_read = 0;
        int read_rc;

        while ((read_rc = cdb2_next_record_int(hndl, 0)) == CDB2_OK) {
            num_read++;
        }

        if (hndl->sb == NULL) {
            if (hndl->debug_trace) {
                fprintf(stderr,
                        "td %u %s:%d: sb is NULL, next_record_int returns "
                        "%d, returning 1\n",
                        (uint32_t)pthread_self(), __func__, __LINE__, read_rc);
            }
            return 1;
        }

        item = item->next;
    }
    clear_responses(hndl);
    return 0;
}

static int retry_queries_and_skip(cdb2_hndl_tp *hndl, int num_retry,
                                  int skip_nrows)
{
    int rc = 0, len;
    if (!(hndl->snapshot_file))
        return -1;

    hndl->retry_all = 1;

    if (hndl->in_trans) {
        rc = retry_query_list(hndl, num_retry, 0);
        if (rc) {
            PRINT_RETURN_OK(rc);
        }
    }
    hndl->is_retry = num_retry;

    rc = cdb2_send_query(hndl, hndl->sb, hndl->dbname, hndl->sql,
                         hndl->num_set_commands, hndl->num_set_commands_sent,
                         hndl->commands, hndl->n_bindvars, hndl->bindvars,
                         hndl->ntypes, hndl->types, 0, skip_nrows, num_retry, 0,
                         __LINE__);
    if (rc) {
        PRINT_RETURN_OK(rc);
    }

    rc = cdb2_read_record(hndl, &hndl->first_buf, &len, NULL);

    if (rc) {
        PRINT_RETURN_OK(rc);
    }

    if (hndl->first_buf != NULL) {
        hndl->firstresponse =
            cdb2__sqlresponse__unpack(NULL, len, hndl->first_buf);
    }

    PRINT_RETURN_OK(rc);
}

static int is_hasql(const char *set_command, int *value)
{
    const char *p = &set_command[0];

    assert(strncasecmp(p, "set", 3) == 0);

    while (*p && *p != ' ')
        p++;

    while (*p && *p == ' ')
        p++;

    if (strncasecmp(p, "hasql", 5))
        return 0;

    while (*p && *p != ' ')
        p++;

    while (*p && *p == ' ')
        p++;

    if (!strncasecmp(p, "on", 2))
        *value = 1;
    else
        *value = 0;

    return 1;
}

static inline void cleanup_query_list(cdb2_hndl_tp *hndl,
                                      cdb2_query_list *commit_query_list,
                                      int line)
{
    if (hndl->debug_trace && line)
        fprintf(stderr, "%s:%d called from line %d\n", __func__, __LINE__,
                line);
    hndl->skip_feature = 0;
    hndl->snapshot_file = 0;
    hndl->snapshot_offset = 0;
    hndl->is_retry = 0;
    hndl->error_in_trans = 0;
    hndl->in_trans = 0;
    if (hndl->debug_trace) {
        fprintf(stderr, "td %u %s:%d setting in_trans to 0\n",
                (uint32_t)pthread_self(), __func__, __LINE__);
    }

    cdb2_query_list *item = hndl->query_list;
    while (item != NULL) {
        cdb2_query_list *ditem = item;
        item = item->next;
        free(ditem->sql);
        free(ditem->buf);
        free(ditem);
    }

    item = commit_query_list;
    while (item != NULL) {
        cdb2_query_list *ditem = item;
        item = item->next;
        free(ditem->sql);
        free(ditem->buf);
        free(ditem);
    }

    hndl->query_list = NULL;
}

static inline void clear_snapshot_info(cdb2_hndl_tp *hndl, int line)
{
    hndl->clear_snap_line = line;
    hndl->snapshot_file = 0;
    hndl->snapshot_offset = 0;
    hndl->is_retry = 0;
}

static int process_set_command(cdb2_hndl_tp *hndl, const char *sql)
{
    int i, j, k;
    if (hndl->in_trans) {
        sprintf(hndl->errstr, "Can't run set query inside transaction.");
        hndl->error_in_trans = CDB2ERR_BADREQ;
        hndl->client_side_error = 1;
        return CDB2ERR_BADREQ;
    }
    i = hndl->num_set_commands;
    if (i > 0) {
        int skip_len = 4;
        char *dup_sql = strdup(sql + skip_len);
        char *rest;
        char *set_tok = strtok_r(dup_sql, " ", &rest);
        /* special case for spversion */
        if (set_tok && strcasecmp(set_tok, "spversion") == 0) {
            skip_len += 10;
            set_tok = strtok_r(rest, " ", &rest);
        }
        if (!set_tok) {
            free(dup_sql);
            return 0;
        }
        int len = strlen(set_tok);

        for (j = 0; j < i; j++) {
            /* If this matches any of the previous commands. */
            if ((strncasecmp(&hndl->commands[j][skip_len], set_tok, len) ==
                 0) &&
                (hndl->commands[j][len + skip_len] == ' ')) {
                free(dup_sql);
                if (j == (i - 1)) {
                    if (strcmp(hndl->commands[j], sql) == 0) {
                        /* Do Nothing. */
                    } else {
                        hndl->commands[i - 1] =
                            realloc(hndl->commands[i - 1], strlen(sql) + 1);
                        strcpy(hndl->commands[i - 1], sql);
                    }
                } else {
                    char *cmd = hndl->commands[j];
                    /* Move all the commands down the array. */
                    for (k = j; k < i - 1; k++) {
                        hndl->commands[k] = hndl->commands[k + 1];
                    }
                    if (strcmp(cmd, sql) == 0) {
                        hndl->commands[i - 1] = cmd;
                    } else {
                        hndl->commands[i - 1] = realloc(cmd, strlen(sql) + 1);
                        strcpy(hndl->commands[i - 1], sql);
                    }
                }
                if (hndl->num_set_commands_sent)
                    hndl->num_set_commands_sent--;
                return 0;
            }
        }
        free(dup_sql);
    }
    hndl->num_set_commands++;
    hndl->commands =
        realloc(hndl->commands, sizeof(char *) * hndl->num_set_commands);
    hndl->commands[i] = malloc(strlen(sql) + 1);
    strcpy(hndl->commands[i], sql);
    int hasql_val;
    if (is_hasql(sql, &hasql_val)) {
        hndl->is_hasql = hasql_val;
    }
    return 0;
}


static inline void consume_previous_query(cdb2_hndl_tp *hndl)
{
    while (cdb2_next_record_int(hndl, 0) == CDB2_OK)
        ;

    clear_responses(hndl);
    hndl->rows_read = 0;
}

#define GOTO_RETRY_QUERIES()                                                   \
    do {                                                                       \
        if (hndl->debug_trace) {                                               \
            fprintf(stderr, "td %u %s:%d goto retry_queries\n",                \
                    (uint32_t)pthread_self(), __func__, __LINE__);             \
        }                                                                      \
        goto retry_queries;                                                    \
    } while (0);

static int cdb2_run_statement_typed_int(cdb2_hndl_tp *hndl, const char *sql,
                                        int ntypes, int *types, int line)
{
    int return_value;
    int using_hint = 0;
    int rc = 0;
    int is_begin = 0;
    int is_commit = 0;
    int is_hasql_commit = 0;
    int commit_file = 0;
    int commit_offset = 0;
    int commit_is_retry = 0;
    cdb2_query_list *commit_query_list = NULL;
    int is_rollback = 0;
    int retries_done = 0;

    if (hndl->debug_trace) {
        fprintf(stderr, "%s running '%s' from line %d\n", __func__, sql, line);
    }

    consume_previous_query(hndl);
    sql = cdb2_skipws(sql);
    if (!sql)
        return 0;

    /* sniff out 'set hasql on' here */
    if (strncasecmp(sql, "set", 3) == 0) {
        rc = process_set_command(hndl, sql);
        return rc;
    }

    if (strncasecmp(sql, "begin", 5) == 0) {
        if (hndl->debug_trace) {
            fprintf(stderr, "td %u:%d setting is_begin flag\n",
                    (uint32_t)pthread_self(), __LINE__);
        }
        is_begin = 1;
    } else if (strncasecmp(sql, "commit", 6) == 0) {
        if (hndl->debug_trace) {
            fprintf(stderr, "td %u:%d setting is_commit flag\n",
                    (uint32_t)pthread_self(), __LINE__);
        }
        is_commit = 1;
    } else if (strncasecmp(sql, "rollback", 8) == 0) {
        if (hndl->debug_trace) {
            fprintf(stderr, "td %u:%d setting is_commit & is_rollback "
                            "flag for rollback\n",
                    (uint32_t)pthread_self(), __LINE__);
        }
        is_commit = 1;
        is_rollback = 1;
    }
    if (hndl->client_side_error == 1 && hndl->in_trans && !is_commit) {
        return hndl->error_in_trans;
    } else if (hndl->client_side_error == 1 && hndl->in_trans && is_commit) {
        sql = "rollback";
    }

    if ((is_begin && hndl->in_trans) || (is_commit && !hndl->in_trans)) {
        if (hndl->debug_trace) {
            if (is_commit && !hndl->in_trans) {
                fprintf(
                    stderr,
                    "XXX td %u line %d: i am committing but not 'in-trans'\n",
                    (uint32_t)pthread_self(), __LINE__);
            } else {
                fprintf(stderr,
                        "XXX td %u line %d i am beginning but not 'in-trans'\n",
                        (uint32_t)pthread_self(), __LINE__);
            }
        }

        sprintf(hndl->errstr, "Wrong sql handle state");
        PRINT_RETURN(CDB2ERR_BADSTATE);
    }

    hndl->is_read = is_sql_read(sql);

    if (hndl->use_hint) {
        if (hndl->query && (strcmp(hndl->query, sql) == 0)) {
            sql = hndl->hint;
            using_hint = 1;
        } else {

            if (hndl->query) {
                free(hndl->query);
                hndl->query = NULL;
            }

            if (hndl->query_hint) {
                free(hndl->query_hint);
                hndl->query_hint = NULL;
            }

            if (hndl->hint) {
                free(hndl->hint);
                hndl->hint = NULL;
            }

            int len = strlen(sql);
            if (len > 100) {
                hndl->query = malloc(len + 1);
                strcpy(hndl->query, sql);

                char c_hint[128];
                int length;
                make_random_str(c_hint, sizeof(c_hint), &length);

                cdb2_query_with_hint(hndl, sql, c_hint, &hndl->hint,
                                     &hndl->query_hint);

                sql = hndl->query_hint;
            }
        }
    }

    if (!hndl->in_trans) { /* only one cnonce for a transaction. */
        clear_snapshot_info(hndl, __LINE__);
        make_random_str(hndl->cnonce, MAX_CNONCE_LEN, &hndl->cnonce_len);
    }
    hndl->retry_all = 1;
    int run_last = 1;

retry_queries:
    if (hndl->debug_trace) {
        fprintf(stderr, "td %u %s:%d retry_queries: hndl->host=%d (%s)\n",
                (uint32_t)pthread_self(), __func__, __LINE__,
                hndl->connected_host,
                (hndl->connected_host >= 0 ? hndl->hosts[hndl->connected_host]
                                           : ""));
    }

    hndl->first_record_read = 0;

    retries_done++;

#if WITH_SSL
    if (hndl->sslerr != 0)
        PRINT_RETURN(CDB2ERR_CONNECT_ERROR);
#endif

    if (retries_done > hndl->max_retries) {
        sprintf(hndl->errstr, "%s: Maximum number of retries done.", __func__);
        if (is_hasql_commit) {
            cleanup_query_list(hndl, commit_query_list, __LINE__);
        }
        if (is_begin) {
            hndl->in_trans = 0;
        }
        PRINT_RETURN(CDB2ERR_TRAN_IO_ERROR);
    }

    if (!hndl->sb) {
        if (is_rollback) {
            cleanup_query_list(hndl, NULL, __LINE__);
            if (hndl->debug_trace) {
                fprintf(stderr,
                        "td %u %s:%d returning 0 on unconnected rollback\n",
                        (uint32_t)pthread_self(), __func__, __LINE__);
            }
            PRINT_RETURN(0);
        }

        if (retries_done > hndl->num_hosts) {
            int tmsec;

            if (!hndl->is_hasql && (retries_done > hndl->min_retries)) {
                if (hndl->debug_trace) {
                    fprintf(stderr, "td %u %s:%d returning cannot-connect, "
                                    "retries_done=%d, num_hosts=%d\n",
                            (uint32_t)pthread_self(), __func__, __LINE__,
                            retries_done, hndl->num_hosts);
                }
                sprintf(hndl->errstr, "%s: Cannot connect to db", __func__);
                PRINT_RETURN(CDB2ERR_CONNECT_ERROR);
            }

            tmsec = (retries_done - hndl->num_hosts) * 100;
            if (tmsec >= 1000) {
                tmsec = 1000;
                if (!hndl->debug_trace) {
                    fprintf(stderr, "%s: cannot connect: sleep on retry\n", 
                            __func__);
                }
            }

            if (hndl->debug_trace) {
                fprintf(stderr, "td %u %s:%d polling for %d ms\n",
                        (uint32_t)pthread_self(), __func__, __LINE__, tmsec);
            }

            poll(NULL, 0, tmsec);
        }
        cdb2_connect_sqlhost(hndl);
        if (hndl->sb == NULL) {
            if (hndl->debug_trace) {
                fprintf(stderr,
                        "td %u %s:%d rc=%d goto retry_queries on connect "
                        "failure\n",
                        (uint32_t)pthread_self(), __func__, __LINE__, rc);
            }
            goto retry_queries;
        }
        if (!is_begin) {
            hndl->retry_all = 1;
            rc = retry_query_list(hndl, (retries_done - 1), run_last);
            if (rc > 0) {
                newsql_disconnect(hndl, hndl->sb, __LINE__);
                hndl->retry_all = 1;
                if (hndl->debug_trace) {
                    fprintf(stderr, "td %u %s:%d rc=%d goto retry_queries\n",
                            (uint32_t)pthread_self(), __func__, __LINE__, rc);
                }
                goto retry_queries;
            }
            else if (rc < 0) {
                sprintf(hndl->errstr, "Can't retry query to db, hasql is %d", 
                        hndl->is_hasql);
                PRINT_RETURN(rc);
            }
        }
    }

    hndl->sql = (char *)sql;
    hndl->ntypes = ntypes;
    hndl->types = types;

    if (!hndl->in_trans || is_begin) {
        hndl->query_no = 0;
        rc = cdb2_send_query(
            hndl, hndl->sb, hndl->dbname, (char *)sql, hndl->num_set_commands,
            hndl->num_set_commands_sent, hndl->commands, hndl->n_bindvars,
            hndl->bindvars, ntypes, types, is_begin, 0, retries_done - 1,
            is_begin ? 0 : run_last, __LINE__);
    } else {
        hndl->query_no += run_last;
        rc = cdb2_send_query(hndl, hndl->sb, hndl->dbname, (char *)sql, 0, 0,
                             NULL, hndl->n_bindvars, hndl->bindvars, ntypes,
                             types, 0, 0, 0, run_last, __LINE__);
        if (rc != 0) 
            hndl->query_no -= run_last;
    }
    if (rc != 0) {
        sprintf(hndl->errstr, "%s: Can't send query to the db", __func__);
        newsql_disconnect(hndl, hndl->sb, __LINE__);
        hndl->retry_all = 1;
        GOTO_RETRY_QUERIES();
    }
    run_last = 0;

    int len;
    int type = 0;
    int err_val = hndl->error_in_trans;
    int skip_feature = hndl->skip_feature;

    if (is_rollback || is_commit) {
        if (is_commit && hndl->snapshot_file) {
            commit_file = hndl->snapshot_file;
            commit_offset = hndl->snapshot_offset;
            commit_is_retry = hndl->is_retry;
            commit_query_list = hndl->query_list;
            hndl->query_list = NULL;
            is_hasql_commit = 1;
        }
        hndl->skip_feature = 0;
        clear_snapshot_info(hndl, __LINE__);
        hndl->error_in_trans = 0;
        if (hndl->debug_trace) {
            fprintf(stderr, "td %u %s:%d setting in_trans to 0\n",
                    (uint32_t)pthread_self(), __func__, __LINE__);
        }
        hndl->in_trans = 0;

        cdb2_query_list *item = hndl->query_list;
        while (item != NULL) {
            cdb2_query_list *ditem = item;
            item = item->next;
            free(ditem->sql);
            free(ditem->buf);
            free(ditem);
        }
        hndl->query_list = NULL;

        if (skip_feature && !hndl->client_side_error) {
            if (err_val) {
                if (is_rollback) {
                    PRINT_RETURN(0);
                } else {
                    PRINT_RETURN(err_val);
                }
            }
        } else if (err_val) {
            hndl->client_side_error = 0;
            /* With skip_feature off, we need to read the 1st response
               of commit/rollback even if there is an in-trans error. */
            goto read_record;
        }
    }

    if (err_val) {
        PRINT_RETURN(err_val);
    }

    if (hndl->skip_feature && !hndl->is_read && 
         (hndl->in_trans || !hndl->is_hasql)) {
        if (hndl->debug_trace) {
            fprintf(stderr, "td %u %s:%d in_trans=%d is_hasql=%d\n",
                    (uint32_t)pthread_self(), __func__, __LINE__,
                    hndl->in_trans, hndl->is_hasql);
        }
        return (0);
    }

read_record:

    rc = cdb2_read_record(hndl, &hndl->first_buf, &len, &type);
    if (hndl->debug_trace) {
        char *host = "NOT-CONNECTED";
        if (hndl && hndl->connected_host >= 0)
            host = hndl->hosts[hndl->connected_host];
        fprintf(stderr, "td %p line %d reading from %s rc=%d type:%d\n",
                (void *)pthread_self(), __LINE__, host, rc, type);
    }

    if (type == RESPONSE_HEADER__SQL_RESPONSE_SSL) {
#if WITH_SSL
        hndl->s_sslmode = PEER_SSL_REQUIRE;
        /* server wants us to use ssl so turn ssl on in same connection */
        try_ssl(hndl, hndl->sb, hndl->connected_host);

        /* Decrement retry counter: It is not a real retry. */
        --retries_done;
        GOTO_RETRY_QUERIES();
#else
        sprintf(hndl->errstr, "%s: The database requires SSL connections.",
                __func__);
        PRINT_RETURN(-1);
#endif
    }

    /* Dbinfo .. go to new node */
    if (type == RESPONSE_HEADER__DBINFO_RESPONSE) {
        if (hndl->flags & CDB2_DIRECT_CPU) {
            /* direct cpu should not do anything with dbinfo, just retry */
            GOTO_RETRY_QUERIES();
        }
        /* We got back info about nodes that might be coherent. */
        CDB2DBINFORESPONSE *dbinfo_resp = NULL;
        dbinfo_resp = cdb2__dbinforesponse__unpack(NULL, len, hndl->first_buf);
        parse_dbresponse(dbinfo_resp, hndl->hosts, hndl->ports, &hndl->master,
                         &hndl->num_hosts, &hndl->num_hosts_sameroom
#if WITH_SSL
                         ,
                         &hndl->s_sslmode
#endif
                         );
        cdb2__dbinforesponse__free_unpacked(dbinfo_resp, NULL);

        newsql_disconnect(hndl, hndl->sb, __LINE__);
        hndl->connected_host = -1;
        hndl->retry_all = 1;

#if WITH_SSL
        /* Clear cached SSL sessions - Hosts may have changed. */
        if (hndl->sess_list != NULL) {
            cdb2_ssl_sess_list *sl = hndl->sess_list;
            for (int i = 0; i != sl->n; ++i)
                SSL_SESSION_free(sl->list[i].sess);
            free(sl->list);
            sl->list = NULL;
        }
#endif

        GOTO_RETRY_QUERIES();
    }

    if (rc) {
        if (err_val) {
            /* we get here because skip feature is off
               and the sql is either commit or rollback.
               don't retry because the transaction would
               fail anyway. Also if the sql is rollback,
               suppress any error. */
            if (is_rollback) {
                PRINT_RETURN(0);
            }
            else if (is_retryable(hndl, err_val)) {
                hndl->error_in_trans = 0;
                newsql_disconnect(hndl, hndl->sb, __LINE__);
                hndl->retry_all=1;
                if (hndl->debug_trace) {
                    fprintf(stderr, "td %u %s:%d goto retry_queries "
                                    "err_val=%d\n",
                            (uint32_t)pthread_self(), __func__, __LINE__,
                            err_val);
                }
                goto retry_queries;
            } else {
                if (is_commit) {
                    cleanup_query_list(hndl, commit_query_list, __LINE__);
                }
                sprintf(hndl->errstr,
                        "%s: Timeout while reading response from server", __func__);
                PRINT_RETURN(err_val);
            }
        }

        if (!is_commit || hndl->snapshot_file) {
            newsql_disconnect(hndl, hndl->sb, __LINE__);
            hndl->sb = NULL;
            hndl->retry_all = 1;
            if (hndl->debug_trace) {
                fprintf(stderr, "td %u %s:%d goto retry_queries read-record "
                                "rc=%d err_val=%d\n",
                        (uint32_t)pthread_self(), __func__, __LINE__, rc,
                        err_val);
            }
            goto retry_queries;
        }
        newsql_disconnect(hndl, hndl->sb, __LINE__);

        if (hndl->is_hasql || commit_file) {
            if (commit_file) {
                if (hndl->debug_trace) {
                    fprintf(stderr,
                            "td %u:%d: i am retrying, retries_done %d\n",
                            (uint32_t)pthread_self(), __LINE__, retries_done);
                    fprintf(stderr, "td %u %s:%d setting in_trans to 1\n",
                            (uint32_t)pthread_self(), __func__, __LINE__);
                }
                hndl->in_trans = 1;
                hndl->snapshot_file = commit_file;
                hndl->snapshot_offset = commit_offset;
                hndl->is_retry = commit_is_retry;
                hndl->query_list = commit_query_list;
                commit_query_list = NULL;
                commit_file = 0;
            }
            hndl->retry_all = 1;
            if (hndl->debug_trace) {
                fprintf(stderr,
                        "td %u %s:%d goto retry_queries rc=%d, err_val=%d\n",
                        (uint32_t)pthread_self(), __func__, __LINE__, rc,
                        err_val);
            }
            goto retry_queries;
        }

        if (is_hasql_commit) {
            cleanup_query_list(hndl, commit_query_list, __LINE__);
        }
        sprintf(hndl->errstr,
                "%s: Timeout while reading response from server", __func__);
        if (hndl->debug_trace) {
            fprintf(stderr, "%s:%d returning, clear_snap_line is %d\n",
                    __func__, __LINE__, hndl->clear_snap_line);
        }
        PRINT_RETURN(-1);
    }
    if (hndl->first_buf != NULL) {
        hndl->firstresponse =
            cdb2__sqlresponse__unpack(NULL, len, hndl->first_buf);
        if (err_val) {
            /* we've read the 1st response of commit/rollback.
               that is all we need so simply return here. 
               I dont think we should get here normally */
            if (hndl->debug_trace) {
                fprintf(stderr, "td %u %s:%d: err_val is %d\n",
                        (uint32_t)pthread_self(), __func__, __LINE__, err_val);
            }
            if (is_rollback) {
                PRINT_RETURN(0);
            } else {
                if (is_hasql_commit) {
                    cleanup_query_list(hndl, commit_query_list, __LINE__);
                }
                PRINT_RETURN(err_val);
            }
        }
    } else {
        if (err_val) {
            if (hndl->debug_trace) {
                fprintf(stderr, "td %u %s:%d: err_val is %d on null "
                                "first_buf\n",
                        (uint32_t)pthread_self(), __func__, __LINE__, err_val);
            }

            if (is_rollback) {
                PRINT_RETURN(0);
            } else if (is_retryable(hndl, err_val)) {
                hndl->error_in_trans = 0;
                newsql_disconnect(hndl, hndl->sb, __LINE__);
                hndl->retry_all=1;
                if (hndl->debug_trace) {
                    fprintf(stderr, "td %u %s:%d goto retry_queries "
                                    "err_val=%d\n",
                            (uint32_t)pthread_self(), __func__, __LINE__,
                            err_val);
                }
                goto retry_queries;
            } else {
                if (is_hasql_commit) {
                    cleanup_query_list(hndl, commit_query_list, __LINE__);
                }
                PRINT_RETURN(err_val);
            }
        }
        if (!is_commit || hndl->snapshot_file) {
            if (hndl->debug_trace) {
                fprintf(stderr, "td %u %s:%d: disconnect & retry on null "
                                "first_buf\n",
                        (uint32_t)pthread_self(), __func__, __LINE__);
            }
            newsql_disconnect(hndl, hndl->sb, __LINE__);
            hndl->sb = NULL;
            hndl->retry_all = 1;
            if (hndl->debug_trace) {
                fprintf(stderr, "td %u %s:%d goto retry_queries err_val=%d\n",
                        (uint32_t)pthread_self(), __func__, __LINE__, err_val);
            }
            goto retry_queries;
        }
        /* Changes here to retry commit and goto retry queries. */
        if (hndl->debug_trace) {
            fprintf(stderr, "td %u %s:%d: Can't read response from the db\n",
                    (uint32_t)pthread_self(), __func__, __LINE__);
        }
        sprintf(hndl->errstr, "%s: Can't read response from the db", 
                __func__);
        if (is_hasql_commit) {
            cleanup_query_list(hndl, commit_query_list, __LINE__);
        }
        PRINT_RETURN(-1);
    }

    if (using_hint) {
        if (hndl->firstresponse->error_code ==
                CDB2__ERROR_CODE__PREPARE_ERROR_OLD ||
            hndl->firstresponse->error_code ==
                CDB2__ERROR_CODE__PREPARE_ERROR) {
            sql = hndl->query;
            hndl->retry_all = 1;
            if (hndl->debug_trace) {
                fprintf(stderr,
                        "td %u %s:%d goto retry_queries error_code=%d\n",
                        (uint32_t)pthread_self(), __func__, __LINE__,
                        hndl->firstresponse->error_code);
            }
            goto retry_queries;
        }
    } else if (hndl->firstresponse->error_code == CDB2__ERROR_CODE__WRONG_DB && !hndl->in_trans) {
        newsql_disconnect(hndl, hndl->sb, __LINE__);
        hndl->sb = NULL;
        hndl->retry_all = 1;
        for (int i = 0; i < hndl->num_hosts; i++) {
            hndl->ports[i] = -1;
        }
        if (retries_done < MAX_RETRIES) {
            goto retry_queries;
        }
    }

    if (hndl->firstresponse->error_code == CDB2__ERROR_CODE__MASTER_TIMEOUT ||
        hndl->firstresponse->error_code == CDB2ERR_CHANGENODE) {
        newsql_disconnect(hndl, hndl->sb, __LINE__);
        hndl->sb = NULL;
        hndl->retry_all = 1;
        if (commit_file) {
            if (hndl->debug_trace) {
                fprintf(stderr, "td %u %s:%d setting in_trans to 1\n",
                        (uint32_t)pthread_self(), __func__, __LINE__);
            }
            hndl->in_trans = 1;
            hndl->snapshot_file = commit_file;
            hndl->snapshot_offset = commit_offset;
            hndl->is_retry = commit_is_retry;
            hndl->query_list = commit_query_list;
            commit_query_list = NULL;
            commit_file = 0;
        }
        if (hndl->debug_trace) {
            fprintf(stderr, "td %u %s:%d goto retry_queries error_code=%d\n",
                    (uint32_t)pthread_self(), __func__, __LINE__,
                    hndl->firstresponse->error_code);
        }
        goto retry_queries;
    }

    if (is_begin) {
        if (hndl->debug_trace) {
            fprintf(stderr, "td %u %s:%d setting in_trans to 1\n",
                    (uint32_t)pthread_self(), __func__, __LINE__);
        }
        hndl->in_trans = 1;
    } else if (!is_hasql_commit && (is_rollback || is_commit)) {
        cleanup_query_list(hndl, commit_query_list, __LINE__);
    }

    hndl->node_seq = 0;
    bzero(hndl->hosts_connected, sizeof(hndl->hosts_connected));

    if (is_commit) {
        clear_snapshot_info(hndl, __LINE__);
    }

    if (hndl->firstresponse->response_type == RESPONSE_TYPE__COLUMN_NAMES) {
        /* Handle rejects from Server. */
        if (is_retryable(hndl, hndl->firstresponse->error_code)) {
            newsql_disconnect(hndl, hndl->sb, __LINE__);
            hndl->sb = NULL;
            hndl->retry_all = 1;

            if (commit_file) {
                hndl->in_trans = 1;
                hndl->snapshot_file = commit_file;
                hndl->snapshot_offset = commit_offset;
                hndl->is_retry = commit_is_retry;
                hndl->query_list = commit_query_list;
                commit_query_list = NULL;
                commit_file = 0;
            }
            if (hndl->debug_trace) {
                fprintf(stderr,
                        "td %d %s:%d: goto retry_queries error_code=%d\n",
                        (uint32_t)pthread_self(), __func__, __LINE__,
                        hndl->firstresponse->error_code);
            }

            goto retry_queries;
        }

        if (hndl->firstresponse->error_code) {
            if (hndl->in_trans) {
                /* Give the same error for every query until commit/rollback */
                hndl->error_in_trans =
                    cdb2_convert_error_code(hndl->firstresponse->error_code);
            }
            return_value =
                cdb2_convert_error_code(hndl->firstresponse->error_code);
            if (is_hasql_commit)
                cleanup_query_list(hndl, commit_query_list, __LINE__);
            PRINT_RETURN(return_value);
        }
        int rc = cdb2_next_record_int(hndl, 1);
        if (rc == CDB2_OK_DONE || rc == CDB2_OK) {
            return_value = 
                cdb2_convert_error_code(hndl->firstresponse->error_code);
            if (is_hasql_commit)
                cleanup_query_list(hndl, commit_query_list, __LINE__);
            PRINT_RETURN(return_value);
        }

        if (hndl->is_hasql && (((is_retryable(hndl, rc) && hndl->snapshot_file) ||
            is_begin) || (!hndl->sb && ((hndl->in_trans && hndl->snapshot_file)
            || commit_file)))) {

            if (hndl->sb)
                sbuf2close(hndl->sb);

            hndl->sb = NULL;

            if (commit_file) {
                if (hndl->debug_trace) {
                    fprintf(stderr, "td %u %s:%d setting in_trans to 1\n",
                            (uint32_t)pthread_self(), __func__, __LINE__);
                }
                hndl->in_trans = 1;
                hndl->snapshot_file = commit_file;
                hndl->snapshot_offset = commit_offset;
                hndl->is_retry = commit_is_retry;
                hndl->query_list = commit_query_list;
                commit_query_list = NULL;
                commit_file = 0;
            }

            hndl->retry_all = 1;

            if (hndl->debug_trace) {
                fprintf(stderr, "td %d %s:%d: goto retry_queries retry-begin, "
                                "error_code=%d\n",
                        (uint32_t)pthread_self(), __func__, __LINE__,
                        hndl->firstresponse->error_code);
            }

            clear_responses(hndl);
            goto retry_queries;
        }

        return_value = cdb2_convert_error_code(rc);

        if (is_hasql_commit)
            cleanup_query_list(hndl, commit_query_list, __LINE__);

        PRINT_RETURN(return_value);
    }

    sprintf(hndl->errstr, "%s: Unknown response type %d", __func__,
            hndl->firstresponse->response_type);
    if (is_hasql_commit)
        cleanup_query_list(hndl, commit_query_list, __LINE__);
    PRINT_RETURN(-1);
}

static char *cdb2_type_str(int type)
{
    switch (type) {
    case CDB2_INTEGER:
        return "CDB2_INTEGER";
    case CDB2_REAL:
        return "CDB2_REAL";
    case CDB2_CSTRING:
        return "CDB2_CSTRING";
    case CDB2_BLOB:
        return "CDB2_BLOB";
    case CDB2_DATETIME:
        return "CDB2_DATETIME";
    case CDB2_INTERVALYM:
        return "CDB2_INTERVALYM";
    case CDB2_INTERVALDS:
        return "CDB2_INTERVALDS";
    case CDB2_DATETIMEUS:
        return "CDB2_DATETIMEUS";
    case CDB2_INTERVALDSUS:
        return "CDB2_INTERVALDSUS";
    default:
        return "???";
    }
}

int cdb2_run_statement_typed(cdb2_hndl_tp *hndl, const char *sql, int ntypes,
                             int *types)
{
    int rc = 0, commit_rc;

    pthread_once(&init_once, do_init_once);

    if (hndl->temp_trans && hndl->in_trans) {
        cdb2_run_statement_typed_int(hndl, "rollback", 0, NULL, __LINE__);
    }

    hndl->temp_trans = 0;

    if (hndl->is_hasql && !hndl->in_trans &&
        (strncasecmp(sql, "set", 3) != 0 && strncasecmp(sql, "begin", 5) != 0 &&
         strncasecmp(sql, "commit", 6) != 0 &&
         strncasecmp(sql, "rollback", 8) != 0)) {
        rc = cdb2_run_statement_typed_int(hndl, "begin", 0, NULL, __LINE__);
        if (rc != 0) {
            return rc;
        }
        hndl->temp_trans = 1;
    }

    rc = cdb2_run_statement_typed_int(hndl, sql, ntypes, types, __LINE__);

    // XXX This code does not work correctly for WITH statements
    // (they can be either read or write)
    if (hndl->temp_trans && !is_sql_read(sql)) {
        if (rc == 0) {
            commit_rc =
                cdb2_run_statement_typed_int(hndl, "commit", 0, NULL, __LINE__);
            rc = commit_rc;
        } else {
            cdb2_run_statement_typed_int(hndl, "rollback", 0, NULL, __LINE__);
        }
        hndl->temp_trans = 0;
    }
    if (log_calls) {
        if (ntypes == 0)
            fprintf(stderr, "%p> cdb2_run_statement(%p, \"%s\") = %d\n",
                    (void *)pthread_self(), hndl, sql, rc);
        else {
            fprintf(stderr, "%p> cdb2_run_statement_typed(%p, \"%s\", [",
                    (void *)pthread_self(), hndl, sql);
            for (int i = 0; i < ntypes; i++) {
                fprintf(stderr, "%s%s", cdb2_type_str(types[i]),
                        i == ntypes - 1 ? "" : ", ");
            }
            fprintf(stderr, "] = %d\n", rc);
        }
    }
    return rc;
}

int cdb2_numcolumns(cdb2_hndl_tp *hndl)
{
    int rc;
    pthread_once(&init_once, do_init_once);
    if (hndl->firstresponse == NULL)
        rc = 0;
    else
        rc = hndl->firstresponse->n_value;
    if (log_calls) {
        fprintf(stderr, "%p> cdb2_numcolumns(%p) = %d\n",
                (void *)pthread_self(), hndl, rc);
    }
    return rc;
}

const char *cdb2_column_name(cdb2_hndl_tp *hndl, int col)
{
    const char *ret;
    pthread_once(&init_once, do_init_once);
    if (hndl->firstresponse == NULL)
        ret = NULL;
    else
        ret = (const char *)hndl->firstresponse->value[col]->value.data;
    if (log_calls)
        fprintf(stderr, "%p> cdb2_column_name(%p, %d) = \"%s\"\n",
                (void *)pthread_self(), hndl, col, ret == NULL ? "NULL" : ret);
    return ret;
}

int cdb2_snapshot_file(cdb2_hndl_tp *hndl, int *snapshot_file,
                       int *snapshot_offset)
{
    char *ret;

    if (hndl == NULL) {
        (*snapshot_file) = -1;
        (*snapshot_offset) = -1;
        return -1;
    }

    (*snapshot_file) = hndl->snapshot_file;
    (*snapshot_offset) = hndl->snapshot_offset;
    return 0;
}

void cdb2_getinfo(cdb2_hndl_tp *hndl, int *intrans, int *hasql)
{
    (*intrans) = hndl->in_trans;
    (*hasql) = hndl->is_hasql;
}

void cdb2_set_debug_trace(cdb2_hndl_tp *hndl) 
{ 
    hndl->debug_trace = 1; 
}

void cdb2_dump_ports(cdb2_hndl_tp *hndl, FILE *out)
{
    int i;
    for (i = 0; i < hndl->num_hosts; i++) {
        fprintf(out, "%s %d\n", hndl->hosts[i], hndl->ports[i]);
    }
}

void cdb2_cluster_info(cdb2_hndl_tp *hndl, char **cluster, int *ports, int max,
                       int *count)
{
    int i, target;
    if (count)
        *count = hndl->num_hosts;

    target = (max < hndl->num_hosts ? max : hndl->num_hosts);
    for (i = 0; i < target; i++) {
        if (cluster)
            cluster[i] = strdup(hndl->hosts[i]);
        if (ports)
            (ports[i]) = hndl->ports[i];
    }
}

const char *cdb2_cnonce(cdb2_hndl_tp *hndl)
{
    char *ret;

    if (hndl == NULL)
        return "unallocated cdb2 handle";

    return hndl->cnonce;
}

const char *cdb2_errstr(cdb2_hndl_tp *hndl)
{
    char *ret;

    pthread_once(&init_once, do_init_once);

    if (hndl == NULL)
        ret = "unallocated cdb2 handle";
    else if (hndl->firstresponse == NULL) {
        ret = hndl->errstr;
    } else if (hndl->lastresponse == NULL) {
        ret = hndl->firstresponse->error_string;
    } else {
        ret = hndl->lastresponse->error_string;
    }

    if (!ret)
        ret = hndl->errstr;
    if (log_calls)
        fprintf(stderr, "%p> cdb2_errstr(%p) = \"%s\"\n",
                (void *)pthread_self(), hndl, ret ? ret : "NULL");
    return ret;
}

int cdb2_column_type(cdb2_hndl_tp *hndl, int col)
{
    int ret;
    if (hndl->firstresponse == NULL)
        ret = 0;
    else
        ret = hndl->firstresponse->value[col]->type;
    if (log_calls) {
        fprintf(stderr, "%p> cdb2_column_type(%p, %d) = %s\n",
                (void *)pthread_self(), hndl, col, cdb2_type_str(ret));
    }
    return ret;
}

int cdb2_column_size(cdb2_hndl_tp *hndl, int col)
{
    if (hndl->lastresponse == NULL)
        return -1;
    return hndl->lastresponse->value[col]->value.len;
}

void *cdb2_column_value(cdb2_hndl_tp *hndl, int col)
{
    if (hndl->lastresponse == NULL)
        return NULL;
    if (hndl->lastresponse->value[col]->value.len == 0 &&
        hndl->lastresponse->value[col]->has_isnull != 1 &&
        hndl->lastresponse->value[col]->isnull != 1) {
        return (void *)"";
    }
    return hndl->lastresponse->value[col]->value.data;
}

int cdb2_bind_param(cdb2_hndl_tp *hndl, const char *varname, int type,
                    const void *varaddr, int length)
{
    pthread_once(&init_once, do_init_once);
    hndl->n_bindvars++;
    hndl->bindvars = realloc(hndl->bindvars, sizeof(CDB2SQLQUERY__Bindvalue *) *
                                                 hndl->n_bindvars);
    CDB2SQLQUERY__Bindvalue *bindval = malloc(sizeof(CDB2SQLQUERY__Bindvalue));
    cdb2__sqlquery__bindvalue__init(bindval);
    bindval->type = type;
    bindval->varname = (char *)varname;
    bindval->value.data = (void *)varaddr;
    if (varaddr == NULL) {
        bindval->value.len = 0;
        bindval->has_isnull = 1;
        bindval->isnull = 1;
    } else if (type == CDB2_CSTRING && length == 0) {
        bindval->value.data = (unsigned char *)"";
        bindval->value.len = 1;
    } else if (type == CDB2_BLOB && length == 0) {
        bindval->value.data = (unsigned char *)"";
        bindval->value.len = 0;
        bindval->has_isnull = 1;
        bindval->isnull = 0;
    } else {
        bindval->value.len = length;
    }
    hndl->bindvars[hndl->n_bindvars - 1] = bindval;
    if (log_calls)
        fprintf(stderr, "%p> cdb2_bind_param(%p, \"%s\", %s, %p, %d) = 0\n",
                (void *)pthread_self(), hndl, varname, cdb2_type_str(type),
                varaddr, length);
    return 0;
}

int cdb2_bind_index(cdb2_hndl_tp *hndl, int index, int type,
                    const void *varaddr, int length)
{
    pthread_once(&init_once, do_init_once);
    if (log_calls)
        fprintf(stderr, "%p> cdb2_bind_index(%p, %d, %s, %p, %d)\n",
                (void *)pthread_self(), hndl, index, cdb2_type_str(type),
                varaddr, length);

    if (index <= 0) {
        sprintf(hndl->errstr, "%s: bind index starts at value 1", __func__);
        return -1;
    }
    hndl->n_bindvars++;
    hndl->bindvars = realloc(hndl->bindvars, sizeof(CDB2SQLQUERY__Bindvalue *) *
                                                 hndl->n_bindvars);
    CDB2SQLQUERY__Bindvalue *bindval = malloc(sizeof(CDB2SQLQUERY__Bindvalue));
    cdb2__sqlquery__bindvalue__init(bindval);
    bindval->type = type;
    bindval->varname = NULL;
    bindval->value.data = (void *)varaddr;
    bindval->has_index = 1;
    bindval->index = index;
    if (varaddr == NULL) {
        bindval->value.len = 0;
    } else if (type == CDB2_CSTRING && length == 0) {
        bindval->value.data = (unsigned char *)"";
        bindval->value.len = 1;
    } else {
        bindval->value.len = length;
    }
    hndl->bindvars[hndl->n_bindvars - 1] = bindval;

    return 0;
}

int cdb2_clearbindings(cdb2_hndl_tp *hndl)
{
    pthread_once(&init_once, do_init_once);
    if (log_calls)
        fprintf(stderr, "%p> cdb2_clearbindings(%p)\n", (void *)pthread_self(),
                hndl);
    if (hndl->bindvars == NULL)
        return 0;
    for (int i = 0; i < hndl->n_bindvars; i++) {
        free(hndl->bindvars[i]);
    }
    free(hndl->bindvars);
    hndl->bindvars = NULL;
    hndl->n_bindvars = 0;
    return 0;
}

static int comdb2db_get_dbhosts(cdb2_hndl_tp *hndl, char *comdb2db_name,
                                int comdb2db_num, char *host, int port,
                                char hosts[][64], int *num_hosts, char *dbname,
                                char *cluster, int *dbnum, int *num_same_room,
                                int num_retries)
{
    char sql_query[256];
    *dbnum = 0;
    int n_bindvars = 3;
    sprintf(sql_query, "select M.name, D.dbnum, M.room from machines M join "
                       "databases D where M.cluster IN (select cluster_machs "
                       "from clusters where name=@dbname and "
                       "cluster_name=@cluster) and D.name=@dbname order by "
                       "(room = @room) desc");
    CDB2SQLQUERY__Bindvalue **bindvars =
        malloc(sizeof(CDB2SQLQUERY__Bindvalue *) * n_bindvars);
    CDB2SQLQUERY__Bindvalue *bind_dbname =
        malloc(sizeof(CDB2SQLQUERY__Bindvalue));
    CDB2SQLQUERY__Bindvalue *bind_cluster =
        malloc(sizeof(CDB2SQLQUERY__Bindvalue));
    CDB2SQLQUERY__Bindvalue *bind_room =
        malloc(sizeof(CDB2SQLQUERY__Bindvalue));

    cdb2__sqlquery__bindvalue__init(bind_dbname);
    cdb2__sqlquery__bindvalue__init(bind_cluster);
    cdb2__sqlquery__bindvalue__init(bind_room);

    bind_dbname->type = CDB2_CSTRING;
    bind_dbname->varname = "dbname";
    bind_dbname->value.data = (unsigned char *)dbname;
    bind_dbname->value.len = strlen(dbname);

    bind_cluster->type = CDB2_CSTRING;
    bind_cluster->varname = "cluster";
    bind_cluster->value.data = (unsigned char *)cluster;
    bind_cluster->value.len = strlen(cluster);

    bind_room->type = CDB2_CSTRING;
    bind_room->varname = "room";
    bind_room->value.data = (unsigned char *)cdb2_machine_room;
    bind_room->value.len = strlen(cdb2_machine_room);

    bindvars[0] = bind_dbname;
    bindvars[1] = bind_cluster;
    bindvars[2] = bind_room;
    char newsql_typestr[128];
    int is_sockfd = 1;

    if (num_same_room)
        *num_same_room = 1;

    int rc = snprintf(newsql_typestr, sizeof(newsql_typestr),
                      "comdb2/%s/%s/newsql/%s", comdb2db_name, cluster,
                      hndl->policy);
    if ((rc < 1 || rc >= sizeof(newsql_typestr)) && hndl->debug_trace) {
        fprintf(stderr,
                "ERROR: can not fit entire string 'comdb2/%s/%s/newsql/%s'\n",
                comdb2db_name, cluster, hndl->policy);
    }

    int fd = cdb2_socket_pool_get(newsql_typestr, comdb2db_num, NULL);
    if (fd < 0) {
        if (!cdb2_allow_pmux_route) {
            fd = cdb2_tcpconnecth_to(host, port, 0, CDB2_CONNECT_TIMEOUT);
        } else {
            fd = cdb2portmux_route(host, "comdb2", "replication", comdb2db_name,
                                   hndl->debug_trace);
        }
        is_sockfd = 0;
    }

    if (fd < 0) {
        int i = 0;
        for (i = 0; i < 3; i++) {
            free(bindvars[i]);
        }
        free(bindvars);
        return -1;
    }
    SBUF2 *ss = sbuf2open(fd, 0);
    if (ss == 0) {
        close(fd);
        int i = 0;
        for (i = 0; i < n_bindvars; i++) {
            free(bindvars[i]);
        }
        free(bindvars);
        return -1;
    }
    sbuf2settimeout(ss, 5000, 5000);
    if (is_sockfd == 0) {
        sbuf2printf(ss, "newsql\n");
        sbuf2flush(ss);
    }
    rc = cdb2_send_query(NULL, ss, comdb2db_name, sql_query, 0, 0, NULL, 3,
                         bindvars, 0, NULL, 0, 0, num_retries, 0, __LINE__);
    int i = 0;
    for (i = 0; i < 3; i++) {
        free(bindvars[i]);
    }
    free(bindvars);

    if (rc != 0) {
        sprintf(hndl->errstr, "%s: Can't send query to comdb2db", __func__);
        sbuf2close(ss);
        return -1;
    }
    uint8_t *p = NULL;
    int len;
    CDB2SQLRESPONSE *sqlresponse = NULL;
    cdb2_hndl_tp tmp = {.sb = ss};
    rc = cdb2_read_record(&tmp, &p, &len, NULL);
    if (rc) {
        sbuf2close(ss);
        return -1;
    }
    if ((p != NULL) && (len != 0)) {
        sqlresponse =
            cdb2__sqlresponse__unpack(NULL, len, (const unsigned char *)p);
    }
    if ((len == 0) || (sqlresponse == NULL) || (sqlresponse->error_code != 0) ||
        (sqlresponse->response_type != RESPONSE_TYPE__COLUMN_NAMES &&
         sqlresponse->n_value != 1 && sqlresponse->value[0]->has_type != 1 &&
         sqlresponse->value[0]->type != 3)) {
        sprintf(hndl->errstr,
                "%s: Got bad response for comdb2db query. Reply len: %d",
                __func__, len);
        sbuf2close(ss);
        return -1;
    }

    *num_hosts = 0;
    while (sqlresponse->response_type <= RESPONSE_TYPE__COLUMN_VALUES) {
        cdb2__sqlresponse__free_unpacked(sqlresponse, NULL);
        rc = cdb2_read_record(&tmp, &p, &len, NULL);
        if (rc) {
            sbuf2close(ss);
            return -1;
        }
        if (p != NULL) {
            sqlresponse =
                cdb2__sqlresponse__unpack(NULL, len, (const unsigned char *)p);
        }
        if (sqlresponse->error_code)
            break;
        if (sqlresponse->response_type == RESPONSE_TYPE__COLUMN_VALUES &&
            (sqlresponse->value != NULL)) {
            strcpy(hosts[*num_hosts],
                   (const char *)sqlresponse->value[0]->value.data);
            if (*dbnum == 0) {
                *dbnum = *((long long *)sqlresponse->value[1]->value.data);
            }
            if (num_same_room && sqlresponse->value[2]->value.data &&
                strcasecmp(cdb2_machine_room,
                           sqlresponse->value[2]->value.data) == 0) {
                (*num_same_room)++;
            }
            (*num_hosts)++;
        }
    }
    cdb2__sqlresponse__free_unpacked(sqlresponse, NULL);
    free(p);
    int timeoutms = 10 * 1000;
    cdb2_socket_pool_donate_ext(newsql_typestr, fd, timeoutms / 1000,
                                comdb2db_num, 5, NULL, NULL);

    sbuf2free(ss);
    return 0;
}

static int cdb2_dbinfo_query(cdb2_hndl_tp *hndl, char *type, char *dbname,
                             int dbnum, char *host, char valid_hosts[][64],
                             int *valid_ports, int *master_node,
                             int *num_valid_hosts,
                             int *num_valid_sameroom_hosts)
{
    char newsql_typestr[128];
    SBUF2 *sb = NULL;

    if (hndl->debug_trace)
        fprintf(stderr, "td %d %s:%d\n", (uint32_t)pthread_self(), __func__,
                __LINE__);

    int rc = snprintf(newsql_typestr, sizeof(newsql_typestr),
                      "comdb2/%s/%s/newsql/%s", dbname, type, hndl->policy);
    if (rc < 1 || rc >= sizeof(newsql_typestr)) {
        if (hndl->debug_trace)
            fprintf(
                stderr,
                "ERROR: can not fit entire string 'comdb2/%s/%s/newsql/%s'\n",
                dbname, type, hndl->policy);
        return -1;
    }
    int port = 0;
    int fd = cdb2_socket_pool_get(newsql_typestr, dbnum, NULL);
    if (hndl->debug_trace)
        fprintf(stderr, "td %d %s:%d, cdb2_socket_pool_get fd %d, host '%s'\n",
                (uint32_t)pthread_self(), __func__, __LINE__, fd, host);
    if (fd < 0) {
        if (host == NULL)
            return -1;

        if (!cdb2_allow_pmux_route) {
            if (!port) {
                port = cdb2portmux_get(host, "comdb2", "replication", dbname,
                                       hndl->debug_trace);
                if (hndl->debug_trace)
                    fprintf(stderr, "cdb2portmux_get port=%d'\n", port);
            }
            if (port < 0)
                return -1;
            fd = cdb2_tcpconnecth_to(host, port, 0, CDB2_CONNECT_TIMEOUT);
        } else {
            fd = cdb2portmux_route(host, "comdb2", "replication", dbname,
                                   hndl->debug_trace);
            if (hndl->debug_trace)
                fprintf(stderr, "cdb2portmux_route fd=%d'\n", fd);
        }
        if (fd < 0)
            return -1;
        sb = sbuf2open(fd, 0);
        if (sb == 0) {
            close(fd);
            return -1;
        }
        sbuf2printf(sb, "newsql\n");
        sbuf2flush(sb);
    } else {
        sb = sbuf2open(fd, 0);
        if (sb == 0) {
            close(fd);
            return -1;
        }
    }

    sbuf2settimeout(sb, COMDB2DB_TIMEOUT, COMDB2DB_TIMEOUT);

    CDB2QUERY query = CDB2__QUERY__INIT;

    CDB2DBINFO dbinfoquery = CDB2__DBINFO__INIT;
    dbinfoquery.dbname = dbname;
    query.dbinfo = &dbinfoquery;

    int len = cdb2__query__get_packed_size(&query);
    unsigned char *buf = malloc(len + 1);
    cdb2__query__pack(&query, buf);

    struct newsqlheader hdr;

    hdr.type = ntohl(CDB2_REQUEST_TYPE__CDB2QUERY);
    hdr.compression = ntohl(0);
    hdr.length = ntohl(len);

    sbuf2write((char *)&hdr, sizeof(hdr), sb);
    sbuf2write((char *)buf, len, sb);

    sbuf2flush(sb);
    free(buf);

    rc = sbuf2fread((char *)&hdr, 1, sizeof(hdr), sb);
    if (rc != sizeof(hdr)) {
        sbuf2close(sb);
        return -1;
    }

    hdr.type = ntohl(hdr.type);
    hdr.compression = ntohl(hdr.compression);
    hdr.length = ntohl(hdr.length);

    CDB2DBINFORESPONSE *dbinfo_response = NULL;
    char *p = NULL;
    p = malloc(hdr.length);
    if (!p) {
        sprintf(hndl->errstr, "%s: out of memory", __func__);
        sbuf2close(sb);
        free(p);
        return -1;
    }

    rc = sbuf2fread(p, 1, hdr.length, sb);
    if (rc != hdr.length) {
        sbuf2close(sb);
        free(p);
        return -1;
    }
    dbinfo_response = cdb2__dbinforesponse__unpack(NULL, hdr.length,
                                                   (const unsigned char *)p);

    if (dbinfo_response == NULL) {
        sprintf(hndl->errstr, "%s: Got no dbinfo response from comdb2 database",
                __func__);
        sbuf2close(sb);
        free(p);
        return -1;
    }

    parse_dbresponse(dbinfo_response, valid_hosts, valid_ports, master_node,
                     num_valid_hosts, num_valid_sameroom_hosts
#if WITH_SSL
                     , &hndl->s_sslmode
#endif
                     );

    cdb2__dbinforesponse__free_unpacked(dbinfo_response, NULL);

    free(p);

    int timeoutms = 10 * 1000;

    cdb2_socket_pool_donate_ext(newsql_typestr, fd, timeoutms / 1000, dbnum, 5,
                                NULL, NULL);

    sbuf2free(sb);
    if ((*num_valid_hosts) > 0)
        return 0;

    return -1;
}

static inline void only_read_config()
{
    read_available_comdb2db_configs(NULL, NULL, NULL, NULL, NULL, NULL, 
                                     NULL, NULL, NULL, NULL, NULL);
}

static int cdb2_get_dbhosts(cdb2_hndl_tp *hndl)
{
    char comdb2db_hosts[MAX_NODES][64];
    int comdb2db_ports[MAX_NODES];
    int num_comdb2db_hosts;
    int master = -1, rc = 0;
    int num_retry = 0;
    int comdb2db_num = COMDB2DB_NUM;
    char comdb2db_name[32] = COMDB2DB;

    if (hndl->debug_trace)
        fprintf(stderr, "td %d %s:%d\n", (uint32_t)pthread_self(), __func__,
                __LINE__);

    /* Try dbinfo query without any host info. */
    if (cdb2_dbinfo_query(hndl, hndl->type, hndl->dbname, hndl->dbnum, NULL,
                          hndl->hosts, hndl->ports, &hndl->master,
                          &hndl->num_hosts, &hndl->num_hosts_sameroom) == 0) {
        /* We get a plaintext socket from sockpool.
           We still need to read SSL config */
        only_read_config();
        return 0;
    }

    get_comdb2db_hosts(hndl, comdb2db_hosts, comdb2db_ports, &master,
                       comdb2db_name, &num_comdb2db_hosts, &comdb2db_num,
                       hndl->dbname, hndl->cluster, hndl->hosts,
                       &(hndl->num_hosts), &hndl->dbnum, 1);

    if ((cdb2_default_cluster[0] != '\0') && (cdb2_comdb2dbname[0] != '\0')) {
        strcpy(comdb2db_name, cdb2_comdb2dbname);
    }

    if (strcasecmp(hndl->cluster, "default") == 0) {
        if (cdb2_default_cluster[0] == '\0') {
            sprintf(hndl->errstr, "cdb2_get_dbhosts: no default_type "
                                  "entry in comdb2db config.");
            return -1;
        }
        strncpy(hndl->cluster, cdb2_default_cluster, sizeof(hndl->cluster) - 1);
    }

    if (strcasecmp(hndl->cluster, "local") == 0) {
        hndl->num_hosts = 1;
        strcpy(hndl->hosts[0], "localhost");
        hndl->ports[0] = cdb2portmux_get("localhost", "comdb2", "replication",
                                         hndl->dbname, hndl->debug_trace);
        hndl->flags |= CDB2_DIRECT_CPU;
    } else {
        rc = get_comdb2db_hosts(
            hndl, comdb2db_hosts, comdb2db_ports, &master, comdb2db_name,
            &num_comdb2db_hosts, &comdb2db_num, hndl->dbname, hndl->cluster,
            hndl->hosts, &(hndl->num_hosts), &hndl->dbnum, 0);
        if (rc != 0 || (num_comdb2db_hosts == 0 && hndl->num_hosts == 0)) {
            sprintf(hndl->errstr, "cdb2_get_dbhosts: no %s hosts found.",
                    comdb2db_name);
            return -1;
        }
    }

retry:
    if (rc) {
        if (num_retry >= MAX_RETRIES)
            return rc;

        num_retry++;
        poll(NULL, 0, 250); // Sleep for 250ms everytime and total of 5 seconds
        rc = 0;
    }
    if (hndl->debug_trace)
        fprintf(stderr, "td %d %s:%d: num_retry=%d hndl->num_hosts=%d "
                        "num_comdb2db_hosts=%d\n",
                (uint32_t)pthread_self(), __func__, __LINE__, num_retry,
                hndl->num_hosts, num_comdb2db_hosts);

    if (hndl->num_hosts == 0) {
        if (master == -1) {
            for (int i = 0; i < num_comdb2db_hosts; i++) {
                rc = cdb2_dbinfo_query(
                    hndl, cdb2_default_cluster, comdb2db_name, comdb2db_num,
                    comdb2db_hosts[i], comdb2db_hosts, comdb2db_ports, &master,
                    &num_comdb2db_hosts, NULL);
                if (rc == 0) {
                    break;
                }
            }
            if (rc != 0) {
                sprintf(hndl->errstr, "cdb2_get_dbhosts: can't do dbinfo "
                                      "query on comdb2db hosts.");
                goto retry;
            }
        }

        rc = -1;
        for (int i = 0; i < num_comdb2db_hosts; i++) {
            if (i == master)
                continue;
            rc = comdb2db_get_dbhosts(hndl, comdb2db_name, comdb2db_num,
                                      comdb2db_hosts[i], comdb2db_ports[i],
                                      hndl->hosts, &hndl->num_hosts,
                                      hndl->dbname, hndl->cluster, &hndl->dbnum,
                                      &hndl->num_hosts_sameroom, num_retry);
            if (rc == 0) {
                break;
            }
        }
        if (rc == -1) {
            rc = comdb2db_get_dbhosts(
                hndl, comdb2db_name, comdb2db_num, comdb2db_hosts[master],
                comdb2db_ports[master], hndl->hosts, &hndl->num_hosts,
                hndl->dbname, hndl->cluster, &hndl->dbnum,
                &hndl->num_hosts_sameroom, num_retry);
        }

        if (rc != 0) {
            sprintf(hndl->errstr,
                    "cdb2_get_dbhosts: can't do newsql query on %s hosts.",
                    comdb2db_name);
            goto retry;
        }
    }

    if (hndl->num_hosts == 0) {
        sprintf(hndl->errstr, "cdb2_get_dbhosts: comdb2db has no entry of "
                              "db %s of cluster type %s.",
                hndl->dbname, hndl->cluster);
        return -1;
    }

    rc = -1;
    int i = 0;
    int node_seq = 0;
    if ((hndl->flags & CDB2_RANDOM) ||
        ((hndl->flags & CDB2_RANDOMROOM) && (hndl->num_hosts_sameroom == 0))) {
        node_seq = cdb2_random_int() % hndl->num_hosts;
    } else if ((hndl->flags & CDB2_RANDOMROOM) &&
               (hndl->num_hosts_sameroom > 0)) {
        node_seq = cdb2_random_int() % hndl->num_hosts_sameroom;
        /* Try dbinfo on same room first */
        for (i = 0; i < hndl->num_hosts_sameroom; i++) {
            int try_node = (node_seq + i) % hndl->num_hosts_sameroom;
            rc = cdb2_dbinfo_query(hndl, hndl->type, hndl->dbname, hndl->dbnum,
                                   hndl->hosts[try_node], hndl->hosts,
                                   hndl->ports, &hndl->master, &hndl->num_hosts,
                                   &hndl->num_hosts_sameroom);
            if (rc == 0) {
                goto done;
            }
        }
    }

    /* Try everything now */
    for (i = 0; i < hndl->num_hosts; i++) {
        int try_node = (node_seq + i) % hndl->num_hosts;
        rc = cdb2_dbinfo_query(hndl, hndl->type, hndl->dbname, hndl->dbnum,
                               hndl->hosts[try_node], hndl->hosts, hndl->ports,
                               &hndl->master, &hndl->num_hosts,
                               &hndl->num_hosts_sameroom);
        if (rc == 0) {
            break;
        }
    }

done:
    if (rc != 0) {
        sprintf(hndl->errstr,
                "cdb2_get_dbhosts: can't do dbinfo query on %s hosts.",
                hndl->dbname);
        if (hndl->num_hosts > 1) goto retry;
    }
    return rc;
}

const char *cdb2_dbname(cdb2_hndl_tp *hndl)
{
    if (hndl)
        return hndl->dbname;
    return NULL;
}

int cdb2_clone(cdb2_hndl_tp **handle, cdb2_hndl_tp *c_hndl)
{
    cdb2_hndl_tp *hndl;
    pthread_once(&init_once, do_init_once);
    *handle = hndl = calloc(1, sizeof(cdb2_hndl_tp));
    strncpy(hndl->dbname, c_hndl->dbname, sizeof(hndl->dbname) - 1);
    strncpy(hndl->cluster, c_hndl->cluster, sizeof(hndl->cluster) - 1);
    strncpy(hndl->type, c_hndl->type, sizeof(hndl->type) - 1);
    hndl->num_hosts = c_hndl->num_hosts;
    hndl->dbnum = c_hndl->dbnum;
    int i = 0;
    for (i = 0; i < c_hndl->num_hosts; i++) {
        strncpy(hndl->hosts[i], c_hndl->hosts[i], sizeof(hndl->hosts[i]) - 1);
        hndl->ports[i] = c_hndl->ports[i];
    }
    hndl->master = c_hndl->master;
    if (log_calls)
        fprintf(stderr, "%p> cdb2_clone(%p) => %p\n", (void *)pthread_self(),
                c_hndl, hndl);
    return 0;
}

static inline int is_machine_list(const char *type)
{
    const char *s = cdb2_skipws(type);
    return *s == '@';
}

struct machine {
    char *host;
    int port;
    int ourdc;
};

static int our_dc_first(const void *mp1, const void *mp2)
{
    const struct machine *m1 = (struct machine *)mp1,
                         *m2 = (struct machine *)mp2;
    if (m1->ourdc) {
        if (m2->ourdc)
            return 0;
        else
            return -1;
    } else if (m2->ourdc)
        return 1;
    else
        return 0;
}

/* wll configure comdb2 hosts based on cmdline parameters eg:
 *   @machine:port=123:dc=ZONE1,machine2:port=456:dc=ZONE2
 */
static int configure_from_literal(cdb2_hndl_tp *hndl, const char *type)
{
    char *type_copy = strdup(cdb2_skipws(type));
    char *eomachine;
    char *eooptions;
    int rc = 0;
    int port;
    char *dc;
    struct machine m[MAX_NODES];
    int num_hosts = 0;

    assert(type_copy[0] == '@');
    char *s = type_copy + 1; // advance past the '@'

    only_read_config();

    char *machine;
    machine = strtok_r(s, ",", &eomachine);
    while (machine) {
        char *options;
        char *hostname;

        port = -1;
        dc = NULL;

        hostname = strtok_r(machine, ":", &eooptions);
        if (hostname == NULL) {
            fprintf(stderr, "no machine name specified?\n");
            rc = 1;
            goto done;
        }
        options = strtok_r(NULL, ":", &eooptions);
        while (options) {
            char *option, *value, *eos;

            option = strtok_r(options, "=", &eos);
            if (option == NULL) {
                fprintf(stderr, "no option set, port or dc required.\n");
                rc = 1;
                goto done;
            }
            if (strcmp(option, "port") != 0 && strcmp(option, "dc") != 0) {
                fprintf(stderr, "port or dc expected instead of %s\n", option);
                rc = 1;
                goto done;
            }
            value = strtok_r(NULL, "=", &eos);
            if (value == NULL) {
                fprintf(stderr, "no value set for %s?\n", option);
                rc = 1;
                goto done;
            }

            if (strcmp(option, "port") == 0) {
                port = atoi(value);
            } else {
                dc = value;
            }

            options = strtok_r(NULL, ":", &eooptions);
        }

        if (num_hosts < MAX_NODES) {
            if (strlen(hostname) >= sizeof(hndl->hosts[0]))
                fprintf(stderr, "Hostname \"%s\" is too long, max %lu\n",
                        hostname, sizeof(hndl->hosts[0]));
            else if (port < -1 || port > USHRT_MAX)
                fprintf(stderr, "Hostname \"%s\" invalid port number %d\n",
                        hostname, port);
            else {
                m[num_hosts].host = hostname;
                m[num_hosts].port = port;
                if (dc)
                    m[num_hosts].ourdc =
                        strcmp(dc, cdb2_machine_room) == 0 ? 1 : 0;
                else
                    m[num_hosts].ourdc = 0;
                num_hosts++;
            }
        }

        machine = strtok_r(NULL, ",", &eomachine);
    }
    qsort(m, num_hosts, sizeof(struct machine), our_dc_first);
    for (int i = 0; i < num_hosts; i++) {
        strcpy(hndl->hosts[i], m[i].host);
        hndl->ports[i] = m[i].port;
        hndl->num_hosts++;
        if (m[i].ourdc)
            hndl->num_hosts_sameroom++;

        if (hndl && hndl->debug_trace)
            fprintf(stderr, "td %u %s host %s port %d\n",
                    (uint32_t)pthread_self(), __func__, m[i].host, m[i].port);
    }

    hndl->flags |= CDB2_DIRECT_CPU;

done:
    free(type_copy);
    if (log_calls)
        fprintf(stderr, "%p> %s() hosts=%d\n", (void *)pthread_self(), __func__,
                num_hosts);
    return rc;
}

#if WITH_SSL
#include <ssl_support.h>
static int set_up_ssl_params(cdb2_hndl_tp *hndl)
{
    /* In case that the application connects to multiple databases
       and uses different certificates, we must copy the global SSL
       parameters to the handle and reset them. It does not make
       cdb2_open() reentrant, but is better than nothing.
     */
    char *sslenv;

    if ((sslenv = getenv("SSL_MODE")) != NULL && sslenv[0] != '\0')
        hndl->c_sslmode = ssl_string_to_mode(sslenv);
    else
        hndl->c_sslmode = cdb2_c_ssl_mode;

    if ((sslenv = getenv("SSL_CERT_PATH")) != NULL && sslenv[0] != '\0') {
        hndl->sslpath = strdup(sslenv);
        if (hndl->sslpath == NULL)
            return ENOMEM;
    } else if (cdb2_sslcertpath[0] != '\0') {
        hndl->sslpath = strdup(cdb2_sslcertpath);
        if (hndl->sslpath == NULL)
            return ENOMEM;
    }

    if ((sslenv = getenv("SSL_CERT")) != NULL && sslenv[0] != '\0') {
        hndl->cert = strdup(sslenv);
        if (hndl->cert == NULL)
            return ENOMEM;
    } else if (cdb2_sslcert[0] != '\0') {
        hndl->cert = strdup(cdb2_sslcert);
        if (hndl->cert == NULL)
            return ENOMEM;
    }

    if ((sslenv = getenv("SSL_KEY")) != NULL && sslenv[0] != '\0') {
        hndl->key = strdup(sslenv);
        if (hndl->key == NULL)
            return ENOMEM;
    } else if (cdb2_sslkey[0] != '\0') {
        hndl->key = strdup(cdb2_sslkey);
        if (hndl->key == NULL)
            return ENOMEM;
    }

    if ((sslenv = getenv("SSL_CA")) != NULL && sslenv[0] != '\0') {
        hndl->ca = strdup(sslenv);
        if (hndl->ca == NULL)
            return ENOMEM;
    } else if (cdb2_sslca[0] != '\0') {
        hndl->ca = strdup(cdb2_sslca);
        if (hndl->ca == NULL)
            return ENOMEM;
    }

    /* If we are told to verify server, and cacert file is NULL,
       we explicitly make one with the default name so that
       ssl_new_ctx() would fail if it could not load the CA. */
    if (hndl->c_sslmode >= SSL_VERIFY_CA && hndl->ca == NULL) {
        if (hndl->sslpath == NULL) {
            snprintf(hndl->errstr, sizeof(hndl->errstr),
                     "A trusted CA certificate is required "
                     "to verify server certificates.");
            return EINVAL;
        }
        hndl->ca = malloc(strlen(hndl->sslpath) + sizeof("/" DEFAULT_CA));
        if (hndl->ca == NULL)
            return ENOMEM;
        /* overflow-safe */
        sprintf(hndl->ca, "%s/%s", hndl->sslpath, DEFAULT_CA);
    }

    /* Set up SSL sessions. */
    if ((sslenv = getenv("SSL_SESSION_CACHE")) != NULL)
        cdb2_cache_ssl_sess = !!atoi(sslenv);
    cdb2_set_ssl_sessions(hndl, cdb2_get_ssl_sessions(hndl));

    /* Reset for next cdb2_open() */
    cdb2_c_ssl_mode = SSL_ALLOW;
    cdb2_sslcertpath[0] = '\0';
    cdb2_sslcert[0] = '\0';
    cdb2_sslkey[0] = '\0';
    cdb2_sslca[0] = '\0';

    return 0;
}

static int cdb2_called_ssl_init = 0;
pthread_mutex_t fend_ssl_init_lock = PTHREAD_MUTEX_INITIALIZER;
int cdb2_init_ssl(int init_libssl, int init_libcrypto)
{
    int rc = 0;
    if (cdb2_called_ssl_init == 0 &&
        (rc = pthread_mutex_lock(&fend_ssl_init_lock)) == 0) {
        if (cdb2_called_ssl_init == 0) {
            rc = ssl_init(init_libssl, init_libcrypto,
                          0, NULL, 0);
            cdb2_called_ssl_init = 1;
        }
        if (rc == 0)
            rc = pthread_mutex_unlock(&fend_ssl_init_lock);
        else
            pthread_mutex_unlock(&fend_ssl_init_lock);
    }
    return rc;
}

int cdb2_is_ssl_encrypted(cdb2_hndl_tp *hndl)
{
    return hndl->sb == NULL ? 0 : sslio_has_ssl(hndl->sb);
}

static cdb2_ssl_sess_list *cdb2_get_ssl_sessions(cdb2_hndl_tp *hndl)
{
    cdb2_ssl_sess_list *pos;
    int rc = pthread_mutex_lock(&cdb2_ssl_sess_lock);
    if (rc != 0)
        return NULL;

    for (pos = cdb2_ssl_sess_cache.next; pos != NULL; pos = pos->next) {
        if (strcasecmp(hndl->dbname, pos->dbname) == 0 &&
            strcasecmp(hndl->cluster, pos->cluster) == 0) {
            /* Don't return if being used. */
            if (pos->ref)
                pos = NULL;
            else
                pos->ref = 1;
            break;
        }
    }

    pthread_mutex_unlock(&cdb2_ssl_sess_lock);
    return pos;
}

static int cdb2_set_ssl_sessions(cdb2_hndl_tp *hndl, cdb2_ssl_sess_list *arg)
{
    /* Worst practices of variable naming. */
    int i, j;
    cdb2_ssl_sess *p, *q, *r;

    if (arg == NULL)
        return EINVAL;

    /* Disallow if sess_list not nil to avoid any confusion. */
    if (hndl->sess_list != NULL)
        return EPERM;

    /* Transfer valid SSL sessions to the new list
       in case that the hosts have changed (re-ordering, migration and etc). */
    r = malloc(sizeof(cdb2_ssl_sess) * hndl->num_hosts);
    if (r == NULL)
        return ENOMEM;

    for (i = 0, p = r; i != hndl->num_hosts; ++i, ++p) {
        strncpy(p->host, hndl->hosts[i], sizeof(p->host));
        p->host[sizeof(p->host) - 1] = '\0';
        p->sess = NULL;
        for (j = 0, q = arg->list; j != arg->n; ++q) {
            if (strcasecmp(p->host, q->host) == 0) {
                p->sess = q->sess;
                break;
            }
        }
    }

    free(arg->list);
    arg->n = hndl->num_hosts;
    arg->list = r;

    hndl->sess_list = arg;

    return 0;
}

static void cdb2_free_ssl_sessions(cdb2_ssl_sess_list *p)
{
    int i, rc;
    cdb2_ssl_sess_list *pos;

    if (p == NULL)
        return;

    if (p->ref != 0)
        return;

    /* Remove from the linkedlist first. */
    rc = pthread_mutex_lock(&cdb2_ssl_sess_lock);
    if (rc != 0)
        return;

    if (p->ref == 0) {
        /* pos points to the element before p. */
        for (pos = &cdb2_ssl_sess_cache; pos->next != NULL; pos = pos->next) {
            if (pos->next == p) {
                pos->next = p->next;
                break;
            }
        }
    }

    pthread_mutex_unlock(&cdb2_ssl_sess_lock);

    for (i = 0; i != p->n; ++i)
        SSL_SESSION_free(p->list[i].sess);
    free(p->list);
    free(p);
}
#else /* WITH_SSL */
int cdb2_init_ssl(int init_libssl, int init_libcrypto)
{
    return 0;
}

int cdb2_is_ssl_encrypted(cdb2_hndl_tp *hndl)
{
    return 0;
}
#endif /* !WITH_SSL */

int comdb2_cheapstack_char_array(char *str, int maxln);

int cdb2_open(cdb2_hndl_tp **handle, const char *dbname, const char *type,
              int flags)
{
    cdb2_hndl_tp *hndl;
    int rc = 0;

    pthread_once(&init_once, do_init_once);

    *handle = hndl = calloc(1, sizeof(cdb2_hndl_tp));
    strncpy(hndl->dbname, dbname, sizeof(hndl->dbname) - 1);
    strncpy(hndl->cluster, type, sizeof(hndl->cluster) - 1);
    strncpy(hndl->type, type, sizeof(hndl->type) - 1);
    hndl->flags = flags;
    hndl->dbnum = 1;
    hndl->connected_host = -1;
    hndl->send_stack = 1;
#if WITH_SSL
    /* We don't do dbinfo if DIRECT_CPU. So we'd default peer SSL mode to
       ALLOW. We will find it out later when we send SSL negotitaion packet
       to the server. */
    hndl->s_sslmode = PEER_SSL_ALLOW;
#endif

    hndl->max_retries = MAX_RETRIES;
    hndl->min_retries = MIN_RETRIES;

    hndl->env_tz = getenv("COMDB2TZ");

    if (hndl->env_tz == NULL)
        hndl->env_tz = getenv("TZ");

    if (hndl->env_tz == NULL)
        hndl->env_tz = DB_TZNAME_DEFAULT;


    cdb2_init_context_msgs(hndl);

    if (getenv("CDB2_DEBUG")) {
        hndl->debug_trace = 1;
        fprintf(stderr, "td %u %s debug trace enabled \n",
                (uint32_t)pthread_self(), __func__, __LINE__);
    }

    if (hndl->flags & CDB2_RANDOM) {
        strcpy(hndl->policy, "random");
    } else if (hndl->flags & CDB2_RANDOMROOM) {
        strcpy(hndl->policy, "random_room");
    } else if (hndl->flags & CDB2_ROOM) {
        strcpy(hndl->policy, "room");
    } else {
        hndl->flags |= CDB2_RANDOMROOM;
        strcpy(hndl->policy, "random_room");
    }

    if (hndl->flags & CDB2_DIRECT_CPU) {
        hndl->num_hosts = 1;
        /* Get defaults from comdb2db.cfg */
        only_read_config();
        strncpy(hndl->hosts[0], type, sizeof(hndl->hosts[0]) - 1);
        char *p = strchr(hndl->hosts[0], ':');
        if (p) {
            *p = '\0';
            hndl->ports[0] = atoi(p + 1);
        } else {
            if (!cdb2_allow_pmux_route) {
                hndl->ports[0] = cdb2portmux_get(type, "comdb2", "replication",
                                                 dbname, hndl->debug_trace);
            } else {
                hndl->ports[0] = CDB2_PORTMUXPORT;
            }
        }
        if (hndl && hndl->debug_trace)
            fprintf(stderr, "td %u %s:%d host %s port %d\n",
                    (uint32_t)pthread_self(), __func__, __LINE__,
                    hndl->hosts[0], hndl->ports[0]);
    } else if (is_machine_list(type)) {
        rc = configure_from_literal(hndl, type);
    } else {
        rc = cdb2_get_dbhosts(hndl);
    }

#if WITH_SSL
    if (rc == 0)
        rc = set_up_ssl_params(hndl);
#endif

    if (hndl->send_stack)
        comdb2_cheapstack_char_array(hndl->stack, MAX_STACK);

    if (log_calls) {
        fprintf(stderr, "%p> cdb2_open(dbname: \"%s\", type: \"%s\", flags: "
                        "%x) = %d => %p\n",
                (void *)pthread_self(), dbname, type, hndl->flags, rc, *handle);
    }
    return rc;
}

/*
  Initialize the context messages object.
*/
static void cdb2_init_context_msgs(cdb2_hndl_tp *hndl)
{
    memset((void *)&hndl->context_msgs, 0, sizeof(struct context_messages));
}

/*
  Free the alloc-ed context messages.
*/
static int cdb2_free_context_msgs(cdb2_hndl_tp *hndl)
{
    int i = 0;

    while (i < hndl->context_msgs.count) {
        free(hndl->context_msgs.message[i]);
        hndl->context_msgs.message[i] = 0;
        i++;
    }

    hndl->context_msgs.count = 0;
    hndl->context_msgs.has_changed = 1;

    return 0;
}

/*
  Store the specified message in the handle. Return error if
  MAX_CONTEXTS number of messages have already been stored.

  @param hndl [IN]   Connection handle
  @param msg  [IN]   Context message

  @return
    0                Success
    1                Error
*/
int cdb2_push_context(cdb2_hndl_tp *hndl, const char *msg)
{
    /* Check for overflow. */
    if (hndl->context_msgs.count >= MAX_CONTEXTS) {
        return 1;
    }

    hndl->context_msgs.message[hndl->context_msgs.count] =
        strndup(msg, MAX_CONTEXT_LEN);
    hndl->context_msgs.count++;
    hndl->context_msgs.has_changed = 1;
    return 0;
}

/*
  Remove the last stored context message.
*/
int cdb2_pop_context(cdb2_hndl_tp *hndl)
{
    /* Check for underflow. */
    if (hndl->context_msgs.count == 0) {
        return 1;
    }

    hndl->context_msgs.count--;
    free(hndl->context_msgs.message[hndl->context_msgs.count]);
    hndl->context_msgs.message[hndl->context_msgs.count] = 0;
    hndl->context_msgs.has_changed = 1;

    return 0;
}

/*
  Clear/free all the stored context messages.
*/
int cdb2_clear_contexts(cdb2_hndl_tp *hndl)
{
    return cdb2_free_context_msgs(hndl);
}<|MERGE_RESOLUTION|>--- conflicted
+++ resolved
@@ -1067,17 +1067,13 @@
 
     if (num_hosts) *num_hosts = 0;
     if (num_db_hosts) *num_db_hosts = 0;
+    int *send_stack = hndl ? (&hndl->send_stack) : NULL;
 
     if (CDB2DBCONFIG_BUF != NULL) {
         read_comdb2db_cfg(NULL, NULL, comdb2db_name, CDB2DBCONFIG_BUF,
                           comdb2db_hosts, num_hosts, comdb2db_num, dbname,
-<<<<<<< HEAD
                           db_hosts, num_db_hosts, dbnum, dbname_found,
-                          comdb2db_found);
-=======
-                          db_hosts, num_db_hosts, dbnum, &dbname_found,
-                          &comdb2db_found, hndl ? (&hndl->send_stack) : NULL);
->>>>>>> f94be2f6
+                          comdb2db_found, send_stack);
         fallback_on_bb_bin = 0;
     }
 
@@ -1085,12 +1081,8 @@
     if (fp != NULL) {
         read_comdb2db_cfg(NULL, fp, comdb2db_name, NULL, comdb2db_hosts,
                           num_hosts, comdb2db_num, dbname, db_hosts,
-<<<<<<< HEAD
-                          num_db_hosts, dbnum, dbname_found, comdb2db_found);
-=======
-                          num_db_hosts, dbnum, &dbname_found, &comdb2db_found,
-                          hndl ? (&hndl->send_stack) : NULL);
->>>>>>> f94be2f6
+                          num_db_hosts, dbnum, dbname_found,
+                          comdb2db_found, send_stack);
         fclose(fp);
         fallback_on_bb_bin = 0;
     }
@@ -1105,14 +1097,8 @@
         if (fp != NULL) {
             read_comdb2db_cfg(NULL, fp, comdb2db_name, NULL, comdb2db_hosts,
                               num_hosts, comdb2db_num, dbname, db_hosts,
-<<<<<<< HEAD
                               num_db_hosts, dbnum, dbname_found,
-                              comdb2db_found);
-=======
-                              num_db_hosts, dbnum, &dbname_found,
-                              &comdb2db_found,
-                              hndl ? (&hndl->send_stack) : NULL);
->>>>>>> f94be2f6
+                              comdb2db_found, send_stack);
             fclose(fp);
         }
     }
@@ -1121,12 +1107,8 @@
     if (fp != NULL) {
         read_comdb2db_cfg(hndl, fp, comdb2db_name, NULL, comdb2db_hosts,
                           num_hosts, comdb2db_num, dbname, db_hosts,
-<<<<<<< HEAD
-                          num_db_hosts, dbnum, dbname_found, comdb2db_found);
-=======
-                          num_db_hosts, dbnum, &dbname_found, &comdb2db_found,
-                          hndl ? (&hndl->send_stack) : NULL);
->>>>>>> f94be2f6
+                          num_db_hosts, dbnum, dbname_found,
+                          comdb2db_found, send_stack);
         fclose(fp);
     }
     return 0;
