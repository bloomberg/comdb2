set(src
  cdb2api.c
  ${PROJECT_SOURCE_DIR}/util/sbuf2.c
  ${PROJECT_BINARY_DIR}/protobuf/sqlquery.pb-c.c
  ${PROJECT_BINARY_DIR}/protobuf/sqlresponse.pb-c.c
)

list(APPEND src ${PROJECT_SOURCE_DIR}/util/walkback.c)
set_source_files_properties(${PROJECT_SOURCE_DIR}/util/walkback.c PROPERTIES COMPILE_FLAGS -DUSE_UNWIND)

if(WITH_SSL)
  list(APPEND src ${PROJECT_SOURCE_DIR}/util/ssl_support.c)
endif()

set_source_files_properties(
  ${PROJECT_BINARY_DIR}/protobuf/sqlquery.pb-c.c
  ${PROJECT_BINARY_DIR}/protobuf/sqlresponse.pb-c.c
  PROPERTIES GENERATED TRUE
)

include_directories(
  ${PROJECT_SOURCE_DIR}/bbinc
  ${PROJECT_BINARY_DIR}/protobuf
<<<<<<< HEAD
  ${PROJECT_SOURCE_DIR}/util
  ${PROTOBUF_C_INCLUDE_DIR}
=======
  ${PROTOBUF-C_INCLUDE_DIR}
>>>>>>> 75241c57
  ${OPENSSL_INCLUDE_DIR}
)

if (COMDB2_EXTRA_PLUGINS)
  include(${COMDB2_EXTRA_PLUGINS}/cdb2api/CMakeLists.txt)
endif()

# common obj files for .so/.dylib and .a
add_definitions(-DSBUF2_SERVER=0)
add_library(objlib OBJECT ${src})
set_property(TARGET objlib PROPERTY POSITION_INDEPENDENT_CODE 1)
add_dependencies(objlib protobuf)

add_library(cdb2api STATIC $<TARGET_OBJECTS:objlib>)
configure_file(cdb2api.pc cdb2api.pc @ONLY)
install(TARGETS cdb2api ARCHIVE DESTINATION lib)
install(FILES cdb2api.h DESTINATION include)
install(FILES
  ${CMAKE_CURRENT_BINARY_DIR}/cdb2api.pc
  DESTINATION lib/pkgconfig
)

if(NOT COMDB2_SKIP_CDB2API_SO)
  add_library(cdb2api_shared SHARED $<TARGET_OBJECTS:objlib>)
  set_target_properties(cdb2api_shared PROPERTIES OUTPUT_NAME cdb2api)
  if (NOT COMDB2_BUILD_STATIC)
    target_link_libraries(cdb2api_shared
      ${OPENSSL_LIBRARIES}
      ${ZLIB_LIBRARIES}
      ${PROTOBUF-C_LIBRARY}
      ${UNWIND_LIBRARY}
    )
  endif()
  install(TARGETS cdb2api_shared LIBRARY DESTINATION lib)
endif()<|MERGE_RESOLUTION|>--- conflicted
+++ resolved
@@ -21,12 +21,8 @@
 include_directories(
   ${PROJECT_SOURCE_DIR}/bbinc
   ${PROJECT_BINARY_DIR}/protobuf
-<<<<<<< HEAD
   ${PROJECT_SOURCE_DIR}/util
-  ${PROTOBUF_C_INCLUDE_DIR}
-=======
   ${PROTOBUF-C_INCLUDE_DIR}
->>>>>>> 75241c57
   ${OPENSSL_INCLUDE_DIR}
 )
 
