--- conflicted
+++ resolved
@@ -1188,11 +1188,7 @@
 
     if (debug_trace)
         fprintf(stderr, "binding: type %d, param %s, value %s\n", type,
-<<<<<<< HEAD
-                parameter, (char *)value); /* BUGBUG: Not really string? */
-=======
                 parameter, (char *)value);
->>>>>>> f67a1c9d
     if (isdigit(parameter[0])) {
         int index = atoi(parameter);
         if (index <= 0)
