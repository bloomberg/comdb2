--- conflicted
+++ resolved
@@ -1138,18 +1138,7 @@
                                 "exiting\n");
                 return 1;
             } else {
-<<<<<<< HEAD
-                assert(length >= 0);
-                if ((cdb2_run_statement(cdb2h, cmd)) != 0) {
-                    fprintf(stderr, "Failed to set user using COMDB2_USER, "
-                                    "exiting\n");
-                    return 1;
-                } else {
-                    printf("Set user using COMDB2_USER\n");
-                }
-=======
                 printf("Set user using COMDB2_USER\n");
->>>>>>> 22a9b221
             }
         }
 
