--- conflicted
+++ resolved
@@ -1,5 +1,3 @@
-<<<<<<< HEAD
-=======
 add_executable(cdb2sockpool
   cdb2sockpool.c
   settings.c
@@ -26,5 +24,4 @@
 install(FILES
   ${CMAKE_CURRENT_BINARY_DIR}/cdb2sockpool.service
   DESTINATION lib/systemd/system
-)
->>>>>>> 860cc677
+)