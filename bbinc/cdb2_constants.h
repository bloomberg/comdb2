/*
   Copyright 2015, 2018 Bloomberg Finance L.P.

   Licensed under the Apache License, Version 2.0 (the "License");
   you may not use this file except in compliance with the License.
   You may obtain a copy of the License at

       http://www.apache.org/licenses/LICENSE-2.0

   Unless required by applicable law or agreed to in writing, software
   distributed under the License is distributed on an "AS IS" BASIS,
   WITHOUT WARRANTIES OR CONDITIONS OF ANY KIND, either express or implied.
   See the License for the specific language governing permissions and
   limitations under the License.
 */

#ifndef INCLUDED_UTIL_CDB2_CONSTANTS_H
#define INCLUDED_UTIL_CDB2_CONSTANTS_H

#define COMDB2_MAX_RECORD_SIZE 16384
#define LONG_REQMS 2000
#define MAXBLOBLENGTH 255 * 1024 * 1024 /* TODO: set a good maximum here */
#define MAXBLOBS 15                     /* Should be bdb's MAXDTAFILES - 1 */
#define MAXCOLNAME 99                   /* not incl. \0 */
#define MAXCOLUMNS 1024
#define MAXCONSTRAINTS 32
#define MAXCONSUMERS 32 /* to match bdblib limit */
#define MAXCUSTOPNAME 32
#define MAX_DBNAME_LENGTH 64
#define MAXDYNTAGCOLUMNS 2048
<<<<<<< HEAD
#define MAXINDEX 50
/* MAXKEYLEN: to clients it is 256, but tagged mode adds an extra byte to each
 * column so internally we allow twice that.*/
#define MAXKEYLEN 512 
=======
#define MAXKEYLEN 512
>>>>>>> dfaf138b
#define MAXLRL 65536
#define MAXNETS 3
#define MAXNODES 32768
#define MAXPLUGINS 100
#define MAXPSTRLEN 256
#define MAX_QUEUE_HITS_PER_TRANS 8
#define MAXSIBLINGS 64
#define MAX_SPNAME MAXTABLELEN
#define MAX_SPVERSION_LEN 80
#define MAXTABLELEN 32
#define MAXTAGLEN 64
#define REPMAX 32
/* Maximum buffer length for generated key name. */
#define MAXGENKEYLEN 25
/* Maximum buffer length for generated constraint name. */
#define MAXGENCONSLEN 25
/* Maximum allowed constraint name length */
#define MAXCONSLEN 64
#define MAXQUERYLEN 262144
#define MAXCUR 100
#define MAXRECSZ (17 * 1024)
#define MAXKEYSZ 1024
#define MAXTABLES 4096
#define MAXINDEX 50
/* Primary data file + 15 blobs files */
#define MAXDTAFILES 16
#define MAXDTASTRIPE 16
#define MAX_USERNAME_LEN 17
#define MAX_PASSWORD_LEN 19

/*
  Print at the given offset, detect overflow and update offset
  accordingly.
*/
#define SNPRINTF(str, size, off, fmt, ...)                                     \
    {                                                                          \
        int ret;                                                               \
        ret = snprintf(str + off, size - off, fmt, __VA_ARGS__);               \
        if (ret >= size) {                                                     \
            off += size;                                                       \
            goto done;                                                         \
        }                                                                      \
        off += ret;                                                            \
    }

#endif<|MERGE_RESOLUTION|>--- conflicted
+++ resolved
@@ -28,14 +28,7 @@
 #define MAXCUSTOPNAME 32
 #define MAX_DBNAME_LENGTH 64
 #define MAXDYNTAGCOLUMNS 2048
-<<<<<<< HEAD
-#define MAXINDEX 50
-/* MAXKEYLEN: to clients it is 256, but tagged mode adds an extra byte to each
- * column so internally we allow twice that.*/
-#define MAXKEYLEN 512 
-=======
 #define MAXKEYLEN 512
->>>>>>> dfaf138b
 #define MAXLRL 65536
 #define MAXNETS 3
 #define MAXNODES 32768
