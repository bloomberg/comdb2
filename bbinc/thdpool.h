/*
   Copyright 2015 Bloomberg Finance L.P.

   Licensed under the Apache License, Version 2.0 (the "License");
   you may not use this file except in compliance with the License.
   You may obtain a copy of the License at

       http://www.apache.org/licenses/LICENSE-2.0

   Unless required by applicable law or agreed to in writing, software
   distributed under the License is distributed on an "AS IS" BASIS,
   WITHOUT WARRANTIES OR CONDITIONS OF ANY KIND, either express or implied.
   See the License for the specific language governing permissions and
   limitations under the License.
 */

/*
 * Generic thread pool for comdb2.  This implementation will grow the pool
 * as much as it needs to in order to meet demand.
 */

#ifndef INC__THDPOOL_H
#define INC__THDPOOL_H

// comdb2ar is c++
#ifdef __cplusplus
extern "C" {
#endif

#include <stdio.h>
#include <inttypes.h>
<<<<<<< HEAD
#include <priority_queue.h>
=======
#include "list.h"
>>>>>>> 79e65eb7

struct thdpool;

enum thdpool_ioctl_op { THD_RUN, THD_FREE };

/* Set some sane defaults for stacksize */
enum {
#if defined(_LINUX_SOURCE)

    DEFAULT_THD_STACKSZ = 1048576

#elif defined(_SUN_SOURCE)

    DEFAULT_THD_STACKSZ = 1048576

#elif defined(_IBM_SOURCE)

    DEFAULT_THD_STACKSZ = 163840

#elif defined(_HP_SOURCE)

    DEFAULT_THD_STACKSZ = 524288

#endif
};

typedef void (*thdpool_work_fn)(struct thdpool *pool, void *work, void *thddata,
                                int op);
struct workitem {
    void *work;
    thdpool_work_fn work_fn;
    int queue_time_ms;
    LINKC_T(struct workitem) linkv;
    int available;
    char *persistent_info;
    priority_t priority;
};

typedef void (*thdpool_thdinit_fn)(struct thdpool *pool, void *thddata);
typedef void (*thdpool_thddelt_fn)(struct thdpool *pool, void *thddata);
typedef void (*thdpool_thddque_fn)(struct thdpool *pool, struct workitem *item,
                                   int timeout);

typedef void (*thdpool_foreach_fn)(struct thdpool *pool, struct workitem *item,
                                   void *user);
void thdpool_foreach(struct thdpool *pool, thdpool_foreach_fn, void *user);

struct thdpool *thdpool_create(const char *name, size_t per_thread_data_sz);
void thdpool_destroy(struct thdpool **pool_p);
void thdpool_set_stack_size(struct thdpool *pool, size_t sz_bytes);
void thdpool_set_init_fn(struct thdpool *pool, thdpool_thdinit_fn init_fn);
void thdpool_set_delt_fn(struct thdpool *pool, thdpool_thddelt_fn delt_fn);
void thdpool_set_dque_fn(struct thdpool *pool, thdpool_thddque_fn dque_fn);
void thdpool_set_linger(struct thdpool *pool, unsigned lingersecs);
void thdpool_set_minthds(struct thdpool *pool, unsigned minnthd);
void thdpool_set_maxthds(struct thdpool *pool, unsigned minnthd);
void thdpool_set_maxqueue(struct thdpool *pool, unsigned maxqueue);
void thdpool_set_longwaitms(struct thdpool *pool, unsigned longwaitms);
void thdpool_set_maxqueueagems(struct thdpool *pool, unsigned maxqueueagems);
void thdpool_set_maxqueueoverride(struct thdpool *pool,
                                  unsigned maxqueueoverride);
void thdpool_set_mem_size(struct thdpool *pool, size_t sz_bytes);

int thdpool_get_queue_depth(struct thdpool *pool);

void thdpool_print_stats(FILE *fh, struct thdpool *pool);

enum {
    THDPOOL_ENQUEUE_FRONT = 0x1,
    THDPOOL_FORCE_DISPATCH = 0x2,
    THDPOOL_FORCE_QUEUE = 0x4
};
int thdpool_enqueue(struct thdpool *pool, thdpool_work_fn work_fn, void *work,
                    int queue_override, char *persistent_info, uint32_t flags,
                    priority_t priority);
void thdpool_stop(struct thdpool *pool);
void thdpool_resume(struct thdpool *pool);
void thdpool_set_exit(struct thdpool *pool);
void thdpool_set_wait(struct thdpool *pool, int wait);
void thdpool_process_message(struct thdpool *pool, char *line, int lline,
                             int st);
char *thdpool_get_name(struct thdpool *pool);
priority_t thdpool_get_highest_priority(struct thdpool *pool);
int thdpool_get_status(struct thdpool *pool);
int thdpool_get_nthds(struct thdpool *pool);
int thdpool_get_nfreethds(struct thdpool *pool);
void thdpool_add_waitthd(struct thdpool *pool);
void thdpool_remove_waitthd(struct thdpool *pool);
int thdpool_get_maxthds(struct thdpool *pool);
int thdpool_get_peaknthds(struct thdpool *pool);
int thdpool_get_creates(struct thdpool *pool);
int thdpool_get_exits(struct thdpool *pool);
int thdpool_get_passed(struct thdpool *pool);
int thdpool_get_enqueued(struct thdpool *pool);
int thdpool_get_dequeued(struct thdpool *pool);
int thdpool_get_timeouts(struct thdpool *pool);
int thdpool_get_failed_dispatches(struct thdpool *pool);
int thdpool_get_minnthd(struct thdpool *pool);
int thdpool_get_maxnthd(struct thdpool *pool);
int thdpool_get_peakqueue(struct thdpool *pool);
int thdpool_get_maxqueue(struct thdpool *pool);
int thdpool_get_nqueuedworks(struct thdpool *pool);
int thdpool_get_longwaitms(struct thdpool *pool);
int thdpool_get_lingersecs(struct thdpool *pool);
int thdpool_get_stacksz(struct thdpool *pool);
int thdpool_get_maxqueueoverride(struct thdpool *pool);
int thdpool_get_maxqueueagems(struct thdpool *pool);
int thdpool_get_exit_on_create_fail(struct thdpool *pool);
int thdpool_get_dump_on_full(struct thdpool *pool);
void thdpool_list_pools(void);
void thdpool_command_to_all(char *line, int lline, int st);
void thdpool_set_dump_on_full(struct thdpool *pool, int onoff);
/* TODO: maybe thdpool_set_event_callback, to call for various life cycle events? */
void thdpool_set_queued_callback(struct thdpool *pool, void(*callback)(void*));

int thdpool_lock(struct thdpool *pool);
int thdpool_unlock(struct thdpool *pool);

struct thdpool *thdpool_next_pool(struct thdpool *pool);


#ifdef __cplusplus
}
#endif

#endif /* INC__THDPOOL_H */<|MERGE_RESOLUTION|>--- conflicted
+++ resolved
@@ -29,11 +29,7 @@
 
 #include <stdio.h>
 #include <inttypes.h>
-<<<<<<< HEAD
 #include <priority_queue.h>
-=======
-#include "list.h"
->>>>>>> 79e65eb7
 
 struct thdpool;
 
